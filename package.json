{
  "amd": {},
  "volo": {
    "baseUrl": "lib",
    "dependencies": {
      "domReady": "github:requirejs/domReady/2.0.1",
      "webL10n": "github:sugarlabs/webL10n/master"
    }
  },
  "devDependencies": {
    "@babel/core": "^7.5.0",
    "@babel/preset-env": "^7.5.0",
    "clean-css": "^4.2.1",
<<<<<<< HEAD
    "eslint": "^3.18.0",
=======
    "eslint": "^4.18.2",
>>>>>>> 0ecb3d13
    "eslint-config-standard": "^7.1.0",
    "eslint-plugin-promise": "^3.5.0",
    "eslint-plugin-standard": "^2.1.1",
    "gulp": "^4.0.2",
    "gulp-babel": "^8.0.0",
    "gulp-clean-css": "^4.2.0",
    "gulp-minify-css": "^1.2.4",
    "gulp-uglify": "^3.0.2"
  },
  "dependencies": {
    "autoprefixer": "^9.6.0",
    "cssnano": "^4.1.10",
    "gulp-concat": "^2.6.1",
    "gulp-postcss": "^8.0.0",
    "gulp-replace": "^1.0.0",
    "gulp-sass": "^4.0.2",
    "gulp-sourcemaps": "^2.6.5",
    "lodash.template": "^4.5.0"
  }
}<|MERGE_RESOLUTION|>--- conflicted
+++ resolved
@@ -11,11 +11,7 @@
     "@babel/core": "^7.5.0",
     "@babel/preset-env": "^7.5.0",
     "clean-css": "^4.2.1",
-<<<<<<< HEAD
-    "eslint": "^3.18.0",
-=======
     "eslint": "^4.18.2",
->>>>>>> 0ecb3d13
     "eslint-config-standard": "^7.1.0",
     "eslint-plugin-promise": "^3.5.0",
     "eslint-plugin-standard": "^2.1.1",
