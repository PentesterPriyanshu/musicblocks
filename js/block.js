--- conflicted
+++ resolved
@@ -12,11 +12,7 @@
 
 // Length of a long touch
 const LONGPRESSTIME = 1500;
-<<<<<<< HEAD
-const COLLAPSABLES = ['drum', 'start', 'action', 'matrix', 'pitchdrummatrix', 'rhythmruler', 'status', 'pitchstaircase', 'tempo'];
-=======
-const COLLAPSABLES = ['drum', 'start', 'action', 'matrix', 'pitchdrummatrix', 'rhythmruler', 'status', 'pitchstaircase', 'modewidget'];
->>>>>>> f9eba172
+const COLLAPSABLES = ['drum', 'start', 'action', 'matrix', 'pitchdrummatrix', 'rhythmruler', 'status', 'pitchstaircase', 'tempo', 'modewidget'];
 const NOHIT = ['hidden'];
 
 
@@ -258,10 +254,7 @@
         case 'modewidget':
         case 'rhythmruler':
         case 'pitchstaircase':
-<<<<<<< HEAD
         case 'tempo':
-=======
->>>>>>> f9eba172
             var proto = new ProtoBlock('collapse');
             proto.scale = this.protoblock.scale;
             proto.extraWidth = 10;
@@ -336,11 +329,8 @@
         case 'setdrum':
         case 'rhythmruler':
         case 'pitchstaircase':
-<<<<<<< HEAD
         case 'tempo':
-=======
         case 'modewidget':
->>>>>>> f9eba172
         case 'repeat':
         case 'fill':
         case 'hollowline':
@@ -705,14 +695,11 @@
                     break;
                 case 'pitchstaircase':
                     myBlock.collapseText = new createjs.Text(_('stair'), fontSize + 'px Sans', '#000000');
-<<<<<<< HEAD
                     break;
                 case 'tempo':
                     myBlock.collapseText = new createjs.Text(_('tempo'), fontSize + 'px Sans', '#000000');
-=======
                 case 'modewidget':
                     myBlock.collapseText = new createjs.Text(_('mode'), fontSize + 'px Sans', '#000000');
->>>>>>> f9eba172
                     break;
                 case 'drum':
                     myBlock.collapseText = new createjs.Text(_('drum'), fontSize + 'px Sans', '#000000');
