// Copyright (c) 2014-16 Walter Bender
//
// This program is free software; you can redistribute it and/or
// modify it under the terms of the The GNU Affero General Public
// License as published by the Free Software Foundation; either
// version 3 of the License, or (at your option) any later version.
//
// You should have received a copy of the GNU Affero General Public
// License along with this library; if not, write to the Free Software
// Foundation, 51 Franklin Street, Suite 500 Boston, MA 02110-1335 USA
//

// Length of a long touch
const LONGPRESSTIME = 1500;
<<<<<<< HEAD
const COLLAPSABLES = ['drum', 'start', 'action', 'matrix', 'pitchdrummatrix', 'rhythmruler', 'status', 'pitchstaircase'];
=======
const COLLAPSABLES = ['drum', 'start', 'action', 'matrix', 'pitchdrummatrix', 'rhythmruler', 'status', 'modewidget'];
>>>>>>> 641cbd7b
const NOHIT = ['hidden'];


// Define block instance objects and any methods that are intra-block.
function Block(protoblock, blocks, overrideName) {
    if (protoblock === null) {
        console.log('null protoblock sent to Block');
        return;
    }
    this.protoblock = protoblock;
    this.name = protoblock.name;
    this.overrideName = overrideName;
    this.blocks = blocks;
    this.collapsed = false; // Is this block in a collapsed stack?
    this.trash = false; // Is this block in the trash?
    this.loadComplete = false; // Has the block finished loading?
    this.label = null; // Editable textview in DOM.
    this.text = null; // A dynamically generated text label on block itself.
    this.value = null; // Value for number, text, and media blocks.
    this.privateData = null; // A block may have some private data,
                             // e.g., nameboxes use this field to store
                             // the box name associated with the block.
    this.image = protoblock.image; // The file path of the image.
    this.imageBitmap = null;

    // All blocks have at a container and least one bitmap.
    this.container = null;
    this.bounds = null;
    this.bitmap = null;
    this.highlightBitmap = null;

    // The svg from which the bitmaps are generated
    this.artwork = null;
    this.collapseArtwork = null;

    // Start and Action blocks has a collapse button (in a separate
    // container).
    this.collapseContainer = null;
    this.collapseBitmap = null;
    this.expandBitmap = null;
    this.collapseBlockBitmap = null;
    this.highlightCollapseBlockBitmap = null;
    this.collapseText = null;

    this.size = 1; // Proto size is copied here.
    this.docks = []; // Proto dock is copied here.
    this.connections = [];
    // Keep track of clamp count for blocks with clamps
    this.clampCount = [1, 1];
    this.argClampSlots = [1];

    // Some blocks have some post process after they are first loaded.
    this.postProcess = null;
    this.postProcessArg = null;

    // Lock on label change
    this._label_lock = false;

    // Internal function for creating cache.
    // Includes workaround for a race condition.
    this._createCache = function() {
        var myBlock = this;
        myBlock.bounds = myBlock.container.getBounds();

        if (myBlock.bounds == null) {
            // console.log('Block container for ' + myBlock.name + ' not yet ready.');
            setTimeout(function() {
                myBlock._createCache();
            }, 200);
        } else {
            myBlock.container.cache(myBlock.bounds.x, myBlock.bounds.y, myBlock.bounds.width, myBlock.bounds.height);
        }
    };

    // Internal function for creating cache.
    // Includes workaround for a race condition.
    this.updateCache = function() {
        var myBlock = this;

        if (myBlock.bounds == null) {
            // console.log('Block container for ' + myBlock.name + ' not yet ready.');
            setTimeout(function() {
                myBlock.updateCache();
            }, 300);
        } else {
            myBlock.container.updateCache();
            myBlock.blocks.refreshCanvas();
        }
    };

    this.offScreen = function (boundary) {
        return !this.trash && boundary.offScreen(this.container.x, this.container.y);
    };

    this.copySize = function() {
        this.size = this.protoblock.size;
    };

    this.getInfo = function() {
        return this.name + ' block';
    };

    this.highlight = function() {
        if (this.collapsed && COLLAPSABLES.indexOf(this.name) !== -1) {
            // We may have a race condition.
            if (this.highlightCollapseBlockBitmap) {
                this.highlightCollapseBlockBitmap.visible = true;
                this.collapseBlockBitmap.visible = false;
                this.collapseText.visible = true;
                this.bitmap.visible = false;
                this.highlightBitmap.visible = false;
            }
        } else {
            this.bitmap.visible = false;
            this.highlightBitmap.visible = true;
            if (COLLAPSABLES.indexOf(this.name) !== -1) {
                // There could be a race condition when making a
                // new action block.
                if (this.highlightCollapseBlockBitmap) {
                    if (this.collapseText !== null) {
                        this.collapseText.visible = false;
                    }
                    if (this.collapseBlockBitmap.visible !== null) {
                        this.collapseBlockBitmap.visible = false;
                    }
                    if (this.highlightCollapseBlockBitmap.visible !== null) {
                        this.highlightCollapseBlockBitmap.visible = false;
                    }
                }
            }
        }
        this.updateCache();
    };

    this.unhighlight = function() {
        if (this.collapsed && COLLAPSABLES.indexOf(this.name) !== -1) {
            if (this.highlightCollapseBlockBitmap) {
                this.highlightCollapseBlockBitmap.visible = false;
                this.collapseBlockBitmap.visible = true;
                this.collapseText.visible = true;
                this.bitmap.visible = false;
                this.highlightBitmap.visible = false;
            }
        } else {
            this.bitmap.visible = true;
            this.highlightBitmap.visible = false;
            if (COLLAPSABLES.indexOf(this.name) !== -1) {
                if (this.highlightCollapseBlockBitmap) {
                    this.highlightCollapseBlockBitmap.visible = false;
                    this.collapseBlockBitmap.visible = false;
                    this.collapseText.visible = false;
                }
            }
        }
        this.updateCache();
    };

    this.updateArgSlots = function(slotList) {
        // Resize and update number of slots in argClamp
        this.argClampSlots = slotList;
        this.newArtwork();
        this.regenerateArtwork(false);
    };

    this.updateSlots = function(clamp, plusMinus) {
        // Resize an expandable block.
        this.clampCount[clamp] += plusMinus;
        this.newArtwork(plusMinus);
        this.regenerateArtwork(false);
    };

    this.resize = function(scale) {
        // If the block scale changes, we need to regenerate the
        // artwork and recalculate the hitarea.
        var myBlock = this;

        this.postProcess = function(args) {
            if (myBlock.imageBitmap !== null) {
                myBlock._positionMedia(myBlock.imageBitmap, myBlock.imageBitmap.image.width, myBlock.imageBitmap.image.height, scale);
                z = myBlock.container.getNumChildren() - 1;
                myBlock.container.setChildIndex(myBlock.imageBitmap, z);
            }

            if (myBlock.name === 'start' || myBlock.name === 'drum') {
                // Rescale the decoration on the start blocks.
                for (var turtle = 0; turtle < myBlock.blocks.turtles.turtleList.length; turtle++) {
                    if (myBlock.blocks.turtles.turtleList[turtle].startBlock === myBlock) {
                        myBlock.blocks.turtles.turtleList[turtle].resizeDecoration(scale, myBlock.bitmap.image.width);
                        myBlock._ensureDecorationOnTop();
                        break;
                    }
                }
            }
            myBlock.updateCache();
            myBlock._calculateBlockHitArea();

            // If it is in the trash, make sure it remains hidden.
            if (myBlock.trash) {
                myBlock.hide();
            }
        };

        this.postProcessArg = null;

        this.protoblock.scale = scale;
        this.newArtwork(0);
        this.regenerateArtwork(true, []);

        if (this.text !== null) {
            this._positionText(scale);
        }

        if (this.collapseContainer !== null) {
            this.collapseContainer.uncache();
            var postProcess = function(myBlock) {
                myBlock.collapseBitmap.scaleX = myBlock.collapseBitmap.scaleY = myBlock.collapseBitmap.scale = scale / 2;
                myBlock.expandBitmap.scaleX = myBlock.expandBitmap.scaleY = myBlock.expandBitmap.scale = scale / 2;

                var bounds = myBlock.collapseContainer.getBounds();
                myBlock.collapseContainer.cache(bounds.x, bounds.y, bounds.width, bounds.height);
                myBlock._positionCollapseContainer(myBlock.protoblock.scale);
                myBlock._calculateCollapseHitArea();
            };

            this._generateCollapseArtwork(postProcess);
            var fontSize = 10 * scale;
            this.collapseText.font = fontSize + 'px Sans';
            this._positionCollapseLabel(scale);
        }
    };

    this.newArtwork = function(plusMinus) {
        switch (this.name) {
        case 'start':
        case 'drum':
        case 'action':
        case 'matrix':
        case 'pitchdrummatrix':
        case 'modewidget':
        case 'rhythmruler':
        case 'pitchstaircase':
            var proto = new ProtoBlock('collapse');
            proto.scale = this.protoblock.scale;
            proto.extraWidth = 10;
            proto.basicBlockCollapsed();
            var obj = proto.generator();
            this.collapseArtwork = obj[0];
            var obj = this.protoblock.generator(this.clampCount[0]);
            break;
        case 'status':
            var proto = new ProtoBlock('collapse');
            proto.scale = this.protoblock.scale;
            // proto.extraWidth = 10;
            proto.basicBlockCollapsed();
            var obj = proto.generator();
            this.collapseArtwork = obj[0];
            var obj = this.protoblock.generator(this.clampCount[0]);
            break;
        case 'note':
        case 'invert':
        case 'invert2':
        case 'notation':
        case 'flat':
        case 'sharp':
        case 'multiplybeatfactor':
        case 'dividebeatfactor':
        case 'duplicatenotes':
        case 'skipnotes':
        case 'rhythmicdot':
        case 'tie':
        case 'swing':
        case 'drift':
        case 'interval':
        case 'fifths':
        case 'tritone':
        case 'fourths':
        case 'thirds':
        case 'staccato':
        case 'slur':
        case 'crescendo':
        case 'articulation':
        case 'backward':
        case 'settransposition':
        case 'tuplet':
        case 'tuplet2':
        case 'osctime':
        case 'setbpm':
        case 'setnotevolume2':
        case 'darbuka':
        case 'clang':
        case 'bottle':
        case 'duck':
        case 'snare':
        case 'hihat':
        case 'tom':
        case 'kick':
        case 'pluck':
        case 'triangle1':
        case 'slap':
        case 'fingercymbals':
        case 'cup':
        case 'cowbell':
        case 'splash':
        case 'ridebell':
        case 'floortom':
        case 'crash':
        case 'chine':
        case 'dog':
        case 'cat':
        case 'clap':
        case 'bubbles':
        case 'cricket':
        case 'setdrum':
        case 'rhythmruler':
<<<<<<< HEAD
        case 'pitchstaircase':
=======
        case 'modewidget':
>>>>>>> 641cbd7b
        case 'repeat':
        case 'fill':
        case 'hollowline':
        case 'clamp':
        case 'forever':
        case 'if':
        case 'while':
        case 'until':
            var obj = this.protoblock.generator(this.clampCount[0]);
            break;
        case 'less':
        case 'greater':
        case 'equal':
            var obj = this.protoblock.generator(this.clampCount[0]);
            break;
        case 'ifthenelse':
            var obj = this.protoblock.generator(this.clampCount[0], this.clampCount[1]);
            break;
        case 'nameddoArg':
        case 'namedcalcArg':
        case 'doArg':
        case 'calcArg':
            var obj = this.protoblock.generator(this.argClampSlots);
            this.size = 2;
            for (var i = 0; i < this.argClampSlots.length; i++) {
                this.size += this.argClampSlots[i];
            }
            this.docks = [];
            this.docks.push([obj[1][0][0], obj[1][0][1], this.protoblock.dockTypes[0]]);
            break;
        default:
            if (this.isArgBlock()) {
                var obj = this.protoblock.generator(this.clampCount[0]);
            } else if (this.isTwoArgBlock()) {
                var obj = this.protoblock.generator(this.clampCount[0]);
            } else {
                var obj = this.protoblock.generator();
            }
            this.size += plusMinus;
            break;
        }

        switch (this.name) {
        case 'nameddoArg':
            for (var i = 1; i < obj[1].length - 1; i++) {
                this.docks.push([obj[1][i][0], obj[1][i][1], 'anyin']);
            }

            this.docks.push([obj[1][2][0], obj[1][2][1], 'in']);
            break;
        case 'namedcalcArg':
            for (var i = 1; i < obj[1].length; i++) {
                this.docks.push([obj[1][i][0], obj[1][i][1], 'anyin']);
            }
            break;
        case 'doArg':
            this.docks.push([obj[1][1][0], obj[1][1][1], this.protoblock.dockTypes[1]]);
            for (var i = 2; i < obj[1].length - 1; i++) {
                this.docks.push([obj[1][i][0], obj[1][i][1], 'anyin']);
            }

            this.docks.push([obj[1][3][0], obj[1][3][1], 'in']);
            break;
        case 'calcArg':
            this.docks.push([obj[1][1][0], obj[1][1][1], this.protoblock.dockTypes[1]]);
            for (var i = 2; i < obj[1].length; i++) {
                this.docks.push([obj[1][i][0], obj[1][i][1], 'anyin']);
            }
            break;
        default:
            break;
        }

        // Save new artwork and dock positions.
        this.artwork = obj[0];
        for (var i = 0; i < this.docks.length; i++) {
            this.docks[i][0] = obj[1][i][0];
            this.docks[i][1] = obj[1][i][1];
        }
    };

    this.imageLoad = function() {
        // Load any artwork associated with the block and create any
        // extra parts. Image components are loaded asynchronously so
        // most the work happens in callbacks.

        // We need a text label for some blocks. For number and text
        // blocks, this is the primary label; for parameter blocks,
        // this is used to display the current block value.
        var fontSize = 10 * this.protoblock.scale;
        this.text = new createjs.Text('', fontSize + 'px Sans', '#000000');

        this.generateArtwork(true, []);
    };

    this._addImage = function() {
        var image = new Image();
        var myBlock = this;

        image.onload = function() {
            var bitmap = new createjs.Bitmap(image);
            bitmap.name = 'media';
            myBlock.container.addChild(bitmap);
            myBlock._positionMedia(bitmap, image.width, image.height, myBlock.protoblock.scale);
            myBlock.imageBitmap = bitmap;
            myBlock.updateCache();
        };
        image.src = this.image;
    };

    this.regenerateArtwork = function(collapse) {
        // Sometimes (in the case of namedboxes and nameddos) we need
        // to regenerate the artwork associated with a block.

        // First we need to remove the old artwork.
        if (this.bitmap != null) {
            this.container.removeChild(this.bitmap);
        }

        if (this.highlightBitmap != null) {
            this.container.removeChild(this.highlightBitmap);
        }

        if (collapse && this.collapseBitmap !== null) {
            this.collapseContainer.removeChild(this.collapseBitmap);
            this.collapseContainer.removeChild(this.expandBitmap);
            this.container.removeChild(this.collapseBlockBitmap);
            this.container.removeChild(this.highlightCollapseBlockBitmap);
        }

        // Then we generate new artwork.
        this.generateArtwork(false);
    };

    this.generateArtwork = function(firstTime) {
        // Get the block labels from the protoblock
        var myBlock = this;
        var thisBlock = this.blocks.blockList.indexOf(this);
        var block_label = '';

        // Create the highlight bitmap for the block.
        function __processHighlightBitmap(name, bitmap, myBlock) {
            if (myBlock.highlightBitmap != null) {
                myBlock.container.removeChild(myBlock.highlightBitmap);
            }

            myBlock.highlightBitmap = bitmap;
            myBlock.container.addChild(myBlock.highlightBitmap);
            myBlock.highlightBitmap.x = 0;
            myBlock.highlightBitmap.y = 0;
            myBlock.highlightBitmap.name = 'bmp_highlight_' + thisBlock;
            myBlock.highlightBitmap.cursor = 'pointer';
            // Hide it to start
            myBlock.highlightBitmap.visible = false;

            // At me point, it should be safe to calculate the
            // bounds of the container and cache its contents.
            if (!firstTime) {
                myBlock.container.uncache();
            }

            myBlock._createCache();
            myBlock.blocks.refreshCanvas();

            if (firstTime) {
                myBlock._loadEventHandlers();
                if (myBlock.image !== null) {
                    myBlock._addImage();
                }
                myBlock._finishImageLoad();
            } else {
                if (myBlock.name === 'start' || myBlock.name === 'drum') {
                    myBlock._ensureDecorationOnTop();
                }

                // Adjust the docks.
                myBlock.blocks.adjustDocks(thisBlock, true);

                // Adjust the text position.
                myBlock._positionText(myBlock.protoblock.scale);

                if (COLLAPSABLES.indexOf(myBlock.name) !== -1) {
                    myBlock.bitmap.visible = !myBlock.collapsed;
                    myBlock.highlightBitmap.visible = false;
                    myBlock.updateCache();
                }

                if (myBlock.postProcess != null) {
                    myBlock.postProcess(myBlock.postProcessArg);
                    myBlock.postProcess = null;
                }
            }
        };

        // Create the bitmap for the block.
        function __processBitmap(name, bitmap, myBlock) {
            if (myBlock.bitmap != null) {
                myBlock.container.removeChild(myBlock.bitmap);
            }

            myBlock.bitmap = bitmap;
            myBlock.container.addChild(myBlock.bitmap);
            myBlock.bitmap.x = 0;
            myBlock.bitmap.y = 0;
            myBlock.bitmap.name = 'bmp_' + thisBlock;
            myBlock.bitmap.cursor = 'pointer';
            myBlock.blocks.refreshCanvas();

            if (myBlock.protoblock.disabled) {
                var artwork = myBlock.artwork.replace(/fill_color/g, DISABLEDFILLCOLOR).replace(/stroke_color/g, DISABLEDSTROKECOLOR).replace('block_label', block_label);
            } else {
                var artwork = myBlock.artwork.replace(/fill_color/g, PALETTEHIGHLIGHTCOLORS[myBlock.protoblock.palette.name]).replace(/stroke_color/g, HIGHLIGHTSTROKECOLORS[myBlock.protoblock.palette.name]).replace('block_label', block_label);
            }

            for (var i = 1; i < myBlock.protoblock.staticLabels.length; i++) {
                artwork = artwork.replace('arg_label_' + i, myBlock.protoblock.staticLabels[i]);
            }

            _makeBitmap(artwork, myBlock.name, __processHighlightBitmap, myBlock);
        };

        if (this.overrideName) {
            block_label = this.overrideName;
        } else if (this.protoblock.staticLabels.length > 0 && !this.protoblock.image) {
            // Label should be defined inside _().
            block_label = this.protoblock.staticLabels[0];
        }

        while (this.protoblock.staticLabels.length < this.protoblock.args + 1) {
            this.protoblock.staticLabels.push('');
        }

        if (firstTime) {
            // Create artwork and dock.
            var obj = this.protoblock.generator();
            this.artwork = obj[0];
            for (var i = 0; i < obj[1].length; i++) {
                this.docks.push([obj[1][i][0], obj[1][i][1], this.protoblock.dockTypes[i]]);
            }
        }

        if (this.protoblock.disabled) {
            var artwork = this.artwork.replace(/fill_color/g, DISABLEDFILLCOLOR).replace(/stroke_color/g, DISABLEDSTROKECOLOR).replace('block_label', block_label);
        } else {
            var artwork = this.artwork.replace(/fill_color/g, PALETTEFILLCOLORS[this.protoblock.palette.name]).replace(/stroke_color/g, PALETTESTROKECOLORS[this.protoblock.palette.name]).replace('block_label', block_label);
        }

        for (var i = 1; i < this.protoblock.staticLabels.length; i++) {
            artwork = artwork.replace('arg_label_' + i, this.protoblock.staticLabels[i]);
        }

        _makeBitmap(artwork, this.name, __processBitmap, this);
    };

    this._finishImageLoad = function() {
        var thisBlock = this.blocks.blockList.indexOf(this);

        // Value blocks get a modifiable text label
        if (['text', 'number', 'solfege', 'notename', 'modename', 'drumname', 'rest'].indexOf(this.name) !== -1) {
            if (this.value == null) {
                switch(this.name) {
                case 'text':
                    this.value = '---';
                    break;
                case 'solfege':
                    this.value = 'sol';
                    break;
                case 'notename':
                    this.value = 'G';
                    break;
                case 'rest':
                    this.value = _('rest');
                    break;
                case 'number':
                    this.value = NUMBERBLOCKDEFAULT;
                    break;
                case 'modename':
                    this.value = 'Major';
                    break;
                case 'drumname':
                    this.value = _('kick drum');
                    break;
                }
            }

            var label = this.value.toString();
            if (label.length > 8) {
                label = label.substr(0, 7) + '...';
            }

            this.text.text = label;
            this.container.addChild(this.text);
            this._positionText(this.protoblock.scale);
        } else if (this.protoblock.parameter) {
            // Parameter blocks get a text label to show their current value
            this.container.addChild(this.text);
            this._positionText(this.protoblock.scale);
        }

        if (COLLAPSABLES.indexOf(this.name) === -1) {
            this.loadComplete = true;
            if (this.postProcess !== null) {
                this.postProcess(this.postProcessArg);
                this.postProcess = null;
            }

            this.blocks.refreshCanvas();
            this.blocks.cleanupAfterLoad(this.name);
        } else {
            // Start blocks and Action blocks can collapse, so add an
            // event handler
            var proto = new ProtoBlock('collapse');
            proto.scale = this.protoblock.scale;
            proto.extraWidth = 10;
            proto.basicBlockCollapsed();
            var obj = proto.generator();
            this.collapseArtwork = obj[0];
            var postProcess = function(myBlock) {
                myBlock._loadCollapsibleEventHandlers();
                myBlock.loadComplete = true;

                if (myBlock.postProcess !== null) {
                    myBlock.postProcess(myBlock.postProcessArg);
                    myBlock.postProcess = null;
                }
            };

            this._generateCollapseArtwork(postProcess);
        }
    };

    this._generateCollapseArtwork = function(postProcess) {
        var myBlock = this;
        var thisBlock = this.blocks.blockList.indexOf(this);

        function __processHighlightCollapseBitmap(name, bitmap, myBlock) {
            myBlock.highlightCollapseBlockBitmap = bitmap;
            myBlock.highlightCollapseBlockBitmap.name = 'highlight_collapse_' + thisBlock;
            myBlock.container.addChild(myBlock.highlightCollapseBlockBitmap);
            myBlock.highlightCollapseBlockBitmap.visible = false;

            if (myBlock.collapseText === null) {
                var fontSize = 10 * myBlock.protoblock.scale;
                switch (myBlock.name) {
                case 'action':
                    myBlock.collapseText = new createjs.Text(_('action'), fontSize + 'px Sans', '#000000');
                    break;
                case 'start':
                    myBlock.collapseText = new createjs.Text(_('start'), fontSize + 'px Sans', '#000000');
                    break;
                case 'matrix':
                    myBlock.collapseText = new createjs.Text(_('matrix'), fontSize + 'px Sans', '#000000');
                    break;
                case 'status':
                    myBlock.collapseText = new createjs.Text(_('status'), fontSize + 'px Sans', '#000000');
                    break;
                case 'pitchdrummatrix':
                    myBlock.collapseText = new createjs.Text(_('drum'), fontSize + 'px Sans', '#000000');
                    break;
                case 'rhythmruler':
                    myBlock.collapseText = new createjs.Text(_('ruler'), fontSize + 'px Sans', '#000000');
                    break;
<<<<<<< HEAD
                case 'pitchstaircase':
                    myBlock.collapseText = new createjs.Text(_('stair'), fontSize + 'px Sans', '#000000');
=======
                case 'modewidget':
                    myBlock.collapseText = new createjs.Text(_('mode'), fontSize + 'px Sans', '#000000');
>>>>>>> 641cbd7b
                    break;
                case 'drum':
                    myBlock.collapseText = new createjs.Text(_('drum'), fontSize + 'px Sans', '#000000');
                    break;
                }
                myBlock.collapseText.textAlign = 'left';
                myBlock.collapseText.textBaseline = 'alphabetic';
                myBlock.container.addChild(myBlock.collapseText);
            }
            myBlock._positionCollapseLabel(myBlock.protoblock.scale);
            myBlock.collapseText.visible = myBlock.collapsed;

            myBlock._ensureDecorationOnTop();

            myBlock.updateCache();

            myBlock.collapseContainer = new createjs.Container();
            myBlock.collapseContainer.snapToPixelEnabled = true;

            var image = new Image();
            image.onload = function() {
                myBlock.collapseBitmap = new createjs.Bitmap(image);
                myBlock.collapseBitmap.scaleX = myBlock.collapseBitmap.scaleY = myBlock.collapseBitmap.scale = myBlock.protoblock.scale / 2;
                myBlock.collapseContainer.addChild(myBlock.collapseBitmap);
                myBlock.collapseBitmap.visible = !myBlock.collapsed;
                finishCollapseButton(myBlock);
            };

            image.src = 'images/collapse.svg';

            finishCollapseButton = function(myBlock) {
                var image = new Image();
                image.onload = function() {
                    myBlock.expandBitmap = new createjs.Bitmap(image);
                    myBlock.expandBitmap.scaleX = myBlock.expandBitmap.scaleY = myBlock.expandBitmap.scale = myBlock.protoblock.scale / 2;
                    myBlock.collapseContainer.addChild(myBlock.expandBitmap);
                    myBlock.expandBitmap.visible = myBlock.collapsed;

                    var bounds = myBlock.collapseContainer.getBounds();
                    myBlock.collapseContainer.cache(bounds.x, bounds.y, bounds.width, bounds.height);
                    myBlock.blocks.stage.addChild(myBlock.collapseContainer);
                    if (postProcess !== null) {
                        postProcess(myBlock);
                    }

                    myBlock.blocks.refreshCanvas();
                    myBlock.blocks.cleanupAfterLoad(myBlock.name);
                };

                image.src = 'images/expand.svg';
            }
        };

        function __processCollapseBitmap(name, bitmap, myBlock) {
            myBlock.collapseBlockBitmap = bitmap;
            myBlock.collapseBlockBitmap.name = 'collapse_' + thisBlock;
            myBlock.container.addChild(myBlock.collapseBlockBitmap);
            myBlock.collapseBlockBitmap.visible = myBlock.collapsed;
            myBlock.blocks.refreshCanvas();

            var artwork = myBlock.collapseArtwork;
            _makeBitmap(artwork.replace(/fill_color/g, PALETTEHIGHLIGHTCOLORS[myBlock.protoblock.palette.name]).replace(/stroke_color/g, HIGHLIGHTSTROKECOLORS[myBlock.protoblock.palette.name]).replace('block_label', ''), '', __processHighlightCollapseBitmap, myBlock);
        };

        var artwork = this.collapseArtwork;
        _makeBitmap(artwork.replace(/fill_color/g, PALETTEFILLCOLORS[this.protoblock.palette.name]).replace(/stroke_color/g, PALETTESTROKECOLORS[this.protoblock.palette.name]).replace('block_label', ''), '', __processCollapseBitmap, this);
    };

    this.hide = function() {
        this.container.visible = false;
        if (this.collapseContainer !== null) {
            this.collapseContainer.visible = false;
            this.collapseText.visible = false;
        }
    };

    this.show = function() {
        if (!this.trash) {
            // If it is an action block or it is not collapsed then show it.
            if (!(COLLAPSABLES.indexOf(this.name) === -1 && this.collapsed)) {
                this.container.visible = true;
                if (this.collapseContainer !== null) {
                    this.collapseContainer.visible = true;
                    this.collapseText.visible = true;
                }
            }
        }
    };

    // Utility functions
    this.isValueBlock = function() {
        return this.protoblock.style === 'value';
    };

    this.isNoHitBlock = function() {
        return NOHIT.indexOf(this.name) !== -1;
    };

    this.isArgBlock = function() {
        return this.protoblock.style === 'value' || this.protoblock.style === 'arg';
    };

    this.isTwoArgBlock = function() {
        return this.protoblock.style === 'twoarg';
    };

    this.isTwoArgBooleanBlock = function() {
        return ['equal', 'greater', 'less'].indexOf(this.name) !== -1;
    };

    this.isClampBlock = function() {
        return this.protoblock.style === 'clamp' || this.isDoubleClampBlock();
    };

    this.isDoubleClampBlock = function() {
        return this.protoblock.style === 'doubleclamp';
    };

    this.isNoRunBlock = function() {
        return this.name === 'action';
    };

    this.isArgClamp = function() {
        return this.protoblock.style === 'argclamp' || this.protoblock.style === 'argclamparg';
    };

    this.isExpandableBlock = function() {
        return this.protoblock.expandable;
    };

    // Based on the block index into the blockList.
    this.getBlockId = function() {
        var number = blockBlocks.blockList.indexOf(this);
        return '_' + number.toString();
    };

    this.removeChildBitmap = function(name) {
        for (var child = 0; child < this.container.getNumChildren(); child++) {
            if (this.container.children[child].name === name) {
                this.container.removeChild(this.container.children[child]);
                break;
            }
        }
    };

    this.loadThumbnail = function (imagePath) {
        // Load an image thumbnail onto block.
        var thisBlock = this.blocks.blockList.indexOf(this);
        var myBlock = this;
        if (this.blocks.blockList[thisBlock].value === null && imagePath === null) {
            // console.log('loadThumbnail: no image to load?');
            return;
        }
        var image = new Image();

        image.onload = function() {
            // Before adding new artwork, remove any old artwork.
            myBlock.removeChildBitmap('media');

            var bitmap = new createjs.Bitmap(image);
            bitmap.name = 'media';


            var myContainer = new createjs.Container();
            myContainer.addChild(bitmap);

            // Resize the image to a reasonable maximum.
            var MAXWIDTH = 600;
            var MAXHEIGHT = 450;
            if (image.width > image.height) {
                if (image.width > MAXWIDTH) {
                    bitmap.scaleX = bitmap.scaleY = bitmap.scale = MAXWIDTH / image.width;
                }
            } else {
                if (image.height > MAXHEIGHT) {
                    bitmap.scaleX = bitmap.scaleY = bitmap.scale = MAXHEIGHT / image.height;
                }
            }

            var bounds = myContainer.getBounds();
            myContainer.cache(bounds.x, bounds.y, bounds.width, bounds.height);
            myBlock.value = myContainer.getCacheDataURL();
            myBlock.imageBitmap = bitmap;

            // Next, scale the bitmap for the thumbnail.
            myBlock._positionMedia(bitmap, bitmap.image.width, bitmap.image.height, myBlock.protoblock.scale);
            myBlock.container.addChild(bitmap);
            myBlock.updateCache();
        };

        if (imagePath === null) {
            image.src = this.value;
        } else {
            image.src = imagePath;
        }
    };

    this._doOpenMedia = function (thisBlock) {
        var fileChooser = docById('myOpenAll');
        var myBlock = this;

        readerAction = function (event) {
            window.scroll(0, 0);

            var reader = new FileReader();
            reader.onloadend = (function() {
                if (reader.result) {
                    if (myBlock.name === 'media') {
                        myBlock.value = reader.result;
                        myBlock.loadThumbnail(null);
                        return;
                    }
                    myBlock.value = [fileChooser.files[0].name, reader.result];
                    myBlock.blocks.updateBlockText(thisBlock);
                }
            });
            if (myBlock.name === 'media') {
                reader.readAsDataURL(fileChooser.files[0]);
            }
            else {
                reader.readAsText(fileChooser.files[0]);
            }
            fileChooser.removeEventListener('change', readerAction);
        };

        fileChooser.addEventListener('change', readerAction, false);
        fileChooser.focus();
        fileChooser.click();
        window.scroll(0, 0)
    };

    this.collapseToggle = function () {
        // Find the blocks to collapse/expand
        var myBlock = this;
        var thisBlock = this.blocks.blockList.indexOf(this);
        this.blocks.findDragGroup(thisBlock);

        function __toggle() {
            var collapse = myBlock.collapsed;
            if (myBlock.collapseBitmap === null) {
                console.log('collapse bitmap not ready');
                return;
            }
            myBlock.collapsed = !collapse;

            // These are the buttons to collapse/expand the stack.
            myBlock.collapseBitmap.visible = collapse;
            myBlock.expandBitmap.visible = !collapse;

            // These are the collpase-state bitmaps.
            myBlock.collapseBlockBitmap.visible = !collapse;
            myBlock.highlightCollapseBlockBitmap.visible = false;
            myBlock.collapseText.visible = !collapse;

            if (collapse) {
                myBlock.bitmap.visible = true;
            } else {
                myBlock.bitmap.visible = false;
                myBlock.updateCache();
            }
            myBlock.highlightBitmap.visible = false;

            if (myBlock.name === 'action') {
                // Label the collapsed block with the action label
                if (myBlock.connections[1] !== null) {
                    var text = myBlock.blocks.blockList[myBlock.connections[1]].value;
                    if (text.length > 8) {
                        text = text.substr(0, 7) + '...';
                    }
                    myBlock.collapseText.text = text;
                } else {
                    myBlock.collapseText.text = '';
                }
            }

            // Make sure the text is on top.
            var z = myBlock.container.getNumChildren() - 1;
            myBlock.container.setChildIndex(myBlock.collapseText, z);

            // Set collapsed state of blocks in drag group.
            if (myBlock.blocks.dragGroup.length > 0) {
                for (var b = 1; b < myBlock.blocks.dragGroup.length; b++) {
                    var blk = myBlock.blocks.dragGroup[b];
                    myBlock.blocks.blockList[blk].collapsed = !collapse;
                    myBlock.blocks.blockList[blk].container.visible = collapse;
                }
            }

            myBlock.collapseContainer.updateCache();
            myBlock.updateCache();
        }

        __toggle();
    };

    this._positionText = function(blockScale) {
        this.text.textBaseline = 'alphabetic';
        this.text.textAlign = 'right';
        var fontSize = 10 * blockScale;
        this.text.font = fontSize + 'px Sans';
        this.text.x = TEXTX * blockScale / 2.;
        this.text.y = TEXTY * blockScale / 2.;

        // Some special cases
        if (['text', 'number', 'solfege', 'notename', 'modename', 'drumname'].indexOf(this.name) !== -1) {
            this.text.textAlign = 'center';
            this.text.x = VALUETEXTX * blockScale / 2.;
        } else if (this.protoblock.args === 0) {
            var bounds = this.container.getBounds();
            this.text.x = bounds.width - 25;
        } else {
            this.text.textAlign = 'left';
            if (this.docks[0][2] === 'booleanout') {
                this.text.y = this.docks[0][1];
            }
        }

        // Ensure text is on top.
        z = this.container.getNumChildren() - 1;
        this.container.setChildIndex(this.text, z);
        this.updateCache();
    };

    this._positionMedia = function(bitmap, width, height, blockScale) {
        if (width > height) {
            bitmap.scaleX = bitmap.scaleY = bitmap.scale = MEDIASAFEAREA[2] / width * blockScale / 2;
        } else {
            bitmap.scaleX = bitmap.scaleY = bitmap.scale = MEDIASAFEAREA[3] / height * blockScale / 2;
        }
        bitmap.x = (MEDIASAFEAREA[0] - 10) * blockScale / 2;
        bitmap.y = MEDIASAFEAREA[1] * blockScale / 2;
    };

    this._calculateCollapseHitArea = function() {
        var bounds = this.collapseContainer.getBounds();
        var hitArea = new createjs.Shape();
        var w2 = bounds.width;
        var h2 = bounds.height;

        hitArea.graphics.beginFill('#FFF').drawEllipse(-w2 / 2, -h2 / 2, w2, h2);
        hitArea.x = w2 / 2;
        hitArea.y = h2 / 2;
        this.collapseContainer.hitArea = hitArea;
    };

    this._positionCollapseLabel = function(blockScale) {
        this.collapseText.x = COLLAPSETEXTX * blockScale / 2;
        this.collapseText.y = COLLAPSETEXTY * blockScale / 2;

        // Ensure text is on top.
        z = this.container.getNumChildren() - 1;
        this.container.setChildIndex(this.collapseText, z);
    };

    this._positionCollapseContainer = function(blockScale) {
        this.collapseContainer.x = this.container.x + (COLLAPSEBUTTONXOFF * blockScale / 2);
        this.collapseContainer.y = this.container.y + (COLLAPSEBUTTONYOFF * blockScale / 2);
    };

    // These are the event handlers for collapsible blocks.
    this._loadCollapsibleEventHandlers = function() {
        var myBlock = this;
        var thisBlock = this.blocks.blockList.indexOf(this);
        this._calculateCollapseHitArea();

        this.collapseContainer.on('mouseover', function(event) {
            myBlock.blocks.highlight(thisBlock, true);
            myBlock.blocks.activeBlock = thisBlock;
            myBlock.blocks.refreshCanvas();
        });

        var moved = false;
        var locked = false;
        var mousedown = false;
        var offset = {x:0, y:0};
        var scale = blocks.getStageScale();

        function handleClick () {
            if (locked) {
                return;
            }
            locked = true;
            setTimeout(function() {
                locked = false;
            }, 500);
            hideDOMLabel();
            if (!moved) {
                myBlock.collapseToggle();
            }
        }

        this.collapseContainer.on('click', function(event) {
            handleClick();
        });

        this.collapseContainer.on('mousedown', function(event) {
            hideDOMLabel();
            // Always show the trash when there is a block selected.
            trashcan.show();
            moved = false;
            mousedown = true;
            var d = new Date();
            blocks.mouseDownTime = d.getTime();
            offset = {
                x: myBlock.collapseContainer.x - Math.round(event.stageX / scale),
                y: myBlock.collapseContainer.y - Math.round(event.stageY / scale)
            };
        });

        this.collapseContainer.on('pressup', function(event) {
            if (!mousedown) {
                // console.log('pressup w/o mouse down?');
                return;
            }
            mousedown = false;
            if (moved) {
                myBlock._collapseOut(blocks, thisBlock, moved, event);
                moved = false;
            } else {
                var d = new Date();
                if ((d.getTime() - blocks.mouseDownTime) > 1000) {
                    var d = new Date();
                    blocks.mouseDownTime = d.getTime();
                    handleClick();
                }
            }
        });

        this.collapseContainer.on('mouseout', function(event) {
            if (!mousedown) {
                // console.log('mouseout w/o mouse down?');
                return;
            }
            mousedown = false;
            if (moved) {
                myBlock._collapseOut(blocks, thisBlock, moved, event);
                moved = false;
            } else {
                // Maybe restrict to Android?
                var d = new Date();
                // var diff = (d.getTime() - blocks.mouseDownTime);
                // console.log(diff);
                if ((d.getTime() - blocks.mouseDownTime) < 200) {
                    var d = new Date();
                    blocks.mouseDownTime = d.getTime();
                    handleClick();
                }
            }
        });

        this.collapseContainer.on('pressmove', function(event) {
            if (!mousedown) {
                // console.log('pressmove w/o mouse down?');
                return;
            }
            moved = true;
            var oldX = myBlock.collapseContainer.x;
            var oldY = myBlock.collapseContainer.y;
            myBlock.collapseContainer.x = Math.round(event.stageX / scale) + offset.x;
            myBlock.collapseContainer.y = Math.round(event.stageY / scale) + offset.y;
            var dx = myBlock.collapseContainer.x - oldX;
            var dy = myBlock.collapseContainer.y - oldY;
            myBlock.container.x += dx;
            myBlock.container.y += dy;

            // If we are over the trash, warn the user.
            if (trashcan.overTrashcan(event.stageX / scale, event.stageY / scale)) {
                trashcan.highlight();
            } else {
                trashcan.unhighlight();
            }

            myBlock.blocks.findDragGroup(thisBlock)
            if (myBlock.blocks.dragGroup.length > 0) {
                for (var b = 0; b < myBlock.blocks.dragGroup.length; b++) {
                    var blk = myBlock.blocks.dragGroup[b];
                    if (b !== 0) {
                        myBlock.blocks.moveBlockRelative(blk, dx, dy);
                    }
                }
            }

            myBlock.blocks.refreshCanvas();
        });
    };

    this._collapseOut = function(blocks, thisBlock, moved, event) {
        // Always hide the trash when there is no block selected.
        var scale = blocks.getStageScale();

        trashcan.hide();
        blocks.unhighlight(thisBlock);
        if (moved) {
            // Check if block is in the trash.
            if (trashcan.overTrashcan(event.stageX / scale, event.stageY / scale)) {
                blocks.sendStackToTrash(this);
            } else {
                // Otherwise, process move.
                blocks.blockMoved(thisBlock);
            }
        }

        if (blocks.activeBlock !== myBlock) {
            return;
        }

        blocks.unhighlight(null);
        blocks.activeBlock = null;
        blocks.refreshCanvas();
    };

    this._calculateBlockHitArea = function() {
        var hitArea = new createjs.Shape();
        var bounds = this.container.getBounds()

        if (bounds === null) {
            this._createCache();
            bounds = this.bounds;
        }

        // Only detect hits on top section of block.
        if (this.isClampBlock() || this.isArgClamp()) {
            hitArea.graphics.beginFill('#FFF').drawRect(0, 0, bounds.width, STANDARDBLOCKHEIGHT);
        } else if (this.isNoHitBlock()) {
            // No hit area
            hitArea.graphics.beginFill('#FFF').drawRect(0, 0, 0, 0);
        } else {
            // Shrinking the height makes it easier to grab blocks below
            // in the stack.
            hitArea.graphics.beginFill('#FFF').drawRect(0, 0, bounds.width, bounds.height * 0.75);
        }
        this.container.hitArea = hitArea;
    };

    // These are the event handlers for block containers.
    this._loadEventHandlers = function() {
        var myBlock = this;
        var thisBlock = this.blocks.blockList.indexOf(this);
        var blocks = this.blocks;
        var scale = blocks.getStageScale();

        this._calculateBlockHitArea();

        this.container.on('mouseover', function(event) {
            blocks.highlight(thisBlock, true);
            blocks.activeBlock = thisBlock;
            blocks.refreshCanvas();
        });

        var haveClick = false;
        var moved = false;
        var locked = false;
        var getInput = window.hasMouse;

        this.container.on('click', function(event) {
            // console.log('CLICK');
            blocks.activeBlock = thisBlock;
            haveClick = true;

            if (locked) {
                return;
            }
            locked = true;
            setTimeout(function() {
                locked = false;
            }, 500);

            hideDOMLabel();

            if ((!window.hasMouse && getInput) || (window.hasMouse && !moved)) {
                if (blocks.selectingStack) {
                    var topBlock = blocks.findTopBlock(thisBlock);
                    blocks.selectedStack = topBlock;
                    blocks.selectingStack = false;
                } else if (myBlock.name === 'media') {
                    myBlock._doOpenMedia(thisBlock);
                } else if (myBlock.name === 'loadFile') {
                    myBlock._doOpenMedia(thisBlock);
                } else if (['text', 'number', 'solfege', 'notename', 'modename', 'drumname'].indexOf(myBlock.name) !== -1) {
                    if(!myBlock.trash)
                    {
                        myBlock._changeLabel();
                    }
                } else {
                    if (!blocks.inLongPress) {
                        var topBlock = blocks.findTopBlock(thisBlock);
                        console.log('running from ' + blocks.blockList[topBlock].name);
                        blocks.logo.runLogoCommands(topBlock);
                    }
                }
            }
        });

        this.container.on('mousedown', function(event) {
            // console.log('MOUSEDOWN');
            // hideDOMLabel();

            // Track time for detecting long pause...
            // but only for top block in stack
            if (myBlock.connections[0] == null) {
                var d = new Date();
                blocks.mouseDownTime = d.getTime();
                blocks.longPressTimeout = setTimeout(function() {
                    blocks.triggerLongPress(myBlock);
                }, LONGPRESSTIME);
            }

            // Always show the trash when there is a block selected.
            trashcan.show();

            // Raise entire stack to the top.
            blocks.raiseStackToTop(thisBlock);

            // And possibly the collapse button.
            if (myBlock.collapseContainer != null) {
                blocks.stage.setChildIndex(myBlock.collapseContainer, blocks.stage.getNumChildren() - 1);
            }

            moved = false;
            var offset = {
                x: myBlock.container.x - Math.round(event.stageX / scale),
                y: myBlock.container.y - Math.round(event.stageY / scale)
            };

            myBlock.container.on('mouseout', function(event) {
                if (haveClick) {
                    return;
                }

                // console.log('MOUSEOUT');
                if (!blocks.inLongPress) {
                    myBlock._mouseoutCallback(event, moved, haveClick, true);
                }
                moved = false;
            });

            myBlock.container.on('pressup', function(event) {
                if (haveClick) {
                    return;
                }

                // console.log('PRESSUP');
                if (!blocks.inLongPress) {
                    myBlock._mouseoutCallback(event, moved, haveClick, true);
                }
                moved = false;
            });

            var original = {x: event.stageX / scale, y: event.stageY / scale};
            myBlock.container.on('pressmove', function(event) {
                // console.log('PRESSMOVE');
                // FIXME: More voodoo
                event.nativeEvent.preventDefault();

                // FIXME: need to remove timer
                if (blocks.longPressTimeout != null) {
                    clearTimeout(blocks.longPressTimeout);
                    blocks.longPressTimeout = null;
                }
                if (!moved && myBlock.label != null) {
                    myBlock.label.style.display = 'none';
                }

                if (window.hasMouse) {
                    moved = true;
                } else {
                    // Make it eaiser to select text on mobile
                    setTimeout(function () {
                        moved = Math.abs((event.stageX / scale) - original.x) + Math.abs((event.stageY / scale) - original.y) > 20 && !window.hasMouse;
                        getInput = !moved;
                    }, 200);
                }

                var oldX = myBlock.container.x;
                var oldY = myBlock.container.y;

                var dx = Math.round(Math.round(event.stageX / scale) + offset.x - oldX);
                var dy = Math.round(Math.round(event.stageY / scale) + offset.y - oldY);

                // Move this block...
                blocks.moveBlockRelative(thisBlock, dx, dy);

                // If we are over the trash, warn the user.
                if (trashcan.overTrashcan(event.stageX / scale, event.stageY / scale)) {
                    trashcan.highlight();
                } else {
                    trashcan.unhighlight();
                }

                if (myBlock.isValueBlock() && myBlock.name !== 'media') {
                    // Ensure text is on top
                    var z = myBlock.container.getNumChildren() - 1;
                    myBlock.container.setChildIndex(myBlock.text, z);
                } else if (myBlock.collapseContainer != null) {
                    myBlock._positionCollapseContainer(myBlock.protoblock.scale);
                }

                // ...and move any connected blocks.
                blocks.findDragGroup(thisBlock)
                if (blocks.dragGroup.length > 0) {
                    for (var b = 0; b < blocks.dragGroup.length; b++) {
                        var blk = blocks.dragGroup[b];
                        if (b !== 0) {
                            blocks.moveBlockRelative(blk, dx, dy);
                        }
                    }
                }

                blocks.refreshCanvas();
            });
        });

        this.container.on('mouseout', function(event) {
            if (!blocks.inLongPress) {
                // console.log('MOUSEOUT (OUT)');
                myBlock._mouseoutCallback(event, moved, haveClick, true);
            }
            moved = false;
        });

        this.container.on('pressup', function(event) {
            if (!blocks.inLongPress) {
                // console.log('PRESSUP (OUT)');
                myBlock._mouseoutCallback(event, moved, haveClick, false);
            }
            moved = false;
        });
    };

    this._mouseoutCallback = function(event, moved, haveClick, hideDOM) {
        var thisBlock = this.blocks.blockList.indexOf(this);
        var scale = blocks.getStageScale();

        // Always hide the trash when there is no block selected.
        // FIXME: need to remove timer
        if (this.blocks.longPressTimeout != null) {
            clearTimeout(this.blocks.longPressTimeout);
            this.blocks.longPressTimeout = null;
        }
        trashcan.hide();

        if (moved) {
            // Check if block is in the trash.
            if (trashcan.overTrashcan(event.stageX / scale, event.stageY / scale)) {
                blocks.sendStackToTrash(this);
            } else {
                // Otherwise, process move.
                // Keep track of time of last move
                var d = new Date();
                blocks.mouseDownTime = d.getTime();
                this.blocks.blockMoved(thisBlock);

                // Just incase the blocks are not properly docked after
                // the move (workaround for issue #38 -- Blocks fly
                // apart). Still need to get to the root cause.
                this.blocks.adjustDocks(this.blocks.blockList.indexOf(this), true);
            }
        } else if (['text', 'solfege', 'notename', 'modename', 'drumname', 'number', 'media', 'loadFile'].indexOf(this.name) !== -1) {
            if (!haveClick) {
                // Simulate click on Android.
                var d = new Date();
                if ((d.getTime() - blocks.mouseDownTime) < 500) {
                    if(!this.trash)
                    {
                        var d = new Date();
                        blocks.mouseDownTime = d.getTime();
                        if (this.name === 'media' || this.name === 'loadFile') {
                            this._doOpenMedia(thisBlock);
                        } else {
                            this._changeLabel();
                        }
                    }
                }
            }
        }

        if (hideDOM) {
            if (this.blocks.activeBlock !== thisBlock) {
                hideDOMLabel();
            } else {
                this.blocks.unhighlight(null);
                this.blocks.refreshCanvas();
            }
            this.blocks.activeBlock = null;
        }
    };

    this._ensureDecorationOnTop = function() {
        // Find the turtle decoration and move it to the top.
        for (var child = 0; child < this.container.getNumChildren(); child++) {
            if (this.container.children[child].name === 'decoration') {
                // Drum block in collapsed state is less wide.
                if (this.name === 'drum') {
                    var bounds = this.container.getBounds();
                    if (this.collapsed) {
                        var dx = 25 * this.protoblock.scale / 2;
                    } else {
                        var dx = 0;
                    }
                    for (var turtle = 0; turtle < this.blocks.turtles.turtleList.length; turtle++) {
                        if (this.blocks.turtles.turtleList[turtle].startBlock === this) {
                            this.blocks.turtles.turtleList[turtle].decorationBitmap.x = bounds.width - dx - 50 * this.protoblock.scale / 2;
                            break;
                        }
                    }
                }

                this.container.setChildIndex(this.container.children[child], this.container.getNumChildren() - 1);
                break;
            }
        }
    };

    this._changeLabel = function() {
        var myBlock = this;
        var blocks = this.blocks;
        var x = this.container.x;
        var y = this.container.y;
        var scale = blocks.getStageScale();

        var canvasLeft = blocks.canvas.offsetLeft + 28 * scale;
        var canvasTop = blocks.canvas.offsetTop + 6 * scale;

        var movedStage = false;
        if (!window.hasMouse && blocks.stage.y + y > 75) {
            movedStage = true;
            var fromY = blocks.stage.y;
            blocks.stage.y = -y + 75;
        }

        // A place in the DOM to put modifiable labels (textareas).
        var labelValue = (this.label)?this.label.value:this.value;
        var labelElem = docById('labelDiv');

        if (this.name === 'text') {
            var type = 'text';
            labelElem.innerHTML = '<input id="textLabel" style="position: absolute; -webkit-user-select: text;-moz-user-select: text;-ms-user-select: text;" class="text" type="text" value="' + labelValue + '" />';
            labelElem.classList.add('hasKeyboard');
            this.label = docById('textLabel');
        } else if (this.name === 'solfege') {
            var type = 'solfege';
            const SOLFNOTES = ['ti', 'la', 'sol', 'fa', 'mi', 're', 'do'];
            const SOLFATTRS = ['♯♯', '♯', '♮', '♭', '♭♭'];
            if (this.value != null) {
                if (SOLFNOTES.indexOf(this.value) !== -1) {
                    var selectednote = this.value;
                    var selectedattr = '♮';
                } else if (this.value.slice(0, 3) === 'sol') {
                    var selectednote = 'sol';
                    if (this.value.length === 4) {
                        var selectedattr = this.value[3];
                    } else {
                        var selectedattr = this.value[3] + this.value[3];
                    }
                } else {
                    var selectednote = this.value.slice(0, 2);
                    if (this.value.length === 3) {
                        var selectedattr = this.value[2];
                    } else {
                        var selectedattr = this.value[2] + this.value[2];
                    }
                }
            } else {
                var selectednote = 'sol';
                var selectedattr = '♮'
            }

            var labelHTML = '<select name="solfege" id="solfegeLabel" style="position: absolute;  background-color: #88e20a; width: 100px;">'
            for (var i = 0; i < SOLFNOTES.length; i++) {
                if (selectednote === SOLFNOTES[i]) {
                    labelHTML += '<option value="' + selectednote + '" selected>' + selectednote + '</option>';
                } else {
                    labelHTML += '<option value="' + SOLFNOTES[i] + '">' + SOLFNOTES[i] + '</option>';
                }
            }

            labelHTML += '</select>';
            labelHTML += '<select name="noteattr" id="noteattrLabel" style="position: absolute;  background-color: #88e20a; width: 60px;">';
            for (var i = 0; i < SOLFATTRS.length; i++) {
                if (selectedattr === SOLFATTRS[i]) {
                    labelHTML += '<option value="' + selectedattr + '" selected>' + selectedattr + '</option>';
                } else {
                    labelHTML += '<option value="' + SOLFATTRS[i] + '">' + SOLFATTRS[i] + '</option>';
                }
            }

            labelHTML += '</select>';
            labelElem.innerHTML = labelHTML;
            this.label = docById('solfegeLabel');
            this.labelattr = docById('noteattrLabel');
        } else if (this.name === 'notename') {
            console.log('notename');
            var type = 'notename';
            const NOTENOTES = ['B', 'A', 'G', 'F', 'E', 'D', 'C'];
            const NOTEATTRS = ['♯♯', '♯', '♮', '♭', '♭♭'];
            if (this.value != null) {
                var selectednote = this.value[0];
                if (this.value.length === 1) {
                    var selectedattr = '♮';
                } else if (this.value.length === 2) {
                    var selectedattr = this.value[1];
                } else {
                    var selectedattr = this.value[1] + this.value[1];
                }
            } else {
                var selectednote = 'G';
                var selectedattr = '♮'
            }

            var labelHTML = '<select name="notename" id="notenameLabel" style="position: absolute;  background-color: #88e20a; width: 60px;">'
            for (var i = 0; i < NOTENOTES.length; i++) {
                if (selectednote === NOTENOTES[i]) {
                    labelHTML += '<option value="' + selectednote + '" selected>' + selectednote + '</option>';
                } else {
                    labelHTML += '<option value="' + NOTENOTES[i] + '">' + NOTENOTES[i] + '</option>';
                }
            }

            labelHTML += '</select>';
            labelHTML += '<select name="noteattr" id="noteattrLabel" style="position: absolute;  background-color: #88e20a; width: 60px;">';

            for (var i = 0; i < NOTEATTRS.length; i++) {
                if (selectedattr === NOTEATTRS[i]) {
                    labelHTML += '<option value="' + selectedattr + '" selected>' + selectedattr + '</option>';
                } else {
                    labelHTML += '<option value="' + NOTEATTRS[i] + '">' + NOTEATTRS[i] + '</option>';
                }
            }

            labelHTML += '</select>';
            labelElem.innerHTML = labelHTML;
            this.label = docById('notenameLabel');
            this.labelattr = docById('noteattrLabel');
        } else if (this.name === 'modename') {
            var type = 'modename';
            if (this.value != null) {
                var selectedmode = this.value[0];
            } else {
                var selectedmode = 'Major';
            }

            var labelHTML = '<select name="modename" id="modenameLabel" style="position: absolute;  background-color: #88e20a; width: 60px;">'
            for (var i = 0; i < MODENAMES.length; i++) {
                if (selectednote === MODENAMES[i][0]) {
                    labelHTML += '<option value="' + selectedmode + '" selected>' + selectedmode + '</option>';
                } else {
                    labelHTML += '<option value="' + MODENAMES[i][0] + '">' + MODENAMES[i][0] + '</option>';
                }
            }

            labelHTML += '</select>';
            labelElem.innerHTML = labelHTML;
            this.label = docById('modenameLabel');
        } else if (this.name === 'drumname') {
            var type = 'drumname';
            if (this.value != null) {
                var selecteddrum = getDrumName(this.value);
            } else {
                var selecteddrum = getDrumName(DEFAULTDRUM);
            }

            var labelHTML = '<select name="drumname" id="drumnameLabel" style="position: absolute;  background-color: #00b0a4; width: 60px;">'
            for (var i = 0; i < DRUMNAMES.length; i++) {
                if (DRUMNAMES[i][0].length === 0) {
                    // work around some weird i18n bug
                    labelHTML += '<option value="' + DRUMNAMES[i][1] + '">' + DRUMNAMES[i][1] + '</option>';
                } else if (selecteddrum === DRUMNAMES[i][0]) {
                    labelHTML += '<option value="' + selecteddrum + '" selected>' + selecteddrum + '</option>';
                } else if (selecteddrum === DRUMNAMES[i][1]) {
                    labelHTML += '<option value="' + selecteddrum + '" selected>' + selecteddrum + '</option>';
                } else {
                    labelHTML += '<option value="' + DRUMNAMES[i][0] + '">' + DRUMNAMES[i][0] + '</option>';
                }
            }

            labelHTML += '</select>';
            labelElem.innerHTML = labelHTML;
            this.label = docById('drumnameLabel');
        } else {
            var type = 'number';
            labelElem.innerHTML = '<input id="numberLabel" style="position: absolute; -webkit-user-select: text;-moz-user-select: text;-ms-user-select: text;" class="number" type="number" value="' + labelValue + '" />';
            labelElem.classList.add('hasKeyboard');
            this.label = docById('numberLabel');
        }

        var focused = false;
        var __blur = function (event) {
            // Not sure why the change in the input is not available
            // immediately in FireFox. We need a workaround if hardware
            // acceleration is enabled.

            if (!focused) {
                return;
            }
            myBlock._labelChanged();

            event.preventDefault();

            labelElem.classList.remove('hasKeyboard');

            window.scroll(0, 0);
            myBlock.label.removeEventListener('keypress', __keypress);

            if (movedStage) {
                blocks.stage.y = fromY;
                blocks.updateStage();
            }
        };

        if (this.name === 'text' || this.name === 'number') {
            this.label.addEventListener('blur', __blur);
        }

        var __keypress = function (event) {
            if ([13, 10, 9].indexOf(event.keyCode) !== -1) {
                __blur(event);
            }
        };

        this.label.addEventListener('keypress', __keypress);

        this.label.addEventListener('change', function() {
            myBlock._labelChanged();
        });

        if (this.labelattr != null) {
            this.labelattr.addEventListener('change', function() {
                myBlock._labelChanged();
            });
        }

        this.label.style.left = Math.round((x + blocks.stage.x) * scale + canvasLeft) + 'px';
        this.label.style.top = Math.round((y + blocks.stage.y) * scale + canvasTop) + 'px';

        // There may be a second select used for # and b.
        if (this.labelattr != null) {
            this.label.style.width = Math.round(60 * scale) * this.protoblock.scale / 2 + 'px';
            this.labelattr.style.left = Math.round((x + blocks.stage.x + 60) * scale + canvasLeft) + 'px';
            this.labelattr.style.top = Math.round((y + blocks.stage.y) * scale + canvasTop) + 'px';
            this.labelattr.style.width = Math.round(60 * scale) * this.protoblock.scale / 2 + 'px';
            this.labelattr.style.fontSize = Math.round(20 * scale * this.protoblock.scale / 2) + 'px';
        } else {
            this.label.style.width = Math.round(100 * scale) * this.protoblock.scale / 2 + 'px';
        }

        this.label.style.fontSize = Math.round(20 * scale * this.protoblock.scale / 2) + 'px';
        this.label.style.display = '';
        this.label.focus();

        // Firefox fix
        setTimeout(function () {
            myBlock.label.style.display = '';
            myBlock.label.focus();
            focused = true;
        }, 100);
    };

    this._labelChanged = function() {
        // Update the block values as they change in the DOM label.
        if (this == null) {
            console.log('cannot find block associated with label change');
            // console.log('unlock');
            this._label_lock = false;
            return;
        }

        if (this._label_lock) {
            console.log('changing label lock already set');
        } else {
            // console.log('lock');
            this._label_lock = true;
        }

        this.label.style.display = 'none';
        if (this.labelattr != null) {
            this.labelattr.style.display = 'none';
        }

        var oldValue = this.value;
        var newValue = this.label.value;

        if (this.labelattr != null) {
            var attrValue = this.labelattr.value;
            switch (attrValue) {
            case '♯♯':
            case '♯':
            case '♭♭':
            case '♭':
                newValue = newValue + attrValue;
                break;
            default:
                break;
            }
        }

        if (oldValue === newValue) {
            // Nothing to do in this case.
            // console.log('unlock');
            this._label_lock = false;
            return;
        }

        var c = this.connections[0];
        if (this.name === 'text' && c != null) {
            var cblock = this.blocks.blockList[c];
            switch (cblock.name) {
            case 'action':
                var that = this;
                setTimeout(function () {
                    that.blocks.palettes.removeActionPrototype(oldValue);
                }, 1000);
                // Ensure new name is unique.
                var uniqueValue = this.blocks.findUniqueActionName(newValue);
                if (uniqueValue !== newValue) {
                    console.log('old name: ' + oldValue + ' new name: ' + newValue + ' unique name: ' + uniqueValue);
                    newValue = uniqueValue;
                    this.value = newValue;
                    var label = this.value.toString();
                    if (label.length > 8) {
                        label = label.substr(0, 7) + '...';
                    }
                    this.text.text = label;
                    this.label.value = newValue;
                    this.updateCache();
                }
                break;
            default:
                break;
            }
        }

        // Update the block value and block text.
        if (this.name === 'number') {
            this.value = Number(newValue);
            if (isNaN(this.value)) {
                var thisBlock = this.blocks.blockList.indexOf(this);
                this.blocks.errorMsg(newValue + ': Not a number', thisBlock);
                this.blocks.refreshCanvas();
                this.value = oldValue;
            }
        } else {
            this.value = newValue;
        }

        var label = this.value.toString();
        if (label.length > 8) {
            label = label.substr(0, 7) + '...';
        }
        this.text.text = label;

        // and hide the DOM textview...
        this.label.style.display = 'none';

        // Make sure text is on top.
        var z = this.container.getNumChildren() - 1;
        this.container.setChildIndex(this.text, z);
        this.updateCache();

        var c = this.connections[0];
        if (this.name === 'text' && c != null) {
            var cblock = this.blocks.blockList[c];
            switch (cblock.name) {
            case 'action':
                // If the label was the name of an action, update the
                // associated run this.blocks and the palette buttons
                // Rename both do <- name and nameddo blocks.
                this.blocks.renameDos(oldValue, newValue);

                if (oldValue === _('action')) {
                    console.log('newNameddoBlock: ' + newValue);
                    this.blocks.newNameddoBlock(newValue, this.blocks.actionHasReturn(c), this.blocks.actionHasArgs(c));
                    this.blocks.setActionProtoVisiblity(false);
                }
                
                this.blocks.newNameddoBlock(newValue, this.blocks.actionHasReturn(c), this.blocks.actionHasArgs(c));
                var blockPalette = blocks.palettes.dict['action'];
                for (var blk = 0; blk < blockPalette.protoList.length; blk++) {
                    var block = blockPalette.protoList[blk];
                    if(oldValue === _('action')) {
                        if (block.name === 'nameddo' && block.defaults.length === 0) {
                            block.hidden = true;
                        }
                    }
                    else {
                        if (block.name === 'nameddo' && block.defaults[0] === oldValue) {
                            blockPalette.remove(block,oldValue);
                        }
                    }
                }   
                if (oldValue === _('action')) {
                    console.log('newNameddoBlock: ' + newValue);
                    this.blocks.newNameddoBlock(newValue, this.blocks.actionHasReturn(c), this.blocks.actionHasArgs(c));
                    this.blocks.setActionProtoVisiblity(false);
                }
                this.blocks.renameNameddos(oldValue, newValue);
                this.blocks.palettes.hide();
                this.blocks.palettes.updatePalettes('action');
                this.blocks.palettes.show();
                break;
            case 'storein':
                // If the label was the name of a storein, update the
                //associated box this.blocks and the palette buttons
                if (this.value !== 'box') {
                    this.blocks.newStoreinBlock(this.value);
                    this.blocks.newNamedboxBlock(this.value);
                }
                // Rename both box <- name and namedbox blocks.
                this.blocks.renameBoxes(oldValue, newValue);
                this.blocks.renameNamedboxes(oldValue, newValue);
                this.blocks.palettes.hide();
                this.blocks.palettes.updatePalettes('boxes');
                this.blocks.palettes.show();
                break;
            case 'setdrum':
            case 'playdrum':
                if (newValue.slice(0, 4) === 'http') {
                    this.blocks.logo.synth.loadSynth(newValue);
                }
                break;
            default:
                break;
            }
        }

        // We are done changing the label, so unlock.
        // console.log('unlock');
        this._label_lock = false;

        // Load the synth for the selected drum.
        if (this.name === 'drumname') {
            this.blocks.logo.synth.loadSynth(getDrumSynthName(this.value));
        }
    };

};


function $() {
    var elements = new Array();

    for (var i = 0; i < arguments.length; i++) {
        var element = arguments[i];
        if (typeof element === 'string')
            element = docById(element);
        if (arguments.length === 1)
            return element;
        elements.push(element);
    }
    return elements;
}


window.hasMouse = false;
// Mousemove is not emulated for touch
document.addEventListener('mousemove', function (e) {
    window.hasMouse = true;
});


function _makeBitmap(data, name, callback, args) {
    // Async creation of bitmap from SVG data
    // Works with Chrome, Safari, Firefox (untested on IE)
    var img = new Image();
    img.onload = function() {
        var bitmap = new createjs.Bitmap(img);
        callback(name, bitmap, args);
    };

    img.src = 'data:image/svg+xml;base64,' + window.btoa(unescape(encodeURIComponent(data)));
}<|MERGE_RESOLUTION|>--- conflicted
+++ resolved
@@ -12,11 +12,7 @@
 
 // Length of a long touch
 const LONGPRESSTIME = 1500;
-<<<<<<< HEAD
-const COLLAPSABLES = ['drum', 'start', 'action', 'matrix', 'pitchdrummatrix', 'rhythmruler', 'status', 'pitchstaircase'];
-=======
-const COLLAPSABLES = ['drum', 'start', 'action', 'matrix', 'pitchdrummatrix', 'rhythmruler', 'status', 'modewidget'];
->>>>>>> 641cbd7b
+const COLLAPSABLES = ['drum', 'start', 'action', 'matrix', 'pitchdrummatrix', 'rhythmruler', 'status', 'pitchstaircase', 'modewidget'];
 const NOHIT = ['hidden'];
 
 
@@ -331,11 +327,8 @@
         case 'cricket':
         case 'setdrum':
         case 'rhythmruler':
-<<<<<<< HEAD
         case 'pitchstaircase':
-=======
         case 'modewidget':
->>>>>>> 641cbd7b
         case 'repeat':
         case 'fill':
         case 'hollowline':
@@ -698,13 +691,10 @@
                 case 'rhythmruler':
                     myBlock.collapseText = new createjs.Text(_('ruler'), fontSize + 'px Sans', '#000000');
                     break;
-<<<<<<< HEAD
                 case 'pitchstaircase':
                     myBlock.collapseText = new createjs.Text(_('stair'), fontSize + 'px Sans', '#000000');
-=======
                 case 'modewidget':
                     myBlock.collapseText = new createjs.Text(_('mode'), fontSize + 'px Sans', '#000000');
->>>>>>> 641cbd7b
                     break;
                 case 'drum':
                     myBlock.collapseText = new createjs.Text(_('drum'), fontSize + 'px Sans', '#000000');
