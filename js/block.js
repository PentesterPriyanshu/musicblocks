// Copyright (c) 2014-19 Walter Bender
//
// This program is free software; you can redistribute it and/or
// modify it under the terms of the The GNU Affero General Public
// License as published by the Free Software Foundation; either
// version 3 of the License, or (at your option) any later version.
//
// You should have received a copy of the GNU Affero General Public
// License along with this library; if not, write to the Free Software
// Foundation, 51 Franklin Street, Suite 500 Boston, MA 02110-1335 USA
//

// Length of a long touch
const TEXTWIDTH = 240; // 90
const STRINGLEN = 9;
const LONGPRESSTIME = 1500;
const INLINECOLLAPSIBLES = ["newnote", "interval", "osctime"];
const COLLAPSIBLES = [
    "drum",
    "start",
    "action",
    "matrix",
    "pitchdrummatrix",
    "rhythmruler2",
    "timbre",
    "status",
    "pitchstaircase",
    "tempo",
    "pitchslider",
    "modewidget",
    "newnote",
    "musickeyboard",
    "temperament",
    "interval",
    "osctime"
];
const NOHIT = ["hidden", "hiddennoflow"];
const SPECIALINPUTS = [
    "text",
    "number",
    "solfege",
    "eastindiansolfege",
    "scaledegree2",
    "notename",
    "voicename",
    "modename",
    "drumname",
    "effectsname",
    "filtertype",
    "oscillatortype",
    "boolean",
    "intervalname",
    "invertmode",
    "accidentalname",
    "temperamentname",
    "noisename",
    "customNote",
    "grid",
    "outputtools"
];
const WIDENAMES = [
    "intervalname",
    "accidentalname",
    "drumname",
    "effectsname",
    "voicename",
    "modename",
    "temperamentname",
    "modename",
    "noisename",
    "outputtools"
];
const EXTRAWIDENAMES = [];
const PIEMENUS = [
    "solfege",
    "eastindiansolfege",
    "scaledegree2",
    "notename",
    "voicename",
    "drumname",
    "effectsname",
    "accidentalname",
    "invertmode",
    "boolean",
    "filtertype",
    "oscillatortype",
    "intervalname",
    "modename",
    "temperamentname",
    "noisename",
    "customNote",
    "grid",
    "outputtools"
];

// Define block instance objects and any methods that are intra-block.
function Block(protoblock, blocks, overrideName) {
    if (protoblock === null) {
        console.debug("null protoblock sent to Block");
        return;
    }

    this.protoblock = protoblock;
    this.name = protoblock.name;
    this.overrideName = overrideName;
    this.blocks = blocks;
    this.collapsed = false; // Is this collapsible block collapsed?
    this.inCollapsed = false; // Is this block in a collapsed stack?
    this.trash = false; // Is this block in the trash?
    this.loadComplete = false; // Has the block finished loading?
    this.label = null; // Editable textview in DOM.
    this.labelattr = null; // Editable textview in DOM.
    this.text = null; // A dynamically generated text label on block itself.
    this.value = null; // Value for number, text, and media blocks.
    this.privateData = null; // A block may have some private data,
    // e.g., nameboxes use this field to store
    // the box name associated with the block.
    this.image = protoblock.image; // The file path of the image.
    this.imageBitmap = null;
    this.controller = null; // Note blocks get a controller

    // All blocks have at a container and least one bitmap.
    this.container = null;
    this.bounds = null;
    this.width = 0;
    this.height = 0;
    this.hitHeight = 0;
    this.bitmap = null;
    this.highlightBitmap = null;
    this.disconnectedBitmap = null;
    this.disconnectedHighlightBitmap = null;

    // The svg from which the bitmaps are generated
    this.artwork = null;
    this.collapseArtwork = null;

    // Start and Action blocks has a collapse button
    this.collapseButtonBitmap = null;
    this.expandButtonBitmap = null;
    this.collapseBlockBitmap = null;
    this.highlightCollapseBlockBitmap = null;
    this.collapseText = null;

    this.size = 1; // Proto size is copied here.
    this.docks = []; // Proto dock is copied here.
    this.connections = [];

    // Keep track of clamp count for blocks with clamps.
    this.clampCount = [1, 1];
    this.argClampSlots = [1];

    // Some blocks have some post process after they are first loaded.
    this.postProcess = null;
    this.postProcessArg = this;

    // Lock on label change
    this._labelLock = false;
    this._piemenuExitTime = null;
    this._triggerLongPress = false;

    // Don't trigger notes on top of each other.
    this._triggerLock = false;

    // If we update the parameters of a meter block, we have extra
    // actions to attend to.
    this._check_meter_block = null;

    // Mouse position in events
    this.original = { x: 0, y: 0 };
    this.offset = { x: 0, y: 0 };

    // Internal function for creating cache.
    // Includes workaround for a race condition.
    this._createCache = function(callback, args) {
        let that = this;
        return new Promise(function(resolve, reject) {
            let loopCount = 0;

            async function checkBounds(counter) {
                try {
                    if (counter !== undefined) {
                        loopCount = counter;
                    }
                    if (loopCount > 3) {
                        throw new Error("COULD NOT CREATE CACHE");
                    }

                    that.bounds = that.container.getBounds();

                    if (that.bounds === null) {
                        await delayExecution(100);
                        that.regenerateArtwork(true, []);
                        checkBounds(loopCount + 1);
                    } else {
                        that.container.cache(
                            that.bounds.x,
                            that.bounds.y,
                            that.bounds.width,
                            that.bounds.height
                        );
                        callback(that, args);
                        resolve();
                    }
                } catch (e) {
                    reject(e);
                }
            }
            checkBounds();
        });
    };

    // Internal function for updating the cache.
    // Includes workaround for a race condition.
    this.updateCache = function(counter) {
        let that = this;
        return new Promise(function(resolve, reject) {
            let loopCount = 0;

            async function updateBounds(counter) {
                try {
                    if (counter !== undefined) {
                        loopCount = counter;
                    }

                    if (loopCount > 3) {
                        throw new Error("COULD NOT UPDATE CACHE");
                    }

                    if (that.bounds == null) {
                        updateBounds(loopCount + 1);
                        await that.pause(200);
                    } else {
                        that.container.updateCache();
                        that.blocks.refreshCanvas();
                        resolve();
                    }
                } catch (e) {
                    reject(e);
                }
            }
            updateBounds();
        });
    };

    this.ignore = function() {
        if (this.bitmap === null) {
            return true;
        }

        if (this.name === "hidden") {
            return true;
        }

        if (this.name === "hiddennoflow") {
            return true;
        }

        if (this.trash) {
            return true;
        }

        if (this.inCollapsed) {
            return true;
        }

        if (
            this.disconnectedBitmap !== null &&
            this.disconnectedHighlightBitmap !== null
        ) {
            if (
                !this.bitmap.visible &&
                !this.highlightBitmap.visible &&
                !this.disconnectedBitmap.visible &&
                !this.disconnectedHighlightBitmap.visible
            ) {
                if (this.collapseBlockBitmap === null) {
                    return true;
                } else if (
                    !this.collapseBlockBitmap.visible &&
                    !this.highlightCollapseBlockBitmap.visible
                ) {
                    return true;
                }
            }
        } else {
            if (!this.bitmap.visible && !this.highlightBitmap.visible) {
                if (this.collapseBlockBitmap === null) {
                    return true;
                } else if (
                    !this.collapseBlockBitmap.visible &&
                    !this.highlightCollapseBlockBitmap.visible
                ) {
                    return true;
                }
            }
        }

        return false;
    };

    this.offScreen = function(boundary) {
        return (
            !this.trash &&
            boundary.offScreen(this.container.x, this.container.y)
        );
    };

    this.copySize = function() {
        this.size = this.protoblock.size;
    };

    this.getInfo = function() {
        return this.name + " block";
    };

    this.isCollapsible = function() {
        return COLLAPSIBLES.indexOf(this.name) !== -1;
    };

    this.isInlineCollapsible = function() {
        return INLINECOLLAPSIBLES.indexOf(this.name) !== -1;
    };

    /*
     * Show the highlight artwork
     * @return{void}
     * @public
     */
    this.highlight = function() {
        if (this.trash) {
            return;
        }

        if (this.inCollapsed) {
            // In collapsed, so do nothing.
            return;
        }

        if (!this.container.visible) {
            // block is hidden, so do nothing.
            return;
        }

        if (this.disconnectedBitmap !== null) {
            if (!this.bitmap.visible && !this.disconnectedBitmap.visible) {
                // block is hidden, so do nothing.
                return;
            }
        } else if (!this.bitmap.visible) {
            return;
        }

        // Always hide the non-highlighted artwork.
        this.container.visible = true;
        this.bitmap.visible = false;
        if (this.disconnectedBitmap !== null) {
            this.disconnectedBitmap.visible = false;
        }

        // If it is a collapsed collapsable, hightlight the collapsed state.
        if (this.collapsed) {
            // Show the highlighted collapsed artwork.
            if (this.highlightCollapseBlockBitmap !== null) {
                this.highlightCollapseBlockBitmap.visible = true;
            }

            if (this.collapseText !== null) {
                this.collapseText.visible = true;
            }

            // and hide the unhighlighted collapsed artwork...
            if (this.collapseBlockBitmap !== null) {
                this.collapseBlockBitmap.visible = false;
            }

            // but not the uncollapsed highlighted artwork.
            this.highlightBitmap.visible = false;
            if (this.disconnectedHighlightBitmap !== null) {
                this.disconnectedHighlightBitmap.visible = false;
            }

            this.highlightBitmap.visible = false;
        } else {
            // Show the highlighted artwork.
            // If the block is disconnected, use the disconnected bitmap.
            if (this.isDisconnected()) {
                this.disconnectedHighlightBitmap.visible = true;
                this.highlightBitmap.visible = false;
            } else {
                if (this.disconnectedHighlightBitmap !== null) {
                    this.disconnectedHighlightBitmap.visible = false;
                }

                this.highlightBitmap.visible = true;
            }

            // If it is an uncollapsed collapsable, make sure the
            // collapsed artwork is hidden.
            if (this.isCollapsible()) {
                // There could be a race condition when making a
                // new action block.
                if (this.collapseText !== null) {
                    this.collapseText.visible = false;
                }

                if (this.collapseBlockBitmap !== null) {
                    this.collapseBlockBitmap.visible = false;
                }

                if (this.highlightCollapseBlockBitmap !== null) {
                    this.highlightCollapseBlockBitmap.visible = false;
                }
            }
        }

        this.container.updateCache();
    };

    /*
     * Remove highlight from block
     * @return{void}
     * @public
     */
    this.unhighlight = function() {
        if (this.trash) {
            return;
        }

        if (this.inCollapsed) {
            // In collapsed, so do nothing.
            return;
        }

        if (this.bitmap === null) {
            console.debug("bitmap not ready");
            return;
        }

        // Always hide the highlighted artwork.
        this.highlightBitmap.visible = false;
        if (this.disconnectedHighlightBitmap !== null) {
            this.disconnectedHighlightBitmap.visible = false;
        }

        this.container.visible = true;

        // If it is a collapsed collapsable, unhightlight the collapsed state.
        if (this.collapsed) {
            // Show the unhighlighted collapsed artwork.'
            // We may have a race condition...
            if (this.collapseBlockBitmap !== null) {
                this.collapseBlockBitmap.visible = true;
            }

            if (this.collapseText !== null) {
                this.collapseText.visible = true;
            }

            // but not the highlighted collapsed artwork...
            if (this.highlightCollapseBlockBitmap !== null) {
                this.highlightCollapseBlockBitmap.visible = false;
            }

            // and not the uncollapsed artwork.
            this.bitmap.visible = false;
        } else {
            // If the block is disconnected, use the disconnected bitmap.
            if (this.isDisconnected()) {
                this.disconnectedBitmap.visible = true;
                this.bitmap.visible = false;
            } else {
                if (this.disconnectedBitmap !== null) {
                    this.disconnectedBitmap.visible = false;
                }

                this.bitmap.visible = true;
            }

            this.container.visible = true;

            if (this.isCollapsible()) {
                // There could be a race condition when making a
                // new action block.
                if (this.collapseText !== null) {
                    this.collapseText.visible = false;
                }

                if (this.collapseBlockBitmap !== null) {
                    this.collapseBlockBitmap.visible = false;
                }

                if (this.highlightCollapseBlockBitmap !== null) {
                    this.highlightCollapseBlockBitmap.visible = false;
                }
            }
        }

        this.container.updateCache();
    };

    /*
     * Resize and update number of slots in argClamp
     * @param-slotList how many slots to use
     * @return{void}
     * @public
     */
    this.updateArgSlots = function(slotList) {
        this.argClampSlots = slotList;
        this._newArtwork();
        this.regenerateArtwork(false);
    };

    /*
     * Resize an expandable block.
     * @param-clamp which clamp to update (ifthenelse has 2 clamps)
     * @param-plusMinus how many slots to add or subtract
     * @return{void}
     * @public
     */
    this.updateSlots = function(clamp, plusMinus) {
        this.clampCount[clamp] += plusMinus;
        this._newArtwork(plusMinus);
        this.regenerateArtwork(false);
    };

    /*
     * If the block scale changes, we need to regenerate the
     * artwork and recalculate the hitarea.
     * @param-scale new block scale
     * @return{void}
     * @public
     */
    this.resize = function(scale) {
        let that = this;

        /*
         * After the new artwork is created, this function is used to add
         * decorations.
         * @param-that = this
         * @return{void}
         * @public
         */
        this.postProcess = function(that) {
            if (that.imageBitmap !== null) {
                that._positionMedia(
                    that.imageBitmap,
                    that.imageBitmap.image.width,
                    that.imageBitmap.image.height,
                    scale
                );
                z = that.container.children.length - 1;
                that.container.setChildIndex(that.imageBitmap, z);
            }

            if (that.name === "start" || that.name === "drum") {
                // Rescale the decoration on the start blocks.
                for (
                    let turtle = 0;
                    turtle < that.blocks.turtles.turtleList.length;
                    turtle++
                ) {
                    if (
                        that.blocks.turtles.turtleList[turtle].startBlock
                            === that
                    ) {
                        that.blocks.turtles.turtleList[turtle].resizeDecoration(
                            scale,
                            that.bitmap.image.width
                        );
                        that._ensureDecorationOnTop();
                        break;
                    }
                }
            } else if (that.isCollapsible()) {
                that._ensureDecorationOnTop();
            }

            that.updateCache();
            that._calculateBlockHitArea();

            // If it is in the trash, make sure it remains hidden.
            if (that.trash) {
                that.hide();
            }
        };

        this.postProcessArg = this;

        this.protoblock.scale = scale;
        this._newArtwork(0);
        this.regenerateArtwork(true, []);

        if (this.text !== null) {
            this._positionText(scale);
        }

        if (this.container !== null) {
            that = this;

            /*
             * After new buttons are creates, they are cached and a
             * new hit are is calculated
             * @param-that = this = container
             * @return{void}
             * @private
             */
            let _postProcess = function(that) {
                that.collapseButtonBitmap.scaleX = that.collapseButtonBitmap.scaleY = that.collapseButtonBitmap.scale =
                    scale / 3;
                that.expandButtonBitmap.scaleX = that.expandButtonBitmap.scaleY = that.expandButtonBitmap.scale =
                    scale / 3;

                that.updateCache();
                that._calculateBlockHitArea();
            };

            if (this.isCollapsible()) {
                this._generateCollapseArtwork(_postProcess);
                let fontSize = 10 * scale;
                this.collapseText.font = fontSize + "px Sans";
                this._positionCollapseLabel(scale);
            }
        }
    };

    /*
     * Create new artwork for a block
     * @param-plusMinus specifies how much a clamp block expands or contracts
     * @return{void}
     * @private
     */
    this._newArtwork = function(plusMinus) {
        let proto, obj;
        if (this.isInlineCollapsible()) {
            proto = new ProtoBlock("collapse-note");
            proto.scale = this.protoblock.scale;
            if (this.name === "interval") {
                proto.extraWidth = 80;
            } else {
                proto.extraWidth = 40;
            }
            proto.zeroArgBlock();
            obj = proto.generator();
            this.collapseArtwork = obj[0];
            obj = this.protoblock.generator(this.clampCount[0]);
        } else if (this.isCollapsible()) {
            proto = new ProtoBlock("collapse");
            proto.scale = this.protoblock.scale;
            proto.extraWidth = 40;
            proto.basicBlockCollapsed();
            obj = proto.generator();
            this.collapseArtwork = obj[0];
            obj = this.protoblock.generator(this.clampCount[0]);
        } else if (this.name === "ifthenelse") {
            obj = this.protoblock.generator(
                this.clampCount[0],
                this.clampCount[1]
            );
        } else if (this.protoblock.style === "clamp") {
            obj = this.protoblock.generator(this.clampCount[0]);
        } else if (this.protoblock.style === "argflowclamp") {
            obj = this.protoblock.generator(this.clampCount[0]);
        } else {
            switch (this.name) {
                case "equal":
                case "greater":
                case "less":
                    obj = this.protoblock.generator(this.clampCount[0]);
                    break;
                case "makeblock":
                case "calcArg":
                case "doArg":
                case "namedcalcArg":
                case "nameddoArg":
                    obj = this.protoblock.generator(this.argClampSlots);
                    this.size = 2;
                    for (let i = 0; i < this.argClampSlots.length; i++) {
                        this.size += this.argClampSlots[i];
                    }
                    this.docks = [];
                    this.docks.push([
                        obj[1][0][0],
                        obj[1][0][1],
                        this.protoblock.dockTypes[0]
                    ]);
                    break;
                default:
                    if (this.isArgBlock()) {
                        obj = this.protoblock.generator(this.clampCount[0]);
                    } else if (this.isTwoArgBlock()) {
                        obj = this.protoblock.generator(this.clampCount[0]);
                    } else {
                        obj = this.protoblock.generator();
                    }
                    this.size += plusMinus;
                    break;
            }
        }

        switch (this.name) {
            case "nameddoArg":
                for (let i = 1; i < obj[1].length - 1; i++) {
                    this.docks.push([obj[1][i][0], obj[1][i][1], "anyin"]);
                }

                this.docks.push([obj[1][2][0], obj[1][2][1], "in"]);
                break;
            case "namedcalcArg":
                for (let i = 1; i < obj[1].length; i++) {
                    this.docks.push([obj[1][i][0], obj[1][i][1], "anyin"]);
                }
                break;
            case "doArg":
                this.docks.push([
                    obj[1][1][0],
                    obj[1][1][1],
                    this.protoblock.dockTypes[1]
                ]);
                for (let i = 2; i < obj[1].length - 1; i++) {
                    this.docks.push([obj[1][i][0], obj[1][i][1], "anyin"]);
                }

                this.docks.push([obj[1][3][0], obj[1][3][1], "in"]);
                break;
            case "makeblock":
            case "calcArg":
                this.docks.push([
                    obj[1][1][0],
                    obj[1][1][1],
                    this.protoblock.dockTypes[1]
                ]);
                for (let i = 2; i < obj[1].length; i++) {
                    this.docks.push([obj[1][i][0], obj[1][i][1], "anyin"]);
                }
                break;
            default:
                break;
        }

        // Save new artwork and dock positions.
        this.artwork = obj[0];
        for (let i = 0; i < this.docks.length; i++) {
            this.docks[i][0] = obj[1][i][0];
            this.docks[i][1] = obj[1][i][1];
        }

        this.width = obj[2];
        this.height = obj[3];
        this.hitHeight = obj[4];
    };

    /*
     * Load any artwork associated with the block and create any
     * extra parts. Image components are loaded asynchronously so
     * most the work happens in callbacks.
     *
     * We also need a text label for some blocks. For number and
     * text blocks, this is the primary label; for parameter
     * blocks, this is used to display the current block value.
     * @return{void}
     * @public
     */
    this.imageLoad = function() {
        let fontSize = 10 * this.protoblock.scale;
        this.text = new createjs.Text(
            "",
            fontSize + "px Sans",
            platformColor.blockText
        );

        this.generateArtwork(true, []);
    };

    /*
     * Add an image to a block
     * @return{void}
     * @private
     */
    this._addImage = function() {
        let image = new Image();
        let that = this;

        /*
         * The loader
         * @return{void}
         * @private
         */
        image.onload = function() {
            let bitmap = new createjs.Bitmap(image);
            bitmap.name = "media";
            that.container.addChild(bitmap);
            that._positionMedia(
                bitmap,
                image.width,
                image.height,
                that.protoblock.scale
            );
            that.imageBitmap = bitmap;
            that.updateCache();
        };

        image.src = this.image;
    };

    /*
     * Sometimes (in the case of namedboxes and nameddos) we need
     * to regenerate the artwork associated with a block.
     * @param-is the collapse artwork also generated?
     * @return{void}
     * @public
     */
    this.regenerateArtwork = function(collapse) {
        // First we need to remove the old artwork.
        if (this.bitmap != null) {
            this.container.removeChild(this.bitmap);
        }

        if (this.highlightBitmap != null) {
            this.container.removeChild(this.highlightBitmap);
        }

        if (this.disconnectedBitmap != null) {
            this.container.removeChild(this.disconnectedBitmap);
        }

        if (this.disconnectedHighlightBitmap != null) {
            this.container.removeChild(this.disconnectedHighlightBitmap);
        }

        if (collapse && this.collapseBlockBitmap !== null) {
            this.container.removeChild(this.collapseButtonBitmap);
            this.container.removeChild(this.expandButtonBitmap);
            this.container.removeChild(this.collapseBlockBitmap);
            this.container.removeChild(this.highlightCollapseBlockBitmap);
        }

        // Then we generate new artwork.
        this.generateArtwork(false);
    };

    /*
     * Generate the artwork for a block.
     * @param-the first time, add the event handlers
     * @return{void}
     * @public
     */
    this.generateArtwork = function(firstTime) {
        // Get the block labels from the protoblock.
        let that = this;
        let thisBlock = this.blocks.blockList.indexOf(this);
        let block_label = "";

        // Create the highlight bitmap for the block.
        let __processHighlightBitmap = function(bitmap, that) {
            if (that.highlightBitmap != null) {
                that.container.removeChild(that.highlightBitmap);
            }

            that.highlightBitmap = bitmap;
            that.container.addChild(that.highlightBitmap);
            that.highlightBitmap.x = 0;
            that.highlightBitmap.y = 0;
            that.highlightBitmap.name = "bmp_highlight_" + thisBlock;
            if (!that.blocks.logo.runningLilypond) {
                that.highlightBitmap.cursor = "pointer";
            }
            // Hide highlight bitmap to start.
            that.highlightBitmap.visible = false;

            // At me point, it should be safe to calculate the
            // bounds of the container and cache its contents.
            if (!firstTime) {
                that.container.uncache();
            }

            __callback = function(that, firstTime) {
                that.blocks.refreshCanvas();
                let thisBlock = that.blocks.blockList.indexOf(that);

                if (firstTime) {
                    that._loadEventHandlers();
                    if (that.image !== null) {
                        that._addImage();
                    }

                    that._finishImageLoad();
                } else {
                    if (that.isCollapsible()) {
                        that._ensureDecorationOnTop();
                    }

                    // Adjust the docks.
                    that.blocks.adjustDocks(thisBlock, true);

                    // Adjust the text position.
                    that._positionText(that.protoblock.scale);

                    if (that.isCollapsible()) {
                        that.bitmap.visible = !that.collapsed;
                        that.highlightBitmap.visible = false;
                        that.updateCache();
                    }

                    if (that.postProcess != null) {
                        that.postProcess(that.postProcessArg);
                        that.postProcess = null;
                    }
                }
            };

            that._createCache(__callback, firstTime);
        };

        // Create the disconnect highlight bitmap for the block.
        let __processDisconnectedHighlightBitmap = function(bitmap, that) {
            if (that.disconnectedHighlightBitmap != null) {
                that.container.removeChild(that.disconnectedHighlightBitmap);
            }

            that.disconnectedHighlightBitmap = bitmap;
            that.container.addChild(that.disconnectedHighlightBitmap);
            that.disconnectedHighlightBitmap.x = 0;
            that.disconnectedHighlightBitmap.y = 0;
            that.disconnectedHighlightBitmap.name =
                "bmp_disconnect_hightlight_" + thisBlock;
            if (!that.blocks.logo.runningLilypond) {
                that.disconnectedHighlightBitmap.cursor = "pointer";
            }
            // Hide disconnected bitmap to start.
            that.disconnectedHighlightBitmap.visible = false;
            let artwork;
            if (that.protoblock.disabled) {
                artwork = that.artwork
                    .replace(/fill_color/g, DISABLEDFILLCOLOR)
                    .replace(/stroke_color/g, DISABLEDSTROKECOLOR)
                    .replace("block_label", safeSVG(block_label));
            } else {
                artwork = that.artwork
                    .replace(
                        /fill_color/g,
                        PALETTEHIGHLIGHTCOLORS[that.protoblock.palette.name]
                    )
                    .replace(
                        /stroke_color/g,
                        HIGHLIGHTSTROKECOLORS[that.protoblock.palette.name]
                    )
                    .replace("block_label", safeSVG(block_label));
            }

            for (let i = 1; i < that.protoblock.staticLabels.length; i++) {
                artwork = artwork.replace(
                    "arg_label_" + i,
                    that.protoblock.staticLabels[i]
                );
            }

            _blockMakeBitmap(artwork, __processHighlightBitmap, that);
        };

        // Create the disconnect bitmap for the block.
        let __processDisconnectedBitmap = function(bitmap, that) {
            if (that.disconnectedBitmap != null) {
                that.container.removeChild(that.disconnectedBitmap);
            }

            that.disconnectedBitmap = bitmap;
            that.container.addChild(that.disconnectedBitmap);
            that.disconnectedBitmap.x = 0;
            that.disconnectedBitmap.y = 0;
            that.disconnectedBitmap.name = "bmp_disconnect_" + thisBlock;
            if (!that.blocks.logo.runningLilypond) {
                that.disconnectedBitmap.cursor = "pointer";
            }
            // Hide disconnected bitmap to start.
            that.disconnectedBitmap.visible = false;
            let artwork;
            if (that.protoblock.disabled) {
                artwork = that.artwork
                    .replace(/fill_color/g, DISABLEDFILLCOLOR)
                    .replace(/stroke_color/g, DISABLEDSTROKECOLOR)
                    .replace("block_label", safeSVG(block_label));
            } else {
                artwork = that.artwork
                    .replace(
                        /fill_color/g,
                        platformColor.paletteColors[
                            that.protoblock.palette.name
                            ][3]
                    )
                    .replace(
                        /stroke_color/g,
                        HIGHLIGHTSTROKECOLORS[that.protoblock.palette.name]
                    )
                    .replace("block_label", safeSVG(block_label));
            }

            for (let i = 1; i < that.protoblock.staticLabels.length; i++) {
                artwork = artwork.replace(
                    "arg_label_" + i,
                    that.protoblock.staticLabels[i]
                );
            }

            _blockMakeBitmap(
                artwork,
                __processDisconnectedHighlightBitmap,
                that
            );
        };

        // Create the bitmap for the block.
        let __processBitmap = function(bitmap, that) {
            if (that.bitmap != null) {
                that.container.removeChild(that.bitmap);
            }

            that.bitmap = bitmap;
            that.container.addChild(that.bitmap);
            that.bitmap.x = 0;
            that.bitmap.y = 0;
            that.bitmap.name = "bmp_" + thisBlock;
            that.bitmap.cursor = "pointer";
            that.blocks.refreshCanvas();
            let artwork;
            if (that.protoblock.disabled) {
                artwork = that.artwork
                    .replace(/fill_color/g, DISABLEDFILLCOLOR)
                    .replace(/stroke_color/g, DISABLEDSTROKECOLOR)
                    .replace("block_label", safeSVG(block_label));
            } else {
                artwork = that.artwork
                    .replace(/fill_color/g, platformColor.disconnected)
                    .replace(
                        /stroke_color/g,
                        HIGHLIGHTSTROKECOLORS[that.protoblock.palette.name]
                    )
                    .replace("block_label", safeSVG(block_label));
            }

            for (let i = 1; i < that.protoblock.staticLabels.length; i++) {
                artwork = artwork.replace(
                    "arg_label_" + i,
                    that.protoblock.staticLabels[i]
                );
            }

            _blockMakeBitmap(artwork, __processDisconnectedBitmap, that);
        };

        if (this.overrideName && this.name !== "outputtools") {
            if (
                [
                    "namedbox",
                    "storein2",
                    "nameddo",
                    "nameddoArg",
                    "namedcalc",
                    "namedcalcArg"
                ].indexOf(this.name) !== -1
            ) {
                block_label = this.overrideName;
                if (getTextWidth(block_label, "bold 20pt Sans") > TEXTWIDTH) {
                    block_label =
                        " " + block_label.substr(0, STRINGLEN) + "...";
                }
            } else {
                block_label = this.overrideName;
            }
        } else if (
            this.protoblock.staticLabels.length > 0 &&
            !this.protoblock.image
        ) {
            // Label should be defined inside _().
            block_label = this.protoblock.staticLabels[0];
        }

        while (this.protoblock.staticLabels.length < this.protoblock.args + 1) {
            this.protoblock.staticLabels.push("");
        }

        if (firstTime) {
            // Create artwork and dock.
            this.protoblock.scale = this.blocks.blockScale;

            let obj = this.protoblock.generator();
            this.artwork = obj[0];
            for (let i = 0; i < obj[1].length; i++) {
                this.docks.push([
                    obj[1][i][0],
                    obj[1][i][1],
                    this.protoblock.dockTypes[i]
                ]);
            }

            this.width = obj[2];
            this.height = obj[3];
            this.hitHeight = obj[4];
        }
        let artwork;
        if (this.protoblock.disabled) {
            artwork = this.artwork
                .replace(/fill_color/g, DISABLEDFILLCOLOR)
                .replace(/stroke_color/g, DISABLEDSTROKECOLOR)
                .replace("block_label", safeSVG(block_label));
        } else {
            artwork = this.artwork
                .replace(
                    /fill_color/g,
                    PALETTEFILLCOLORS[this.protoblock.palette.name]
                )
                .replace(
                    /stroke_color/g,
                    PALETTESTROKECOLORS[this.protoblock.palette.name]
                )
                .replace("block_label", safeSVG(block_label));
        }

        for (let i = 1; i < this.protoblock.staticLabels.length; i++) {
            artwork = artwork.replace(
                "arg_label_" + i,
                this.protoblock.staticLabels[i]
            );
        }

        that.blocks.blockArt[that.blocks.blockList.indexOf(that)] = artwork;

        _blockMakeBitmap(artwork, __processBitmap, this);
    };

    /*
     * After the block artwork has loaded, update labels, etc.
     * @return{void}
     * @private
     */
    this._finishImageLoad = function() {
        let thisBlock = this.blocks.blockList.indexOf(this);
        let proto, obj, label, attr;
        // Value blocks get a modifiable text label.
        if (SPECIALINPUTS.indexOf(this.name) !== -1) {
            if (this.value == null) {
                switch (this.name) {
                    case "text":
                        this.value = "---";
                        break;
                    case "solfege":
                    case "eastindiansolfege":
                        this.value = "sol";
                        break;
                    case "scaledegree2":
                        this.value = "5";
                        break;
                    case "customNote":
                        let len = this.blocks.logo.synth.startingPitch.length;
                        this.value =
                            this.blocks.logo.synth.startingPitch.substring(
                                0,
                                len - 1
                            ) + "(+0)";
                        break;
                    case "notename":
                        this.value = "G";
                        break;
                    case "rest":
                        this.value = "rest";
                        break;
                    case "boolean":
                        this.value = true;
                        break;
                    case "number":
                        this.value = NUMBERBLOCKDEFAULT;
                        break;
                    case "modename":
                        this.value = DEFAULTMODE;
                        break;
                    case "accidentalname":
                        this.value = DEFAULTACCIDENTAL;
                        break;
                    case "intervalname":
                        this.value = DEFAULTINTERVAL;
                        break;
                    case "invertmode":
                        this.value = DEFAULTINVERT;
                        break;
                    case "voicename":
                        this.value = DEFAULTVOICE;
                        break;
                    case "noisename":
                        this.value = DEFAULTNOISE;
                        break;
                    case "drumname":
                        this.value = DEFAULTDRUM;
                        break;
                    case "effectsname":
                        this.value = DEFAULTEFFECT;
                        break;
                    case "filtertype":
                        this.value = DEFAULTFILTERTYPE;
                        break;
                    case "oscillatortype":
                        this.value = DEFAULTOSCILLATORTYPE;
                        break;
                    case "temperamentname":
                        this.value = "equal";
                        break;
                    case "grid":
                        this.value = "Cartesian";
                        break;
                }
            }

            if (this.name === "solfege") {
                obj = splitSolfege(this.value);
                label = i18nSolfege(obj[0]);
                attr = obj[1];

                if (attr !== "♮") {
                    label += attr;
                }
            } else if (this.name === "eastindiansolfege") {
                obj = splitSolfege(this.value);
                label = WESTERN2EISOLFEGENAMES[obj[0]];
                attr = obj[1];

                if (attr !== "♮") {
                    label += attr;
                }
            } else if(this.name === "scaledegree2") {
                obj = splitScaleDegree(this.value);
                label = obj[0];
                attr = obj[1];

                if(attr !== "♮") {
                    label += attr;
                }
            } else if (this.name === "drumname") {
                label = getDrumName(this.value);
            } else if (this.name === "noisename") {
                label = getNoiseName(this.value);
            } else if (this.name === "outputtools") {
                label = this.overrideName;
            } else {
                if (this.value !== null) {
                    label = this.value.toString();
                } else {
                    label = "???";
                }
            }

            if (
                WIDENAMES.indexOf(this.name) === -1 &&
                getTextWidth(label, "bold 20pt Sans") > TEXTWIDTH
            ) {
                label = label.substr(0, STRINGLEN) + "...";
            }

            this.text.text = label;
            this.container.addChild(this.text);
            this._positionText(this.protoblock.scale);
        } else if (this.protoblock.parameter) {
            // Parameter blocks get a text label to show their current value.
            this.container.addChild(this.text);
            this._positionText(this.protoblock.scale);
        }

        if (!this.isCollapsible()) {
            this.loadComplete = true;
            if (this.postProcess !== null) {
                this.postProcess(this.postProcessArg);
                this.postProcess = null;
            }

            // this.blocks.refreshCanvas();
            this.blocks.cleanupAfterLoad(this.name);
            /*
            if (this.trash) {
                this.collapseText.visible = false;
                this.collapseButtonBitmap.visible = false;
                this.expandButtonBitmap.visible = false;
            }
            */
        } else {
            // Some blocks, e.g., Start blocks and Action blocks can
            // collapse, so add an event handler.
            if (this.isInlineCollapsible()) {
                proto = new ProtoBlock("collapse-note");
                proto.scale = this.protoblock.scale;
                if (this.name === "interval") {
                    proto.extraWidth = 80;
                } else {
                    proto.extraWidth = 40;
                }
                proto.zeroArgBlock();
            } else {
                proto = new ProtoBlock("collapse");
                proto.scale = this.protoblock.scale;
                proto.extraWidth = 40;
                proto.basicBlockCollapsed();
            }

            obj = proto.generator();
            this.collapseArtwork = obj[0];

            let postProcess = function(that) {
                // that._loadCollapsibleEventHandlers();
                that.loadComplete = true;

                if (that.postProcess !== null) {
                    that.postProcess(that.postProcessArg);
                    that.postProcess = null;
                }

                // if (that.name !== 'text')
                // if (that.isCollapsible())
                //     that.unhighlight();
            };

            if (this.isCollapsible()) {
                this._generateCollapseArtwork(postProcess);
            }
        }

        // this.blocks.refreshCanvas();
        // stage.update();
    };

    /*
     * Generate the collapsed artwork
     * @param postProcess = a process to run after the artwork is generated
     * @return{void}
     * @private
     */
    this._generateCollapseArtwork = function(postProcess) {
        let that = this;
        let thisBlock = this.blocks.blockList.indexOf(this);

        /*
         * Run the postprocess function after the artwork is loaded
         * @return{void}
         * @private
         */
        let __finishCollapse = function(that) {
            if (postProcess !== null) {
                postProcess(that);
            }

            that.blocks.refreshCanvas();
            that.blocks.cleanupAfterLoad(that.name);
            if (that.trash) {
                that.collapseText.visible = false;
                that.collapseButtonBitmap.visible = false;
                that.expandButtonBitmap.visible = false;
            }
        };

        /*
         * Create the artwork for the collapse buttons
         * @param - that = this
         * @return{void}
         * @private
         */
        let __processCollapseButton = function(that) {
            let image = new Image();
            image.onload = function() {
                that.collapseButtonBitmap = new createjs.Bitmap(image);
                that.collapseButtonBitmap.scaleX = that.collapseButtonBitmap.scaleY = that.collapseButtonBitmap.scale =
                    that.protoblock.scale / 3;

                that.container.addChild(that.collapseButtonBitmap);
                that.collapseButtonBitmap.x = 2 * that.protoblock.scale;
                if (that.isInlineCollapsible()) {
                    that.collapseButtonBitmap.y = 4 * that.protoblock.scale;
                } else {
                    that.collapseButtonBitmap.y = 10 * that.protoblock.scale;
                }

                that.collapseButtonBitmap.visible = !that.collapsed;

                __finishCollapse(that);
            };

            image.src =
                "data:image/svg+xml;base64," +
                window.btoa(unescape(encodeURIComponent(COLLAPSEBUTTON)));
        };

        /*
         * Create the artwork for the expand buttons
         * @param - that = this
         * @return{void}
         * @private
         */
        let __processExpandButton = function(that) {
            let image = new Image();
            image.onload = function() {
                that.expandButtonBitmap = new createjs.Bitmap(image);
                that.expandButtonBitmap.scaleX = that.expandButtonBitmap.scaleY = that.expandButtonBitmap.scale =
                    that.protoblock.scale / 3;

                that.container.addChild(that.expandButtonBitmap);
                that.expandButtonBitmap.visible = that.collapsed;

                that.expandButtonBitmap.x = 2 * that.protoblock.scale;
                if (that.isInlineCollapsible()) {
                    that.expandButtonBitmap.y = 4 * that.protoblock.scale;
                } else {
                    that.expandButtonBitmap.y = 10 * that.protoblock.scale;
                }

                __processCollapseButton(that);
            };

            image.src =
                "data:image/svg+xml;base64," +
                window.btoa(unescape(encodeURIComponent(EXPANDBUTTON)));
        };

        /*
         * Processing the highlighted collapsed image
         * @param-bitmap = highlight artwork
         * @param-that = this
         * @return{void}
         * @private
         */
        let __processHighlightCollapseBitmap = function(bitmap, that) {
            that.highlightCollapseBlockBitmap = bitmap;
            that.highlightCollapseBlockBitmap.name =
                "highlight_collapse_" + thisBlock;
            that.container.addChild(that.highlightCollapseBlockBitmap);
            that.highlightCollapseBlockBitmap.visible = false;

            if (that.collapseText === null) {
                let fontSize = 10 * that.protoblock.scale;
                switch (that.name) {
                    case "action":
                        that.collapseText = new createjs.Text(
                            _("action"),
                            fontSize + "px Sans",
                            platformColor.blockText
                        );
                        break;
                    case "start":
                        that.collapseText = new createjs.Text(
                            _("start"),
                            fontSize + "px Sans",
                            platformColor.blockText
                        );
                        break;
                    case "matrix":
                        that.collapseText = new createjs.Text(
                            _("matrix"),
                            fontSize + "px Sans",
                            platformColor.blockText
                        );
                        break;
                    case "status":
                        that.collapseText = new createjs.Text(
                            _("status"),
                            fontSize + "px Sans",
                            platformColor.blockText
                        );
                        break;
                    case "pitchdrummatrix":
                        that.collapseText = new createjs.Text(
                            _("drum mapper"),
                            fontSize + "px Sans",
                            platformColor.blockText
                        );
                        break;
                    case "rhythmruler":
                        that.collapseText = new createjs.Text(
                            _("ruler"),
                            fontSize + "px Sans",
                            platformColor.blockText
                        );
                        break;
                    case "timbre":
                        that.collapseText = new createjs.Text(
                            _("timbre"),
                            fontSize + "px Sans",
                            platformColor.blockText
                        );
                        break;
                    case "pitchstaircase":
                        that.collapseText = new createjs.Text(
                            _("stair"),
                            fontSize + "px Sans",
                            platformColor.blockText
                        );
                        break;
                    case "tempo":
                        that.collapseText = new createjs.Text(
                            _("tempo"),
                            fontSize + "px Sans",
                            platformColor.blockText
                        );
                        break;
                    case "modewidget":
                        that.collapseText = new createjs.Text(
                            _("mode"),
                            fontSize + "px Sans",
                            platformColor.blockText
                        );
                        break;
                    case "pitchslider":
                        that.collapseText = new createjs.Text(
                            _("slider"),
                            fontSize + "px Sans",
                            platformColor.blockText
                        );
                        break;
                    case "musickeyboard":
                        that.collapseText = new createjs.Text(
                            _("keyboard"),
                            fontSize + "px Sans",
                            platformColor.blockText
                        );
                        break;
                    case "drum":
                        that.collapseText = new createjs.Text(
                            _("drum"),
                            fontSize + "px Sans",
                            platformColor.blockText
                        );
                        break;
                    case "rhythmruler2":
                        that.collapseText = new createjs.Text(
                            _("rhythm maker"),
                            fontSize + "px Sans",
                            platformColor.blockText
                        );
                        break;
                    case "newnote":
                        that.collapseText = new createjs.Text(
                            _("note value"),
                            fontSize + "px Sans",
                            platformColor.blockText
                        );
                        break;
                    case "interval":
                        that.collapseText = new createjs.Text(
                            _("scalar interval"),
                            fontSize + "px Sans",
                            platformColor.blockText
                        );
                        break;
                    case "osctime":
                        that.collapseText = new createjs.Text(
                            _("milliseconds"),
                            fontSize + "px Sans",
                            platformColor.blockText
                        );
                        break;
                    case "temperament":
                        that.collapseText = new createjs.Text(
                            _("temperament"),
                            fontSize + "px Sans",
                            platformColor.blockText
                        );
                        break;
                    default:
                        that.collapseText = new createjs.Text(
                            "foobar",
                            fontSize + "px Sans",
                            platformColor.blockText
                        );
                }

                that.collapseText.textAlign = "left";
                that.collapseText.textBaseline = "alphabetic";
                that.container.addChild(that.collapseText);
            }

            that._positionCollapseLabel(that.protoblock.scale);
            that.collapseText.visible = that.collapsed;
            that._ensureDecorationOnTop();

            // Save the collapsed block artwork for export.
            that.blocks.blockCollapseArt[
                that.blocks.blockList.indexOf(that)
                ] = that.collapseArtwork
                .replace(
                    /fill_color/g,
                    PALETTEFILLCOLORS[that.protoblock.palette.name]
                )
                .replace(
                    /stroke_color/g,
                    PALETTESTROKECOLORS[that.protoblock.palette.name]
                )
                .replace("block_label", safeSVG(that.collapseText.text));

            __processExpandButton(that);
        };

        /*
         * Processing the collapsed block
         * @param-bitmap = block artwork
         * @param-that = this
         * @return{void}
         * @private
         */
        let __processCollapseBitmap = function(bitmap, that) {
            that.collapseBlockBitmap = bitmap;
            that.collapseBlockBitmap.name = "collapse_" + thisBlock;
            that.container.addChild(that.collapseBlockBitmap);
            that.collapseBlockBitmap.visible = that.collapsed;
            that.blocks.refreshCanvas();

            let artwork = that.collapseArtwork;
            _blockMakeBitmap(
                artwork
                    .replace(
                        /fill_color/g,
                        PALETTEHIGHLIGHTCOLORS[that.protoblock.palette.name]
                    )
                    .replace(
                        /stroke_color/g,
                        HIGHLIGHTSTROKECOLORS[that.protoblock.palette.name]
                    )
                    .replace("block_label", ""),
                __processHighlightCollapseBitmap,
                that
            );
        };

        let artwork = this.collapseArtwork
            .replace(
                /fill_color/g,
                PALETTEFILLCOLORS[this.protoblock.palette.name]
            )
            .replace(
                /stroke_color/g,
                PALETTESTROKECOLORS[this.protoblock.palette.name]
            )
            .replace("block_label", "");
        _blockMakeBitmap(artwork, __processCollapseBitmap, this);
    };

    /*
     * Hide this block
     * @return{void}
     * @public
     */
    this.hide = function() {
        this.container.visible = false;
        if (this.isCollapsible()) {
            this.collapseText.visible = false;
            this.expandButtonBitmap.visible = false;
            this.collapseButtonBitmap.visible = false;
        }

        this.updateCache();
        this.blocks.refreshCanvas();
    };

    /*
     * Is this block disconnected from other blocks?
     * @return{boolean} true if the block is disconnected from other blocks
     * @public
     */
    this.isDisconnected = function() {
        if (this.disconnectedBitmap === null) {
            return false;
        }

        if (this.connections[0] !== null) {
            return false;
        }

        if (COLLAPSIBLES.indexOf(this.name) !== -1) {
            if (INLINECOLLAPSIBLES.indexOf(this.name) === -1) {
                return false;
            }
        }

        if (this.isArgBlock()) {
            return true;
        }

        if (last(this.connections) === null) {
            return true;
        }

        if (this.blocks.blockList[last(this.connections)].name === "hidden") {
            if (
                last(
                    this.blocks.blockList[last(this.connections)].connections
                ) === null
            ) {
                return true;
            }
        }

        return false;
    };

    /*
     * Show this block
     * @return{void}
     * @public
     */
    this.show = function() {
        // If it is not in the trash and not in collapsed, then show it.
        if (!this.trash && !this.inCollapsed) {
            this.container.visible = true;
            if (this.isCollapsible()) {
                if (this.collapsed) {
                    this.bitmap.visible = false;
                    this.highlightBitmap.visible = false;
                    this.collapseBlockBitmap.visible = true;
                    this.highlightCollapseBlockBitmap.visible = false;
                    this.collapseText.visible = true;
                    this.expandButtonBitmap.visible = true;
                    this.collapseButtonBitmap.visible = false;
                    if (this.disconnectedBitmap !== null) {
                        this.disconnectedBitmap.visible = false;
                    }

                    if (this.disconnectedHighlightBitmap !== null) {
                        this.disconnectedHighlightBitmap.visible = false;
                    }
                } else {
                    // If the block is disconnected, use the disconnected bitmap.
                    if (this.isDisconnected()) {
                        this.disconnectedBitmap.visible = true;
                        this.bitmap.visible = false;
                    } else {
                        if (this.disconnectedBitmap !== null) {
                            this.disconnectedBitmap.visible = false;
                        }

                        this.bitmap.visible = true;
                    }

                    this.highlightBitmap.visible = false;
                    if (this.disconnectedHighlightBitmap !== null) {
                        this.disconnectedHighlightBitmap.visible = false;
                    }

                    this.collapseBlockBitmap.visible = false;
                    this.highlightCollapseBlockBitmap.visible = false;
                    this.collapseText.visible = false;
                    this.expandButtonBitmap.visible = false;
                    this.collapseButtonBitmap.visible = true;
                }
            } else {
                // If the block is disconnected, use the disconnected bitmap.
                if (this.isDisconnected()) {
                    this.disconnectedBitmap.visible = true;
                    this.bitmap.visible = false;
                } else {
                    if (this.disconnectedBitmap !== null) {
                        this.disconnectedBitmap.visible = false;
                    }

                    this.bitmap.visible = true;
                }

                this.highlightBitmap.visible = false;
                if (this.disconnectedHighlightBitmap !== null) {
                    this.disconnectedHighlightBitmap.visible = false;
                }
            }

            this.updateCache();
            this.blocks.refreshCanvas();
        }
    };

    // Utility functions
    this.isValueBlock = function() {
        return this.protoblock.style === "value";
    };

    this.isNoHitBlock = function() {
        return NOHIT.indexOf(this.name) !== -1;
    };

    this.isArgBlock = function() {
        return (
            this.protoblock.style === "value" || this.protoblock.style === "arg"
        );
    };

    this.isTwoArgBlock = function() {
        return this.protoblock.style === "twoarg";
    };

    this.isTwoArgBooleanBlock = function() {
        return ["equal", "greater", "less"].indexOf(this.name) !== -1;
    };

    this.isClampBlock = function() {
        return (
            this.protoblock.style === "clamp" ||
            this.isDoubleClampBlock() ||
            this.isArgFlowClampBlock()
        );
    };

    this.isArgFlowClampBlock = function() {
        return this.protoblock.style === "argflowclamp";
    };

    this.isLeftClampBlock = function() {
        return this.protoblock.isLeftClamp;
    };

    this.isDoubleClampBlock = function() {
        return this.protoblock.style === "doubleclamp";
    };

    this.isNoRunBlock = function() {
        return this.name === "action";
    };

    this.isArgClamp = function() {
        return (
            this.protoblock.style === "argclamp" ||
            this.protoblock.style === "argclamparg"
        );
    };

    this.isExpandableBlock = function() {
        return this.protoblock.expandable;
    };

    this.getBlockId = function() {
        // Generate a UID based on the block index into the blockList.
        let number = blockBlocks.blockList.indexOf(this);
        return "_" + number.toString();
    };

    this.removeChildBitmap = function(name) {
        for (let child = 0; child < this.container.children.length; child++) {
            if (this.container.children[child].name === name) {
                this.container.removeChild(this.container.children[child]);
                break;
            }
        }
    };

    this.loadThumbnail = function(imagePath) {
        // Load an image thumbnail onto block.
        let thisBlock = this.blocks.blockList.indexOf(this);
        let that = this;
        if (
            this.blocks.blockList[thisBlock].value === null &&
            imagePath === null
        ) {
            return;
        }
        let image = new Image();

        image.onload = function() {
            // Before adding new artwork, remove any old artwork.
            that.removeChildBitmap("media");

            let bitmap = new createjs.Bitmap(image);
            bitmap.name = "media";

            let myContainer = new createjs.Container();
            myContainer.addChild(bitmap);

            // Resize the image to a reasonable maximum.
            let MAXWIDTH = 600;
            let MAXHEIGHT = 450;
            if (image.width > image.height) {
                if (image.width > MAXWIDTH) {
                    bitmap.scaleX = bitmap.scaleY = bitmap.scale =
                        MAXWIDTH / image.width;
                }
            } else {
                if (image.height > MAXHEIGHT) {
                    bitmap.scaleX = bitmap.scaleY = bitmap.scale =
                        MAXHEIGHT / image.height;
                }
            }

            let bounds = myContainer.getBounds();
            myContainer.cache(bounds.x, bounds.y, bounds.width, bounds.height);
            that.value = myContainer.bitmapCache.getCacheDataURL();
            that.imageBitmap = bitmap;

            // Next, scale the bitmap for the thumbnail.
            that._positionMedia(
                bitmap,
                bitmap.image.width,
                bitmap.image.height,
                that.protoblock.scale
            );
            that.container.addChild(bitmap);
            that.updateCache();
        };

        if (imagePath === null) {
            image.src = this.value;
        } else {
            image.src = imagePath;
        }
    };

    this._doOpenMedia = function(thisBlock) {
        let fileChooser = docById("myOpenAll");
        let that = this;

        let __readerAction = function(event) {
            window.scroll(0, 0);

            let reader = new FileReader();
            reader.onloadend = function() {
                if (reader.result) {
                    if (that.name === "media") {
                        that.value = reader.result;
                        that.loadThumbnail(null);
                        return;
                    }
                    that.value = [fileChooser.files[0].name, reader.result];
                    that.blocks.updateBlockText(thisBlock);
                }
            };
            if (that.name === "media") {
                reader.readAsDataURL(fileChooser.files[0]);
            } else {
                reader.readAsText(fileChooser.files[0]);
            }
            fileChooser.removeEventListener("change", __readerAction);
        };

        fileChooser.addEventListener("change", __readerAction, false);
        fileChooser.focus();
        fileChooser.click();
        window.scroll(0, 0);
    };

    this.setCollapsedState = function() {
        // Mark it as in a collapsed block and hide it.
        this.inCollapsed = true;
        this.hide();
    };

    this.setUncollapsedState = function(nblk) {
        // It could be a block inside a note block, which may or may
        // not be hidden depending on the collapsed state of the
        // containing note block.
        if (nblk === null) {
            this.inCollapsed = false;
            this.show();
        } else {
            // if we are inside of a collapsed note block, do nothing.
            if (this.blocks.blockList[nblk].collapsed) {
            } else {
                this.inCollapsed = false;
                this.show();
            }
        }
    };

    this.collapseToggle = function() {
        // Find the blocks to collapse/expand inside of a collapable
        // block.
        let thisBlock = this.blocks.blockList.indexOf(this);
        this.blocks.findDragGroup(thisBlock);

        if (this.collapseBlockBitmap === null) {
            console.debug("collapse bitmap not ready");
            return;
        }

        // Remember the current state.
        let isCollapsed = this.collapsed;
        // Toggle the state.
        this.collapsed = !isCollapsed;

        // These are the buttons to collapse/expand the stack.
        this.collapseButtonBitmap.visible = isCollapsed;
        this.expandButtonBitmap.visible = !isCollapsed;

        // These are the collpase-state bitmaps.
        this.collapseBlockBitmap.visible = !isCollapsed;
        this.highlightCollapseBlockBitmap.visible = false;
        this.collapseText.visible = !isCollapsed;

        if (this.isInlineCollapsible() && this.collapseText.visible) {
            switch (this.name) {
                case "newnote":
                    this._newNoteLabel();
                    break;
                case "interval":
                    this._intervalLabel();
                    break;
                case "osctime":
                    this._oscTimeLabel();
                    break;
                default:
                    console.debug(
                        "What do we do with a collapsed " +
                        this.name +
                        " block?"
                    );
                    break;
            }
        }

        this.bitmap.visible = this.collapsed;
        this.highlightBitmap.visible = false;
        if (this.disconnectedBitmap !== null) {
            this.disconnectedBitmap.visible = false;
        }

        if (this.disconnectedHighlightBitmap !== null) {
            this.disconnectedHighlightBitmap.visible = false;
        }

        this.updateCache();

        if (this.name === "action") {
            // Label the collapsed block with the action label.
            if (this.connections[1] !== null) {
                let text = this.blocks.blockList[this.connections[1]].value;
                if (getTextWidth(text, "bold 20pt Sans") > TEXTWIDTH) {
                    text = text.substr(0, STRINGLEN) + "...";
                }

                this.collapseText.text = text;
            } else {
                this.collapseText.text = "";
            }
        }

        // Make sure the text is on top.
        this.container.setChildIndex(this.collapseText, this.container.children.length - 1);

        if (this.isInlineCollapsible()) {
            // Only collapse the contents of the note block.
            this._toggle_inline(thisBlock, isCollapsed);
        } else {
            // Set collapsed state of all of the blocks in the drag group.
            if (this.blocks.dragGroup.length > 0) {
                for (let b = 1; b < this.blocks.dragGroup.length; b++) {
                    let blk = this.blocks.dragGroup[b];
                    if (this.collapsed) {
                        // if (this.blocks.blockList[blk].inCollapsed) {
                        this.blocks.blockList[blk].setCollapsedState();
                    } else {
                        this.blocks.blockList[blk].setUncollapsedState(
                            this.blocks.insideInlineCollapsibleBlock(blk)
                        );
                    }
                }
            }
        }

        this.updateCache();
        this.unhighlight();
        this.blocks.refreshCanvas();
    };

    this._intervalLabel = function() {
        // Find pitch and value to display on the collapsed interval
        // block.
        let degrees = DEGREES.split(" ");
        let intervalLabels = {};
        for (let i = 0; i < degrees.length; i++) {
            intervalLabels[i] = degrees[i];
        }

        let intervals = [];
        let i = 0;

        let c = this.blocks.blockList.indexOf(this), lastIntervalBlock;
        while (c !== null) {
            lastIntervalBlock = c;
            let n = this.blocks.blockList[c].connections[1];
            let cblock = this.blocks.blockList[n];
            if (cblock.name === "number") {
                if (Math.abs(cblock.value) in intervalLabels) {
                    if (cblock.value < 0) {
                        intervals.push("-" + intervalLabels[-cblock.value]);
                    } else {
                        intervals.push("+" + intervalLabels[cblock.value]);
                    }
                } else {
                    if (cblock.value < 0) {
                        intervals.push("-" + cblock.value);
                    } else {
                        intervals.push("+" + cblock.value);
                    }
                }
            } else {
                intervals.push("");
            }

            i += 1;
            if (i > 5) {
                console.debug("loop?");
                break;
            }

            c = this.blocks.findNestedIntervalBlock(
                this.blocks.blockList[c].connections[2]
            );
        }

        let itext = "";
        for (let i = intervals.length; i > 0; i--) {
            itext += " " + intervals[i - 1];
        }

        let v = "";
        let nblk = this.blocks.findNoteBlock(lastIntervalBlock);
        if (nblk === null) {
            this.collapseText.text = _("scalar interval") + itext;
        } else {
            c = this.blocks.blockList[nblk].connections[1];
            if (c !== null) {
                // Only look for standard form: / 1 4
                if (this.blocks.blockList[c].name === "divide") {
                    let c1 = this.blocks.blockList[c].connections[1];
                    let c2 = this.blocks.blockList[c].connections[2];
                    if (
                        this.blocks.blockList[c1].name === "number" &&
                        this.blocks.blockList[c2].name === "number"
                    ) {
                        v =
                            this.blocks.blockList[c1].value +
                            "/" +
                            this.blocks.blockList[c2].value;
                        if (_THIS_IS_MUSIC_BLOCKS_) {
                            if (this.blocks.blockList[c2].value in NSYMBOLS) {
                                v += NSYMBOLS[this.blocks.blockList[c2].value];
                            }
                        }
                    }
                }
            }

            c = this.blocks.findFirstPitchBlock(
                this.blocks.blockList[nblk].connections[2]
            );
            let p = this._getPitch(c);
            if (c === null || p === "") {
                this.collapseText.text = _("scalar interval") + itext;
            } else {
                // Are there more pitch blocks in this note?
                c = this.blocks.findFirstPitchBlock(
                    last(this.blocks.blockList[c].connections)
                );
                // Update the collapsed-block label.
                if (c === null) {
                    this.collapseText.text = p + " | " + v + itext;
                } else {
                    this.collapseText.text = p + "..." + " | " + v + itext;
                }
            }
        }
    };

    this._newNoteLabel = function() {
        // Find pitch and value to display on the collapsed note value
        // block.
        let v = "";
        let c = this.connections[1];
        let vi = null;
        if (c !== null) {
            // Only look for standard form: / 1 4
            if (this.blocks.blockList[c].name === "divide") {
                let c1 = this.blocks.blockList[c].connections[1];
                let c2 = this.blocks.blockList[c].connections[2];
                if (
                    this.blocks.blockList[c1].name === "number" &&
                    this.blocks.blockList[c2].name === "number"
                ) {
                    v =
                        this.blocks.blockList[c1].value +
                        "/" +
                        this.blocks.blockList[c2].value;
                    if (_THIS_IS_MUSIC_BLOCKS_) {
                        vi = this.blocks.blockList[c2].value;
                        if (vi in NSYMBOLS) {
                            v += NSYMBOLS[vi];
                        }
                    }
                }
            }
        }

        c = this.connections[2];
        c = this.blocks.findFirstPitchBlock(c);
        let p = this._getPitch(c);
        if (c === null) {
            if (_THIS_IS_MUSIC_BLOCKS_) {
                if (vi !== null) {
                    if (vi in NSYMBOLS) {
                        v = v.replace(NSYMBOLS[vi], RSYMBOLS[vi]);
                    }
                }
            }
            this.collapseText.text = _("silence") + " | " + v;
        } else if (p === "" && v === "") {
            this.collapseText.text = _("note value");
        } else {
            if (_THIS_IS_MUSIC_BLOCKS_ && p === _("silence")) {
                if (vi !== null) {
                    if (vi in NSYMBOLS) {
                        v = v.replace(NSYMBOLS[vi], RSYMBOLS[vi]);
                    }
                }
            }

            // are there more pitch blocks in this note?
            c = this.blocks.findFirstPitchBlock(
                last(this.blocks.blockList[c].connections)
            );
            // Update the collapsed-block label.
            if (c === null) {
                this.collapseText.text = p + " | " + v;
            } else {
                this.collapseText.text = p + "... | " + v;
            }
        }
    };

    this._oscTimeLabel = function() {
        // Find Hertz and value to display on the collapsed note value
        // block.
        let v = "";
        let c = this.connections[1];
        if (c !== null) {
            // Only look for standard form: / 1000 / 3 2
            if (this.blocks.blockList[c].name === "divide") {
                let c1 = this.blocks.blockList[c].connections[1];
                let c2 = this.blocks.blockList[c].connections[2];
                if (
                    c1 !== null &&
                    c2 !== null &&
                    this.blocks.blockList[c2].name === "divide"
                ) {
                    let ci = this.blocks.blockList[c2].connections[1];
                    let cii = this.blocks.blockList[c2].connections[2];
                    if (
                        ci !== null &&
                        cii !== null &&
                        this.blocks.blockList[ci].name === "number" &&
                        this.blocks.blockList[cii].name === "number"
                    ) {
                        v =
                            (this.blocks.blockList[c1].value /
                                this.blocks.blockList[ci].value) *
                            this.blocks.blockList[cii].value;
                    }
                }
            }
        }

        c = this.connections[2];
        c = this.blocks.findFirstPitchBlock(c);
        let p = this._getPitch(c);
        if (c === null) {
            this.collapseText.text = _("silence") + " | " + v;
        } else if (p === "" && v === "") {
            this.collapseText.text = _("note value");
        } else {
            // Are there more pitch blocks in this note?
            c = this.blocks.findFirstPitchBlock(
                last(this.blocks.blockList[c].connections)
            );
            // Update the collapsed-block label.
            if (v !== "") {
                if (c === null) {
                    this.collapseText.text = p + " | " + v.toFixed(0);
                } else {
                    this.collapseText.text = p + "... | " + v.toFixed(0);
                }
            } else {
                this.collapseText.text = p + "...";
            }
        }
    };

    this._getPitch = function(c) {
        if (c === null) {
            return "";
        }

        let c1, c2;
        switch (this.blocks.blockList[c].name) {
            case "pitch":
                c1 = this.blocks.blockList[c].connections[1];
                c2 = this.blocks.blockList[c].connections[2];
                if (this.blocks.blockList[c2].name === "number") {
                    if (this.blocks.blockList[c1].name === "solfege") {
                        let solfnotes_ = _("ti la sol fa mi re do").split(" ");
                        let stripped = this.blocks.blockList[c1].value
                            .replace(SHARP, "")
                            .replace(FLAT, "")
                            .replace(DOUBLESHARP, "")
                            .replace(DOUBLEFLAT, "");
                        let i = [
                            "ti",
                            "la",
                            "sol",
                            "fa",
                            "mi",
                            "re",
                            "do"
                        ].indexOf(stripped);
                        if (
                            this.blocks.blockList[c1].value.indexOf(SHARP) !==
                            -1
                        ) {
                            return (
                                solfnotes_[i] +
                                SHARP +
                                " " +
                                this.blocks.blockList[c2].value
                            );
                        } else if (
                            this.blocks.blockList[c1].value.indexOf(FLAT) !== -1
                        ) {
                            return (
                                solfnotes_[i] +
                                FLAT +
                                " " +
                                this.blocks.blockList[c2].value
                            );
                        } else if (
                            this.blocks.blockList[c1].value.indexOf(
                                DOUBLESHARP
                            ) !== -1
                        ) {
                            return (
                                solfnotes_[i] +
                                DOUBLESHARP +
                                " " +
                                this.blocks.blockList[c2].value
                            );
                        } else if (
                            this.blocks.blockList[c1].value.indexOf(
                                DOUBLEFLAT
                            ) !== -1
                        ) {
                            return (
                                solfnotes_[i] +
                                DOUBLEFLAT +
                                " " +
                                this.blocks.blockList[c2].value
                            );
                        } else {
                            return (
                                solfnotes_[i] +
                                " " +
                                this.blocks.blockList[c2].value
                            );
                        }
                    } else if (this.blocks.blockList[c1].name === "notename") {
                        return (
                            this.blocks.blockList[c1].value +
                            " " +
                            this.blocks.blockList[c2].value
                        );
                    } else if (this.blocks.blockList[c1].name === "scaledegree2") {
                        obj = splitScaleDegree(this.blocks.blockList[c1].value);
                        let note = obj[0];
                        if(obj[1] !== NATURAL) {
                            note += obj[1];
                        }
                        return (
                            note +
                            " " +
                            this.blocks.blockList[c2].value
                        );
                    }
                }
                break;
            case "nthmodalpitch":
                c1 = this.blocks.blockList[c].connections[1];
                c2 = this.blocks.blockList[c].connections[2];
                if (this.blocks.blockList[c2].name === "number") {
                    if (this.blocks.blockList[c1].name === "number") {
                        let degrees = DEGREES.split(" ");
                        let i = this.blocks.blockList[c1].value - 1;
                        if (i > 0 && i < degrees.length) {
                            return (
                                degrees[i] +
                                " " +
                                this.blocks.blockList[c2].value
                            );
                        } else {
                            return (
                                this.blocks.blockList[c1].value +
                                " " +
                                this.blocks.blockList[c2].value
                            );
                        }
                    }
                }
                break;
            case "hertz":
                c1 = this.blocks.blockList[c].connections[0];
                if (this.blocks.blockList[c1].name === "number") {
                    return this.blocks.blockList[c1].value + "HZ";
                }
                break;
            case "steppitch":
                c1 = this.blocks.blockList[c].connections[1];
                if (
                    this.blocks.blockList[c1].name === "number" &&
                    this.blocks.blockList[c1].value < 0
                ) {
                    //.TRANS: scalar step
                    return (
                        _("down") +
                        " " +
                        Math.abs(this.blocks.blockList[c1].value)
                    );
                } else return _("up") + " " + this.blocks.blockList[c1].value;
                break;
            case "pitchnumber":
                c1 = this.blocks.blockList[c].connections[1];
                if (this.blocks.blockList[c1].name === "number") {
                    //.TRANS: pitch number
                    return _("pitch") + " " + this.blocks.blockList[c1].value;
                }
                break;
            case "playdrum":
                return _("drum");
                break;
            case "rest2":
                return _("silence");
                break;
            default:
                return "";
        }
    };

    this._toggle_inline = function(thisBlock, collapse) {
        // Toggle the collapsed state of blocks inside of a note (or
        // interval) block and reposition any blocks below
        // it. Finally, resize any surrounding clamps.

        // Set collapsed state of note value arg blocks...
        if (this.connections[1] !== null) {
            this.blocks.findDragGroup(this.connections[1]);
            for (let b = 0; b < this.blocks.dragGroup.length; b++) {
                let blk = this.blocks.dragGroup[b];
                this.blocks.blockList[blk].container.visible = collapse;
                if (collapse) {
                    this.blocks.blockList[blk].inCollapsed = false;
                } else {
                    this.blocks.blockList[blk].inCollapsed = true;
                }
            }
        }

        // and the blocks inside the clamp.
        if (this.connections[2] !== null) {
            this.blocks.findDragGroup(this.connections[2]);
            for (let b = 0; b < this.blocks.dragGroup.length; b++) {
                let blk = this.blocks.dragGroup[b];
                // Look to see if the local parent block is collapsed.
                let parent = this.blocks.insideInlineCollapsibleBlock(blk);
                if (
                    parent === null ||
                    !this.blocks.blockList[parent].collapsed
                ) {
                    this.blocks.blockList[blk].container.visible = collapse;
                    if (collapse) {
                        this.blocks.blockList[blk].inCollapsed = false;
                    } else {
                        this.blocks.blockList[blk].inCollapsed = true;
                    }
                } else {
                    // Parent is collapsed, so keep hidden.
                    this.blocks.blockList[blk].container.visible = false;
                    this.blocks.blockList[blk].inCollapsed = true;
                }
            }
        }

        // Reposition the blocks below.
        if (this.connections[3] != null) {
            // The last connection is flow. The second to last
            // connection is child flow.  FIX ME: This will not work
            // if there is more than one arg, e.g. n > 4.
            let n = this.docks.length, dy;
            if (collapse) {
                dy =
                    this.blocks.blockList[thisBlock].docks[n - 1][1] -
                    this.blocks.blockList[thisBlock].docks[n - 2][1];
            } else {
                dy =
                    this.blocks.blockList[thisBlock].docks[n - 2][1] -
                    this.blocks.blockList[thisBlock].docks[n - 1][1];
            }

            this.blocks.findDragGroup(this.connections[3]);
            for (let b = 0; b < this.blocks.dragGroup.length; b++) {
                this.blocks.moveBlockRelative(this.blocks.dragGroup[b], 0, dy);
            }

            this.blocks.adjustDocks(thisBlock, true);
        }

        // Look to see if we are in a clamp block. If so, readjust.
        let clampList = [];
        this.blocks.findNestedClampBlocks(thisBlock, clampList);
        if (clampList.length > 0) {
            this.blocks.clampBlocksToCheck = clampList;
            this.blocks.adjustExpandableClampBlock();
        }

        this.blocks.refreshCanvas();
    };

    /*
     * Position any addition text on a block
     * @param-blockscale is used to scale the text
     * @return{void}
     * @private
     */
    this._positionText = function(blockScale) {
        this.text.textBaseline = "alphabetic";
        this.text.textAlign = "right";
        let fontSize = 10 * blockScale;
        this.text.font = fontSize + "px Sans";
        this.text.x = Math.floor((TEXTX * blockScale) / 2 + 0.5);
        this.text.y = Math.floor((TEXTY * blockScale) / 2 + 0.5);

        // Some special cases
        if (SPECIALINPUTS.indexOf(this.name) !== -1) {
            this.text.textAlign = "center";
            this.text.x = Math.floor((VALUETEXTX * blockScale) / 2 + 0.5);
            if (EXTRAWIDENAMES.indexOf(this.name) !== -1) {
                this.text.x *= 3.0;
            } else if (WIDENAMES.indexOf(this.name) !== -1) {
                this.text.x = Math.floor(this.text.x * 1.75 + 0.5);
            } else if (this.name === "text") {
                this.text.x = Math.floor(this.width / 2 + 0.5);
            }
        } else if (this.name === "nameddo") {
            this.text.textAlign = "center";
            this.text.x = Math.floor(this.width / 2 + 0.5);
        } else if (this.protoblock.args === 0) {
            let bounds = this.container.getBounds();
            this.text.x = Math.floor(this.width - 25 + 0.5);
        } else if (this.isCollapsible()) {
            this.text.x += Math.floor(15 * blockScale);
        } else {
            this.text.textAlign = "left";
            if (this.docks[0][2] === "booleanout") {
                this.text.y = Math.floor(this.docks[0][1] + 0.5);
            }
        }

        // Ensure text is on top.
        z = this.container.children.length - 1;
        this.container.setChildIndex(this.text, z);
        this.updateCache();
    };

    /*
     * Position media artwork on a block.
     * @param-bitmap - image
     * @param-width-width of canvas
     * @param-height-height of canvas
     * @param-blockscale-scale
     * Position inserted media
     * @return{void}
     * @private
     */
    this._positionMedia = function(bitmap, width, height, blockScale) {
        if (width > height) {
            bitmap.scaleX = bitmap.scaleY = bitmap.scale =
                ((MEDIASAFEAREA[2] / width) * blockScale) / 2;
        } else {
            bitmap.scaleX = bitmap.scaleY = bitmap.scale =
                ((MEDIASAFEAREA[3] / height) * blockScale) / 2;
        }
        bitmap.x = ((MEDIASAFEAREA[0] - 10) * blockScale) / 2;
        bitmap.y = (MEDIASAFEAREA[1] * blockScale) / 2;
    };

    /*
     * Position the label for a collapsed block
     * @param-blockscale-scale
     * @return{void}
     * @private
     */
    this._positionCollapseLabel = function(blockScale) {
        if (this.isInlineCollapsible()) {
            this.collapseText.x = Math.floor(
                ((COLLAPSETEXTX + STANDARDBLOCKHEIGHT) * blockScale) / 2 + 0.5
            );
            this.collapseText.y = Math.floor(
                ((COLLAPSETEXTY - 8) * blockScale) / 2 + 0.5
            );
        } else {
            this.collapseText.x = Math.floor(
                ((COLLAPSETEXTX + 30) * blockScale) / 2 + 0.5
            );
            this.collapseText.y = Math.floor(
                (COLLAPSETEXTY * blockScale) / 2 + 0.5
            );
        }

        // Ensure text is on top.
        z = this.container.children.length - 1;
        this.container.setChildIndex(this.collapseText, z);
    };

    /*
     * Determine the hit area for a block
     * DEPRECATED
     * @return{void}
     * @private
     */
    this._calculateBlockHitArea = function() {
        let hitArea = new createjs.Shape();
        hitArea.graphics
            .beginFill("platformColor.hitAreaGraphicsBeginFill")
            .drawRect(0, 0, this.width, this.hitHeight);
        this.container.hitArea = hitArea;
    };

    /*
     * These are the event handlers for block containers.
     * @return{void}
     * @private
     */
    this._loadEventHandlers = function() {
        let that = this;
        let thisBlock = this.blocks.blockList.indexOf(this);

        this._calculateBlockHitArea();

        this.container.on("mouseover", function(event) {
            docById("contextWheelDiv").style.display = "none";

            if (!that.blocks.logo.runningLilypond) {
                document.body.style.cursor = "pointer";
            }

            that.blocks.highlight(thisBlock, true);
            that.blocks.activeBlock = thisBlock;
            // that.blocks.refreshCanvas();
        });

        let haveClick = false;
        let moved = false;
        let locked = false;
        let getInput = window.hasMouse;

        this.container.on("click", function(event) {
            // We might be able to check which button was clicked.
            if ("nativeEvent" in event) {
                if (
                    "button" in event.nativeEvent &&
                    event.nativeEvent.button == 2
                ) {
                    that.blocks.stageClick = true;
                    docById("wheelDiv").style.display = "none";
                    that.piemenuBlockContext(thisBlock);
                    return;
                } else if (
                    "ctrlKey" in event.nativeEvent &&
                    event.nativeEvent.ctrlKey
                ) {
                    that.piemenuBlockContext(thisBlock);
                    return;
                } else if (
                    "shiftKey" in event.nativeEvent &&
                    event.nativeEvent.shiftKey
                ) {
                    if (that.blocks.turtles.running()) {
                        that.blocks.logo.doStopTurtles();

                        setTimeout(function() {
                            that.blocks.logo.runLogoCommands(topBlock);
                        }, 250);
                    } else {
                        that.blocks.logo.runLogoCommands(topBlock);
                    }

                    return;
                }
            }

            if (that.blocks.getLongPressStatus()) {
                return;
            }

            that.blocks.activeBlock = thisBlock;
            haveClick = true;

            if (locked) {
                return;
            }

            locked = true;
            setTimeout(function() {
                locked = false;
            }, 500);

            hideDOMLabel();
            that._checkWidgets(false);

            dx = event.stageX / that.blocks.getStageScale() - that.container.x;
            if (
                !moved &&
                that.isCollapsible() &&
                dx < 30 / that.blocks.getStageScale()
            ) {
                that.collapseToggle();
            } else if (
                (!window.hasMouse && getInput) ||
                (window.hasMouse && !moved)
            ) {
                if (that.name === "media") {
                    that._doOpenMedia(thisBlock);
                } else if (that.name === "loadFile") {
                    that._doOpenMedia(thisBlock);
                } else if (SPECIALINPUTS.indexOf(that.name) !== -1) {
                    if (!that.trash) {
                        if (that._triggerLongPress) {
                            that._triggerLongPress = false;
                        } else {
                            that._changeLabel();
                        }
                    }
                } else {
                    if (
                        !that.blocks.getLongPressStatus() &&
                        !that.blocks.stageClick
                    ) {
                        var topBlock = that.blocks.findTopBlock(thisBlock);
                        console.debug(
                            "running from " +
                            that.blocks.blockList[topBlock].name
                        );
                        if (_THIS_IS_MUSIC_BLOCKS_) {
                            that.blocks.logo.synth.resume();
                        }

                        if (that.blocks.turtles.running()) {
                            that.blocks.logo.doStopTurtles();

                            setTimeout(function() {
                                that.blocks.logo.runLogoCommands(topBlock);
                            }, 250);
                        } else {
                            that.blocks.logo.runLogoCommands(topBlock);
                        }
                    }
                }
            } else if (!moved) {
                if (
                    !that.blocks.getLongPressStatus() &&
                    !that.blocks.stageClick
                ) {
                    var topBlock = that.blocks.findTopBlock(thisBlock);
                    console.debug(
                        "running from " + that.blocks.blockList[topBlock].name
                    );
                    if (_THIS_IS_MUSIC_BLOCKS_) {
                        that.blocks.logo.synth.resume();
                    }

                    if (that.blocks.turtles.running()) {
                        that.blocks.logo.doStopTurtles();

                        setTimeout(function() {
                            that.blocks.logo.runLogoCommands(topBlock);
                        }, 250);
                    } else {
                        that.blocks.logo.runLogoCommands(topBlock);
                    }
                }
            }
        });

        this.container.on("mousedown", function(event) {
            docById("contextWheelDiv").style.display = "none";

            // Track time for detecting long pause...
            that.blocks.mouseDownTime = new Date().getTime();

            that.blocks.longPressTimeout = setTimeout(function() {
                that.blocks.activeBlock = that.blocks.blockList.indexOf(that);
                that._triggerLongPress = true;
                that.blocks.triggerLongPress();
            }, LONGPRESSTIME);

            // Always show the trash when there is a block selected,
            trashcan.show();

            // Raise entire stack to the top.
            that.blocks.raiseStackToTop(thisBlock);

            // And possibly the collapse button.
            if (that.collapseContainer != null) {
                that.blocks.stage.setChildIndex(
                    that.collapseContainer,
                    that.blocks.stage.children.length - 1
                );
            }

            moved = false;
            that.original = {
                x: event.stageX / that.blocks.getStageScale(),
                y: event.stageY / that.blocks.getStageScale()
            };

            that.offset = {
                x: Math.round(that.container.x - that.original.x),
                y: Math.round(that.container.y - that.original.y)
            };
        });

        this.container.on("pressmove", function(event) {
            // FIXME: More voodoo
            event.nativeEvent.preventDefault();

            // Don't allow silence block to be dragged out of a note.
            if (that.name === "rest2") {
                return;
            }

            if (window.hasMouse) {
                moved = true;
            } else {
                // Make it eaiser to select text on mobile.
                setTimeout(function() {
                    moved =
                        Math.abs(
                            event.stageX / that.blocks.getStageScale() -
                            that.original.x
                        ) +
                        Math.abs(
                            event.stageY / that.blocks.getStageScale() -
                            that.original.y
                        ) >
                        20 && !window.hasMouse;
                    getInput = !moved;
                }, 200);
            }

            let oldX = that.container.x;
            let oldY = that.container.y;

            let dx = Math.round(
                event.stageX / that.blocks.getStageScale() +
                that.offset.x -
                oldX
            );
            let dy = Math.round(
                event.stageY / that.blocks.getStageScale() +
                that.offset.y -
                oldY
            );

            let finalPos = oldY + dy;
            if (that.blocks.stage.y === 0 && finalPos < 45) {
                dy += 45 - finalPos;
            }

            // scroll when reached edges.
            if (event.stageX < 10 && scrollBlockContainer)
                that.blocks.moveAllBlocksExcept(that,10,0);
            else if (event.stageX > window.innerWidth-10 && scrollBlockContainer)
                that.blocks.moveAllBlocksExcept(that,-10,0);
            else if (event.stageY > window.innerHeight-10)
                that.blocks.moveAllBlocksExcept(that,0,-10);
            else if (event.stageY < 60)
                that.blocks.moveAllBlocksExcept(that,0,10);

            if (that.blocks.longPressTimeout != null) {
                clearTimeout(that.blocks.longPressTimeout);
                that.blocks.longPressTimeout = null;
                that.blocks.clearLongPress();
            }

            if (!moved && that.label != null) {
                that.label.style.display = "none";
            }

            that.blocks.moveBlockRelative(thisBlock, dx, dy);

            // If we are over the trash, warn the user.
            if (
                trashcan.overTrashcan(
                    event.stageX / that.blocks.getStageScale(),
                    event.stageY / that.blocks.getStageScale()
                )
            ) {
                trashcan.startHighlightAnimation();
            } else {
                trashcan.stopHighlightAnimation();
            }

            if (that.isValueBlock() && that.name !== "media") {
                // Ensure text is on top
                that.container.setChildIndex(that.text, that.container.children.length - 1);
            }

            // ...and move any connected blocks.
            that.blocks.findDragGroup(thisBlock);
            if (that.blocks.dragGroup.length > 0) {
                for (let b = 0; b < that.blocks.dragGroup.length; b++) {
                    let blk = that.blocks.dragGroup[b];
                    if (b !== 0) {
                        that.blocks.moveBlockRelative(blk, dx, dy);
                    }
                }
            }

            that.blocks.refreshCanvas();
        });

        this.container.on("mouseout", function(event) {
            if (!that.blocks.getLongPressStatus()) {
                that._mouseoutCallback(event, moved, haveClick, false);
            } else {
                clearTimeout(that.blocks.longPressTimeout);
                that.blocks.longPressTimeout = null;
                that.blocks.clearLongPress();
            }

            that.blocks.unhighlight(thisBlock, true);
            that.blocks.activeBlock = null;

            moved = false;
        });

        this.container.on("pressup", function(event) {
            if (!that.blocks.getLongPressStatus()) {
                that._mouseoutCallback(event, moved, haveClick, false);
            } else {
                clearTimeout(that.blocks.longPressTimeout);
                that.blocks.longPressTimeout = null;
                that.blocks.clearLongPress();
            }

            that.blocks.unhighlight(thisBlock, true);
            that.blocks.activeBlock = null;

            moved = false;
        });
    };

    /*
     * Common code for processing events
     * @param-event- mouse
     * @param-moved-cursor moved
     * @param-haveClick-when clickd
     * @param-hideDOM-hide mouse
     * set cursor style to default
     * @return {void}
     * @private
     */
    this._mouseoutCallback = function(event, moved, haveClick, hideDOM) {
        let thisBlock = this.blocks.blockList.indexOf(this);
        if (!this.blocks.logo.runningLilypond) {
            document.body.style.cursor = "default";
        }

        // Always hide the trash when there is no block selected.
        trashcan.hide();

        if (this.blocks.longPressTimeout != null) {
            clearTimeout(this.blocks.longPressTimeout);
            this.blocks.longPressTimeout = null;
            this.blocks.clearLongPress();
        }

        if (moved) {
            // Check if block is in the trash.
            if (
                trashcan.overTrashcan(
                    event.stageX / this.blocks.getStageScale(),
                    event.stageY / this.blocks.getStageScale()
                )
            ) {
                if (trashcan.isVisible) {
                    this.blocks.sendStackToTrash(this);
                }
            } else {
                // Otherwise, process move.
                // Also, keep track of the time of the last move.
                this.blocks.mouseDownTime = new Date().getTime();
                this.blocks.blockMoved(thisBlock);

                // Just in case the blocks are not properly docked after
                // the move (workaround for issue #38 -- Blocks fly
                // apart). Still need to get to the root cause.
                this.blocks.adjustDocks(
                    this.blocks.blockList.indexOf(this),
                    true
                );
            }
        } else if (
            SPECIALINPUTS.indexOf(this.name) !== -1 ||
            ["media", "loadFile"].indexOf(this.name) !== -1
        ) {
            if (!haveClick) {
                // Simulate click on Android.
                if (new Date().getTime() - this.blocks.mouseDownTime < 500) {
                    if (!this.trash) {
                        this.blocks.mouseDownTime = new Date().getTime();
                        if (this.name === "media" || this.name === "loadFile") {
                            this._doOpenMedia(thisBlock);
                        } else {
                            this._changeLabel();
                        }
                    }
                }
            }
        }

        if (hideDOM) {
            // Did the mouse move out off the block? If so, hide the
            // label DOM element.
            if (
                event.stageX / this.blocks.getStageScale() < this.container.x ||
                event.stageX / this.blocks.getStageScale() >
                this.container.x + this.width ||
                event.stageY < this.container.y ||
                event.stageY > this.container.y + this.hitHeight
            ) {
                // There are lots of special cases where we want to
                // use piemenus. Make sure this is not one of them.
                if (!this._usePiemenu()) {
                    this._labelChanged(true, true);
                    hideDOMLabel();
                    this._checkWidgets(false);
                }

                this.blocks.unhighlight(null);
                this.blocks.refreshCanvas();
            }

            this.blocks.activeBlock = null;
        }
    };

    this._usePiemenu = function() {
        // Check on all the special cases were we want to use a pie menu.
        this._check_meter_block = null;

        // Special pie menus
        if (PIEMENUS.indexOf(this.name) !== -1) {
            return true;
        }

        // Numeric pie menus
        let blk = this.blocks.blockList.indexOf(this);

        if (this.blocks.octaveNumber(blk)) {
            return true;
        }

        if (this.blocks.noteValueNumber(blk, 2)) {
            return true;
        }

        if (this.blocks.noteValueNumber(blk, 1)) {
            return true;
        }

        if (this.blocks.octaveModifierNumber(blk)) {
            return true;
        }

        if (this.blocks.intervalModifierNumber(blk)) {
            return true;
        }

        if (this._usePieNumberC3()) {
            return true;
        }

        if (this._usePieNumberC2()) {
            return true;
        }

        if(this._usePieNumberC1()) {
            return true;
        }

        return false;
    };

    this._usePieNumberC1 = function() {
        // Return true if this number block plugs into Connection 1 of
        // a block that uses a pie menu. Add block names to the list
        // below and the switch statement in the _changeLabel
        // function.
        let cblk = this.connections[0];

        if (cblk === null) {
            return false;
        }

        if (
            [
                "steppitch",
                "pitchnumber",
                "meter",
                "register",
                "nthmodalpitch",
                "rhythmicdot2",
                "crescendo",
                "decrescendo",
                "harmonic2",
                "interval",
                "setscalartransposition",
                "semitoneinterval",
                "settransposition",
                "setnotevolume",
                "articulation",
                "vibrato",
                "dis",
                "neighbor",
                "neighbor2",
                "tremolo",
                "chorus",
                "phaser",
                "amsynth",
                "fmsynth",
                "duosynth",
                "rhythm2",
                "stuplet",
                "duplicatenotes",
                "setcolor",
                "setshade",
                "setgrey",
                "sethue",
                "setpensize",
                "settranslucency",
                "setheading",
                "arc",
                "onbeatdo",
                "hertz",
                "right",
                "left",
<<<<<<< HEAD
                "setpanning"
=======
                "setbpm3",
                "setmasterbpm2"
>>>>>>> b2a91d61
            ].indexOf(this.blocks.blockList[this.connections[0]].name) === -1
        ) {
            return false;
        }

        return this.blocks.blockList[cblk].connections[1] === this.blocks.blockList.indexOf(this);
    };

    this._usePieNumberC2 = function() {
        // Return true if this number block plugs into Connection 2 of
        // a block that uses a pie menu. Add block names to the list
        // below and the switch statement in the _changeLabel
        // function.
        let cblk = this.connections[0];

        if (cblk === null) {
            return false;
        }

        if (
            [
                "setsynthvolume",
                "tremolo",
                "chorus",
                "phaser",
                "duosynth",
                "arc"
            ].indexOf(this.blocks.blockList[cblk].name) === -1
        ) {
            return false;
        }

        return this.blocks.blockList[cblk].connections[2] === this.blocks.blockList.indexOf(this);
    };

    this._usePieNumberC3 = function() {
        // Return true if this number block plugs into Connection 3 of
        // a block that uses a pie menu. Add block names to the list
        // below and the switch statement in the _changeLabel
        // function.
        let cblk = this.connections[0];

        if (cblk === null) {
            return false;
        }

        if (["chorus"].indexOf(this.blocks.blockList[cblk].name) === -1) {
            return false;
        }

        return this.blocks.blockList[cblk].connections[3] === this.blocks.blockList.indexOf(this);
    };

    this._ensureDecorationOnTop = function() {
        // Find the turtle decoration and move it to the top.
        for (let child = 0; child < this.container.children.length; child++) {
            if (this.container.children[child].name === "decoration") {
                // Drum block in collapsed state is less wide.
                // Deprecated
                let dx = 0;
                if (this.name === "drum" && this.collapsed) {
                    dx = (25 * this.protoblock.scale) / 2;
                }

                for (
                    let turtle = 0;
                    turtle < this.blocks.turtles.turtleList.length;
                    turtle++
                ) {
                    if (
                        this.blocks.turtles.turtleList[turtle].startBlock
                            === this
                    ) {
                        this.blocks.turtles.turtleList[turtle].decorationBitmap.x =
                            this.width - dx - (30 * this.protoblock.scale) / 2;
                        break;
                    }
                }

                this.container.setChildIndex(
                    this.container.children[child],
                    this.container.children.length - 1
                );
                break;
            }
        }

        this.container.setChildIndex(this.bitmap, 0);
        this.container.setChildIndex(this.highlightBitmap, 0);
        if (this.disconnectedBitmap !== null) {
            this.container.setChildIndex(this.disconnectedBitmap, 0);
        }

        this.updateCache();
    };

    /*
     * Change the label in a parameter block
     * @return{void}
     * @private
     */
    this._changeLabel = function() {
        let that = this;
        let x = this.container.x;
        let y = this.container.y;

        let canvasLeft =
            this.blocks.canvas.offsetLeft + 28 * this.blocks.blockScale;
        let canvasTop =
            this.blocks.canvas.offsetTop + 6 * this.blocks.blockScale;

        let selectorWidth = 150;

        let movedStage = false;
        let fromY, labelValue, obj, selectednote,
            selectedattr, selectedaccidental, selectedmode,
            selectedinvert, selectedinterval, selecteddrum,
            selectedeffect, selectedvoice, selectednoise,
            selectedTemperament, selectedvalue, selectedtype, selectedNote;
        if (!window.hasMouse && this.blocks.stage.y + y > 75) {
            movedStage = true;
            fromY = this.blocks.stage.y;
            this.blocks.stage.y = -y + 75;
        }

        // A place in the DOM to put modifiable labels (textareas).
        if (this.label != null) {
            labelValue = this.label.value;
        } else {
            labelValue = this.value;
        }

        let labelElem = docById("labelDiv");

        if (this.name === "text") {
            labelElem.innerHTML =
                '<input id="textLabel" style="position: absolute; -webkit-user-select: text;-moz-user-select: text;-ms-user-select: text;" class="text" type="text" value="' +
                labelValue +
                '" />';
            labelElem.classList.add("hasKeyboard");
            this.label = docById("textLabel");
        } else if (this.name === "solfege") {
            obj = splitSolfege(this.value);
            // solfnotes_ is used in the interface for internationalization.
            //.TRANS: the note names must be separated by single spaces
            let solfnotes_ = _("ti la sol fa mi re do").split(" ");

            if (this.piemenuOKtoLaunch()) {
                this._piemenuPitches(
                    solfnotes_,
                    SOLFNOTES,
                    SOLFATTRS,
                    obj[0],
                    obj[1]
                );
            }
        } else if (this.name === "scaledegree2") {
            obj = splitScaleDegree(this.value);
            let scalenotes_ = ("7 6 5 4 3 2 1").split(" ");
            if(this.piemenuOKtoLaunch()) {
                this._piemenuPitches(
                    scalenotes_,
                    SCALENOTES,
                    SOLFATTRS,
                    obj[0],
                    obj[1]
                )
            };

        } else if (this.name === "customNote") {
            if (!this.blocks.logo.customTemperamentDefined) {
                // If custom temperament is not defined by user,
                // then custom temperament is supposed to be equal temperament.
                obj = splitSolfege(this.value);
                let solfnotes_ = _("ti la sol fa mi re do").split(" ");

                if (this.piemenuOKtoLaunch()) {
                    this._piemenuPitches(
                        solfnotes_,
                        SOLFNOTES,
                        SOLFATTRS,
                        obj[0],
                        obj[1]
                    );
                }
            } else {
                let noteLabels = TEMPERAMENT ;

                let customLabels =  [];
                for (let lab in noteLabels)
                    if (!(lab in PreDefinedTemperaments))customLabels.push(lab);

                let selectedCustom ;
                if (this.customID != null) {
                    selectedCustom = this.customID ;
                } else {
                    selectedCustom = customLabels[0];
                }

                let selectedNote ;
                if (this.value != null) {
                    selectedNote = this.value;
                } else {
                    selectedNote = TEMPERAMENT[selectedCustom]["0"][1];
                }
                this._customNotes(
                    noteLabels,
                    customLabels,
                    selectedCustom,
                    selectedNote
                );
            }
        } else if (this.name === "eastindiansolfege") {
            obj = splitSolfege(this.value);
            selectednote = obj[0];
            selectedattr = obj[1];

            if (this.piemenuOKtoLaunch()) {
                this._piemenuPitches(
                    EASTINDIANSOLFNOTES,
                    SOLFNOTES,
                    SOLFATTRS,
                    obj[0],
                    obj[1]
                );
            }
        } else if (this.name === "notename") {
            const NOTENOTES = ["B", "A", "G", "F", "E", "D", "C"];
            if (this.value != null) {
                selectednote = this.value[0];
                if (this.value.length === 1) {
                    selectedattr = "♮";
                } else if (this.value.length === 2) {
                    selectedattr = this.value[1];
                } else {
                    selectedattr = this.value[1] + this.value[2];
                }
            } else {
                selectednote = "G";
                selectedattr = "♮";
            }

            if (selectedattr === "") {
                selectedattr = "♮";
            }

            if (this.piemenuOKtoLaunch()) {
                this._piemenuPitches(
                    NOTENOTES,
                    NOTENOTES,
                    SOLFATTRS,
                    selectednote,
                    selectedattr
                );
            }
        } else if (this.name === "modename") {
            if (this.value != null) {
                selectedmode = this.value;
            } else {
                selectedmode = DEFAULTMODE;
            }

            this._piemenuModes(selectedmode);
        } else if (this.name === "accidentalname") {
            if (this.value != null) {
                selectedaccidental = this.value;
            } else {
                selectedaccidental = DEFAULTACCIDENTAL;
            }

            if (this.piemenuOKtoLaunch()) {
                this._piemenuAccidentals(
                    ACCIDENTALLABELS,
                    ACCIDENTALNAMES,
                    selectedaccidental
                );
            }
            // labelElem.innerHTML = '';
            // this.label = docById('accidentalnameLabel');
        } else if (this.name === "intervalname") {
            if (this.value != null) {
                selectedinterval = this.value;
            } else {
                selectedinterval = DEFAULTINTERVAL;
            }

            if (this.piemenuOKtoLaunch()) {
                this._piemenuIntervals(selectedinterval);
            }
        } else if (this.name === "invertmode") {
            if (this.value != null) {
                selectedinvert = this.value;
            } else {
                selectedinvert = DEFAULTINVERT;
            }

            let invertLabels = [];
            let invertValues = [];

            for (let i = 0; i < INVERTMODES.length; i++) {
                invertLabels.push(_(INVERTMODES[i][1]));
                invertValues.push(INVERTMODES[i][1]);
            }

            if (this.piemenuOKtoLaunch()) {
                this._piemenuBasic(invertLabels, invertValues, selectedinvert);
            }
        } else if (this.name === "drumname") {
            if (this.value != null) {
                selecteddrum = this.value;
            } else {
                selecteddrum = DEFAULTDRUM;
            }

            let drumLabels = [];
            let drumValues = [];
            let categories = [];
            let categoriesList = [];
            for (let i = 0; i < DRUMNAMES.length; i++) {
                if (EFFECTSNAMES.indexOf(DRUMNAMES[i][1]) === -1) {
                    let label = _(DRUMNAMES[i][1]);
                    if (getTextWidth(label, "bold 30pt Sans") > 400) {
                        drumLabels.push(label.substr(0, 8) + "...");
                    } else {
                        drumLabels.push(label);
                    }

                    drumValues.push(DRUMNAMES[i][1]);

                    if (categoriesList.indexOf(DRUMNAMES[i][4]) === -1) {
                        categoriesList.push(DRUMNAMES[i][4]);
                    }

                    categories.push(categoriesList.indexOf(DRUMNAMES[i][4]));
                }
            }

            this._piemenuVoices(
                drumLabels,
                drumValues,
                categories,
                selecteddrum
            );
        } else if (this.name === "effectsname") {
            if (this.value != null) {
                 selecteddrum = this.value;
            } else {
                 selectedeffect = DEFAULTEFFECT;
            }

            let effectLabels = [];
            let effectValues = [];
            let effectcategories = [];
            let effectcategoriesList = [];
            for (let i = 0; i < DRUMNAMES.length; i++) {
                if (EFFECTSNAMES.indexOf(DRUMNAMES[i][1]) !== -1) {
                    let label = _(DRUMNAMES[i][1]);
                    if (getTextWidth(label, "Bold 30pt Sans") > 400) {
                        effectLabels.push(label.substr(0, 8) + "...");
                    } else {
                        effectLabels.push(label);
                    }

                    effectValues.push(DRUMNAMES[i][1]);

                    if (effectcategoriesList.indexOf(DRUMNAMES[i][4]) === -1) {
                        effectcategoriesList.push(DRUMNAMES[i][4]);
                    }

                    effectcategories.push(
                        effectcategoriesList.indexOf(DRUMNAMES[i][4])
                    );
                }
            }

            this._piemenuVoices(
                effectLabels,
                effectValues,
                effectcategories,
                selectedeffect
            );
        } else if (this.name === "filtertype") {
            if (this.value != null) {
                selectedtype = this.value;
            } else {
                selectedtype = DEFAULTFILTERTYPE;
            }

            let filterLabels = [];
            let filterValues = [];
            for (let i = 0; i < FILTERTYPES.length; i++) {
                filterLabels.push(_(FILTERTYPES[i][0]));
                filterValues.push(FILTERTYPES[i][1]);
            }

            this._piemenuBasic(
                filterLabels,
                filterValues,
                selectedtype,
                platformColor.piemenuBasic
            );
        } else if (this.name === "oscillatortype") {
            if (this.value != null) {
                selectedtype = this.value;
            } else {
                selectedtype = DEFAULTOSCILLATORTYPE;
            }

            let oscLabels = [];
            let oscValues = [];
            for (let i = 0; i < OSCTYPES.length; i++) {
                oscLabels.push(_(OSCTYPES[i][1]));
                oscValues.push(OSCTYPES[i][1]);
            }

            this._piemenuBasic(
                oscLabels,
                oscValues,
                selectedtype,
                platformColor.piemenuBasic
            );
        } else if (this.name === "voicename") {
            if (this.value != null) {
                selectedvoice = this.value;
            } else {
                selectedvoice = DEFAULTVOICE;
            }

            let voiceLabels = [];
            let voiceValues = [];
            let categories = [];
            let categoriesList = [];
            for (let i = 0; i < VOICENAMES.length; i++) {
                // Skip custom voice in Beginner Mode.
                if (beginnerMode && VOICENAMES[i][1] === "custom") {
                    continue;
                }

                let label = _(VOICENAMES[i][1]);
                if (getTextWidth(label, "bold 30pt Sans") > 400) {
                    voiceLabels.push(label.substr(0, 8) + "...");
                } else {
                    voiceLabels.push(label);
                }

                voiceValues.push(VOICENAMES[i][1]);

                if (categoriesList.indexOf(VOICENAMES[i][3]) === -1) {
                    categoriesList.push(VOICENAMES[i][3]);
                }

                categories.push(categoriesList.indexOf(VOICENAMES[i][3]));
            }

            this._piemenuVoices(
                voiceLabels,
                voiceValues,
                categories,
                selectedvoice
            );
        } else if (this.name === "noisename") {
            if (this.value != null) {
                selectednoise = this.value;
            } else {
                selectednoise = DEFAULTNOISE;
            }

            let noiseLabels = [];
            let noiseValues = [];
            let categories = [];
            let categoriesList = [];
            for (let i = 0; i < NOISENAMES.length; i++) {
                let label = NOISENAMES[i][0];
                if (getTextWidth(label, "bold 30pt Sans") > 600) {
                    noiseLabels.push(label.substr(0, 16) + "...");
                } else {
                    noiseLabels.push(label);
                }

                noiseValues.push(NOISENAMES[i][1]);

                if (categoriesList.indexOf(NOISENAMES[i][3]) === -1) {
                    categoriesList.push(NOISENAMES[i][3]);
                }

                categories.push(categoriesList.indexOf(NOISENAMES[i][3]));
            }

            this._piemenuVoices(
                noiseLabels,
                noiseValues,
                categories,
                selectednoise,
                90
            );
        } else if (this.name === "temperamentname") {
            if (this.value != null) {
                selectedTemperament = this.value;
            } else {
                selectedTemperament = DEFAULTTEMPERAMENT;
            }

            let temperamentLabels = [];
            let temperamentValues = [];
            for (let i = 0; i < TEMPERAMENTS.length; i++) {
                // Skip custom temperament in Beginner Mode.
                if (beginnerMode && TEMPERAMENTS[i][1] === "custom") {
                    continue;
                }

                if (TEMPERAMENTS[i][0].length === 0) {
                    temperamentLabels.push(TEMPERAMENTS[i][2]);
                } else {
                    temperamentLabels.push(TEMPERAMENTS[i][0]);
                }

                temperamentValues.push(TEMPERAMENTS[i][1]);
            }

            this._piemenuBasic(
                temperamentLabels,
                temperamentValues,
                selectedTemperament,
                platformColor.piemenuBasic
            );
        } else if (this.name === "boolean") {
            if (this.value != null) {
                selectedvalue = this.value;
            } else {
                selectedvalue = true;
            }

            let booleanLabels = [_("true"), _("false")];
            let booleanValues = [true, false];

            this._piemenuBoolean(booleanLabels, booleanValues, selectedvalue);
        } else if (this.name === "grid") {

            selectedvalue = this.value;

            let Labels = [
                _("Cartesian"),
                _("polar"),
                _("Cartesian+polar") ,
                _("treble") ,
                _("grand staff") ,
                _("mezzo-soprano") ,
                _("alto") ,
                _("tenor"),
                _("bass") ,
                _("none")
            ];
            let Values = Labels ;

            this._piemenuBasic(
                Labels,
                Values,
                selectedvalue,
                platformColor.piemenuBasic
            );
        } else if (this.name === "outputtools") {
            selectedvalue = this.privateData;
            let Labels;
            if (beginnerMode) {
                Labels = [
                    _("pitch number"),
                    _("pitch in hertz"),
                    _("letter class"),
                    _("staff y")
                ];
            } else {
                Labels = [
                    _("letter class"),
                    _("solfege syllable"),
                    _("pitch class"),
                    _("pitch number"),
                    _("pitch in hertz"),
                    _("scalar class"),
                    _("scale degree"),
                    _("nth degree"),
                    _("staff y")
                ];
            }

            let Values = Labels;
            this._piemenuBasic(
                Labels,
                Values,
                selectedvalue,
                platformColor.piemenuBasic
            );
        } else {
            // If the number block is connected to a pitch block, then
            // use the pie menu for octaves. Other special cases as well.
            let blk = this.blocks.blockList.indexOf(this);
            if (this.blocks.octaveNumber(blk)) {
                this._piemenuNumber([8, 7, 6, 5, 4, 3, 2, 1], this.value);
            } else if (this.blocks.noteValueNumber(blk, 2)) {
                let cblk = this.connections[0];
                if (cblk !== null) {
                    cblk = this.blocks.blockList[cblk].connections[0];
                    if (
                        cblk !== null &&
                        ["rhythm2", "stuplet"].indexOf(
                            this.blocks.blockList[cblk].name
                        ) !== -1
                    ) {
                        this._piemenuNumber([2, 4, 8, 16], this.value);
                    } else {
                        this._piemenuNoteValue(this.value);
                    }
                } else {
                    this._piemenuNoteValue(this.value);
                }
            } else if (this.blocks.noteValueNumber(blk, 1)) {
                let d = this.blocks.noteValueValue(blk);
                let values;
                if (d === 1) {
                    values = [8, 7, 6, 5, 4, 3, 2, 1];
                } else {
                    values = [];
                    for (let i = 0; i < Math.min(d, 16); i++) {
                        values.push(i + 1);
                    }
                }

                let cblk = this.connections[0];
                if (cblk !== null) {
                    cblk = this.blocks.blockList[cblk].connections[0];
                    if (
                        cblk !== null &&
                        ["neighbor", "neighbor2", "rhythm2", "stuplet"].indexOf(
                            this.blocks.blockList[cblk].name
                        ) !== -1
                    ) {
                        values = [3, 2, 1];
                    }
                }

                this._piemenuNumber(values, this.value);
            } else if (this.blocks.octaveModifierNumber(blk)) {
                this._piemenuNumber([-2, -1, 0, 1, 2], this.value);
            } else if (this.blocks.intervalModifierNumber(blk)) {
                let name = this.blocks.blockList[
                    this.blocks.blockList[this.connections[0]].connections[0]
                    ].name;
                switch (name) {
                    case "interval":
                    case "setscalartransposition":
                        this._piemenuNumber(
                            [
                                -7,
                                -6,
                                -5,
                                -4,
                                -3,
                                -2,
                                -1,
                                0,
                                1,
                                2,
                                3,
                                4,
                                5,
                                6,
                                7
                            ],
                            this.value
                        );
                        break;
                    case "semitoneinterval":
                    case "settransposition":
                        this._piemenuNumber(
                            [
                                -12,
                                -11,
                                -10,
                                -9,
                                -8,
                                -7,
                                -6,
                                -5,
                                -4,
                                -3,
                                -2,
                                -1,
                                0,
                                1,
                                2,
                                3,
                                4,
                                5,
                                6,
                                7,
                                8,
                                9,
                                10,
                                11,
                                12
                            ],
                            this.value
                        );
                        break;
                }
            } else if (this._usePieNumberC3()) {
                if (this.blocks.blockList[this.connections[0]].name === "chorus") {
                    this._piemenuNumber(
                        [0, 10, 20, 30, 40, 50, 60, 70, 80, 90, 100],
                        this.value
                    );
                }
            } else if (this._usePieNumberC2()) {
                switch (this.blocks.blockList[this.connections[0]].name) {
                    case "duosynth":
                        this._piemenuNumber(
                            [10, 20, 30, 40, 50, 60, 70, 80, 90, 100],
                            this.value
                        );
                        break;
                    case "setsynthvolume":
                    case "tremolo":
                        this._piemenuNumber(
                            [0, 10, 20, 30, 40, 50, 60, 70, 80, 90, 100],
                            this.value
                        );
                        break;
                    case "chorus":
                        this._piemenuNumber(
                            [2, 2.5, 3, 3.5, 4, 4.5, 5, 6, 7, 8, 9, 10],
                            this.value
                        );
                        break;
                    case "phaser":
                        this._piemenuNumber([1, 2, 3], this.value);
                        break;
                    case "arc":
                        this._piemenuNumber(
                            [
                                25,
                                50,
                                75,
                                100,
                                125,
                                150,
                                175,
                                200,
                                225,
                                250,
                                275,
                                300
                            ],
                            this.value
                        );
                        break;
                }
            } else if (this._usePieNumberC1()) {
                switch (this.blocks.blockList[this.connections[0]].name) {
                    case "setpensize":
                        this._piemenuNumber(
                            [1, 2, 3, 5, 10, 15, 25, 50, 100],
                            this.value
                        );
                        break;
                    case "setcolor":
                    case "sethue":
                        this._piemenuColor(
                            [0, 10, 20, 30, 40, 50, 60, 70, 80, 90],
                            this.value,
                            this.blocks.blockList[this.connections[0]].name
                        );
                        break;
                    case "setshade":
                    case "settranslucency":
                    case "setgrey":
                        this._piemenuColor(
                            [100, 90, 80, 70, 60, 50, 40, 30, 20, 10, 0],
                            this.value,
                            this.blocks.blockList[this.connections[0]].name
                        );
                        break;
                    case "duplicatenotes":
                        this._piemenuNumber([2, 3, 4, 5, 6, 7, 8], this.value);
                        break;
                    case "setheading":
                        this._piemenuNumber(
                            [
                                0,
                                30,
                                45,
                                60,
                                90,
                                120,
                                135,
                                150,
                                180,
                                210,
                                225,
                                240,
                                270,
                                300,
                                315,
                                330
                            ],
                            this.value
                        );
                        break;
                    case "rhythm2":
                        this._piemenuNumber(
                            [
                                1,
                                2,
                                3,
                                4,
                                5,
                                6,
                                7,
                                8,
                                9,
                                10,
                                11,
                                12,
                                13,
                                14,
                                15,
                                16
                            ],
                            this.value
                        );
                        break;
                    case "stuplet":
                        this._piemenuNumber([3, 5, 7, 11], this.value);
                        break;
                    case "amsynth": // harmocity
                        this._piemenuNumber([1, 2], this.value);
                        break;
                    case "fmsynth": // modulation index
                        this._piemenuNumber([1, 5, 10, 15, 20, 25], this.value);
                        break;
                    case "chorus":
                        this._piemenuNumber(
                            [0.5, 1, 1.5, 2, 2.5, 3, 3.5, 4, 4.5, 5],
                            this.value
                        );
                        break;
                    case "phaser":
                    case "tremolo":
                        this._piemenuNumber(
                            [0.5, 1, 1.5, 2, 2.5, 3, 3.5, 4, 4.5, 5, 10, 20],
                            this.value
                        );
                        break;
                    case "arc":
                        this._piemenuNumber(
                            [
                                15,
                                30,
                                45,
                                60,
                                75,
                                90,
                                105,
                                120,
                                135,
                                150,
                                165,
                                180,
                                195,
                                210,
                                225,
                                240,
                                255,
                                270,
                                285,
                                300,
                                315,
                                330,
                                345,
                                360
                            ],
                            this.value
                        );
                        break;
                    case "rhythmicdot2":
                        this._piemenuNumber([1, 2, 3], this.value);
                        break;
                    case "register":
                        this._piemenuNumber(
                            [-3, -2, -1, 0, 1, 2, 3],
                            this.value
                        );
                        break;
                    case "nthmodalpitch":
                        this._piemenuNthModalPitch(
                            [7, 6, 5, 4, 3, 2, 1, 0, -1, -2, -3, -4, -5, -6, -7],
                            this.value
                        );
                        break;
                    case "onbeatdo":
                    case "meter":
                        this._piemenuNumber(
                            [
                                1,
                                2,
                                3,
                                4,
                                5,
                                6,
                                7,
                                8,
                                9,
                                10,
                                11,
                                12,
                                13,
                                14,
                                15,
                                16
                            ],
                            this.value
                        );
                        break;
                    case "pitchnumber":
                        let temperament;
                        for (let i = 0; i < this.blocks.blockList.length; i++) {
                            if (
                                this.blocks.blockList[i].name ===
                                "settemperament" &&
                                this.blocks.blockList[i].connections[0] !== null
                            ) {
                                let index = this.blocks.blockList[i]
                                    .connections[1];
                                temperament = this.blocks.blockList[index]
                                    .value;
                            }
                        }

                        if (temperament === undefined) {
                            temperament = "equal";
                        }

                        if (temperament === "equal") {
                            this._piemenuNumber(
                                [
                                    -3,
                                    -2,
                                    -1,
                                    0,
                                    1,
                                    2,
                                    3,
                                    4,
                                    5,
                                    6,
                                    7,
                                    8,
                                    9,
                                    10,
                                    11,
                                    12
                                ],
                                this.value
                            );
                        } else {
                            let pitchNumbers = [];
                            for (
                                let i = 0;
                                i < TEMPERAMENT[temperament]["pitchNumber"];
                                i++
                            ) {
                                pitchNumbers.push(i);
                            }
                            this._piemenuNumber(pitchNumbers, this.value);
                        }
                        break;
                    case "neighbor":
                    case "neighbor2":
                    case "steppitch":
                    case "interval":
                    case "setscalartransposition":
                        this._piemenuNumber(
                            [
                                -7,
                                -6,
                                -5,
                                -4,
                                -3,
                                -2,
                                -1,
                                0,
                                1,
                                2,
                                3,
                                4,
                                5,
                                6,
                                7
                            ],
                            this.value
                        );
                        break;
                    case "decrescendo":
                    case "crescendo":
                        this._piemenuNumber(
                            [1, 2, 3, 4, 5, 10, 15, 20],
                            this.value
                        );
                        break;
                    case "harmonic2":
                        this._piemenuNumber(
                            [1, 2, 3, 4, 5, 6, 7, 8, 9, 10, 11],
                            this.value
                        );
                        break;
                    case "vibrato":
                        this._piemenuNumber(
                            [1, 2, 3, 4, 5, 6, 7, 8, 9, 10],
                            this.value
                        );
                        break;
                    case "semitoneinterval":
                    case "settransposition":
                        this._piemenuNumber(
                            [
                                -12,
                                -11,
                                -10,
                                -9,
                                -8,
                                -7,
                                -6,
                                -5,
                                -4,
                                -3,
                                -2,
                                -1,
                                0,
                                1,
                                2,
                                3,
                                4,
                                5,
                                6,
                                7,
                                8,
                                9,
                                10,
                                11,
                                12
                            ],
                            this.value
                        );
                        break;
                    case "setnotevolume":
                        this._piemenuNumber(
                            [0, 10, 20, 30, 40, 50, 60, 70, 80, 90, 100],
                            this.value
                        );
                        break;
                    case "dis":
                    case "duosynth":
                        this._piemenuNumber(
                            [10, 20, 30, 40, 50, 60, 70, 80, 90, 100],
                            this.value
                        );
                        break;
                    case "articulation":
                        this._piemenuNumber(
                            [-25, -20, -15, -10, -5, 0, 5, 10, 15, 20, 25],
                            this.value
                        );
                        break;
                    case "hertz":
                        this._piemenuNumber(
                            [
                                220,
                                247,
                                262,
                                294,
                                330,
                                349,
                                392,
                                440,
                                494,
                                523,
                                587,
                                659,
                                698,
                                784,
                                880
                            ],
                            this.value
                        );
                        break;
                    case "right":
                        this._piemenuNumber(
                            [
                                0,
                                30,
                                60,
                                90,
                                120,
                                150,
                                180,
                                210,
                                240,
                                270,
                                300,
                                330
                            ],
                            this.value
                        );
                        break;
                    case "left":
                        this._piemenuNumber(
                            [
                                330,
                                300,
                                270,
                                240,
                                210,
                                180,
                                150,
                                120,
                                90,
                                60,
                                30,
                                0
                            ],
                            this.value
                        );
                        break;
<<<<<<< HEAD
                    case "setpanning":
                        this._piemenuNumber(
                            [ 100, 80, 60, 40, 20, 0, -20, -40, -60, -80, -100],
                            this.value
                        );
                        break;
=======
                    case "setbpm3": case "setmasterbpm2": 
                        this._piemenuNumber ( 
                        [
                        40,
                        42,
                        44,
                        46,
                        48,
                        50,
                        52,
                        54,
                        56,
                        58,
                        60,
                        63,
                        66,
                        69,
                        72,
                        76,
                        80,
                        84,
                        88,
                        90,
                        92,
                        96,
                        100,
                        104,
                        108,
                        112,
                        116,
                        120,
                        126,
                        132,
                        138,
                        144,
                        152,
                        160,
                        168,
                        176,
                        184,
                        192,
                        200,
                        208,
                    ],
                    this.value
                    );
                    break;

>>>>>>> b2a91d61
                }
            } else {
                labelElem.innerHTML =
                    '<input id="numberLabel" style="position: absolute; -webkit-user-select: text;-moz-user-select: text;-ms-user-select: text;" class="number" type="number" value="' +
                    labelValue +
                    '" />';
                labelElem.classList.add("hasKeyboard");
                this.label = docById("numberLabel");
            }
        }

        let blk = this.blocks.blockList.indexOf(this);
        if (!this._usePiemenu()) {
            let focused = false;

            let __blur = function(event) {
                // Not sure why the change in the input is not available
                // immediately in FireFox. We need a workaround if hardware
                // acceleration is enabled.
                if (!focused) {
                    return;
                }

                that._labelChanged(true, true);

                event.preventDefault();

                labelElem.classList.remove("hasKeyboard");

                window.scroll(0, 0);
                that.label.removeEventListener("keypress", __keypress);

                if (movedStage) {
                    that.blocks.stage.y = fromY;
                    that.blocks.updateStage();
                }
            };

            let __input = function(event) {
                that._labelChanged(false, true);
            };

            if (this.name === "text" || this.name === "number") {
                this.label.addEventListener("blur", __blur);
                this.label.addEventListener("input", __input);
            }

            let __keypress = function(event) {
                if ([13, 10, 9].indexOf(event.keyCode) !== -1) {
                    __blur(event);
                }
            };

            this.label.addEventListener("keypress", __keypress);

            this.label.addEventListener("change", function() {
                that._labelChanged(false, true);
            });

            this.label.style.left =
                Math.round(
                    (x + this.blocks.stage.x) * this.blocks.getStageScale() +
                    canvasLeft
                ) + "px";
            this.label.style.top =
                Math.round(
                    (y + this.blocks.stage.y) * this.blocks.getStageScale() +
                    canvasTop
                ) + "px";
            this.label.style.width =
                (Math.round(selectorWidth * this.blocks.blockScale) *
                    this.protoblock.scale) /
                2 +
                "px";

            this.label.style.fontSize =
                Math.round(
                    (20 * this.blocks.blockScale * this.protoblock.scale) / 2
                ) + "px";
            this.label.style.display = "";
            this.label.focus();
            if (this.labelattr != null) {
                this.labelattr.style.display = "";
            }

            // Firefox fix
            setTimeout(function() {
                that.label.style.display = "";
                that.label.focus();
                focused = true;
            }, 100);
        }
    };

    /**
     * Keypress handler. Handles exit key (Tab and Enter) press.
     * @param{Event} KeyPress event object
     * @returns{void}
     * @private
     */
    this._exitKeyPressed = function(event) {
        if ([13, 10, 9].indexOf(event.keyCode) !== -1) {
            this._labelChanged(true, false);
            event.preventDefault();
            this.label.removeEventListener("keypress", this._exitKeyPressed);
        }
    };
    /*
     * Check if pie menu is ok to launch
     * @return{void}
     * @public
     */
    this.piemenuOKtoLaunch = function() {
        if (this._piemenuExitTime === null) {
            return true;
        }

        return new Date().getTime() - this._piemenuExitTime > 200;
    };

    this._noteValueNumber = function(c) {
        // Is this a number block being used as a note value
        // denominator argument?
        let dblk = this.connections[0];
        // Are we connected to a divide block?
        if (
            this.name === "number" &&
            dblk !== null &&
            this.blocks.blockList[dblk].name === "divide"
        ) {
            // Are we the denominator (c == 2) or numerator (c == 1)?
            if (
                this.blocks.blockList[dblk].connections[c] ===
                this.blocks.blockList.indexOf(this)
            ) {
                // Is the divide block connected to a note value block?
                cblk = this.blocks.blockList[dblk].connections[0];
                if (cblk !== null) {
                    // Is it the first or second arg?
                    switch (this.blocks.blockList[cblk].name) {
                        case "newnote":
                        case "pickup":
                        case "tuplet4":
                        case "newstaccato":
                        case "newslur":
                        case "elapsednotes2":
                            return this.blocks.blockList[cblk].connections[1] === dblk;
                            break;
                        case "meter":
                            this._check_meter_block = cblk;
                        case "setbpm2":
                        case "setmasterbpm2":
                        case "stuplet":
                        case "rhythm2":
                        case "newswing2":
                        case "vibrato":
                        case "neighbor":
                        case "neighbor2":
                            return this.blocks.blockList[cblk].connections[2] === dblk;
                            break;
                        default:
                            return false;
                            break;
                    }
                }
            }
        }

        return false;
    };

    this._noteValueValue = function() {
        // Return the number block value being used as a note value
        // denominator argument.
        let dblk = this.connections[0];
        // We are connected to a divide block.
        // Is the divide block connected to a note value block?
        cblk = this.blocks.blockList[dblk].connections[0];
        if (cblk !== null) {
            // Is it the first or second arg?
            switch (this.blocks.blockList[cblk].name) {
                case "newnote":
                case "pickup":
                case "tuplet4":
                case "newstaccato":
                case "newslur":
                case "elapsednotes2":
                    if (this.blocks.blockList[cblk].connections[1] === dblk) {
                        cblk = this.blocks.blockList[dblk].connections[2];
                        return this.blocks.blockList[cblk].value;
                    } else {
                        return 1;
                    }
                    break;
                case "meter":
                    this._check_meter_block = cblk;
                case "setbpm2":
                case "setmasterbpm2":
                case "stuplet":
                case "rhythm2":
                case "newswing2":
                case "vibrato":
                case "neighbor":
                case "neighbor2":
                    if (this.blocks.blockList[cblk].connections[2] === dblk) {
                        if (
                            this.blocks.blockList[cblk].connections[1] === dblk
                        ) {
                            cblk = this.blocks.blockList[dblk].connections[2];
                            return this.blocks.blockList[cblk].value;
                        } else {
                            return 1;
                        }
                    } else {
                        return 1;
                    }
                    break;
                default:
                    return 1;
                    break;
            }
        }

        return 1;
    };

    this._octaveNumber = function() {
        // Is this a number block being used as an octave argument?
        return (
            this.name === "number" &&
            this.connections[0] !== null &&
            [
                "pitch",
                "setpitchnumberoffset",
                "invert1",
                "tofrequency",
                "nthmodalpitch"
            ].indexOf(this.blocks.blockList[this.connections[0]].name) !== -1 &&
            this.blocks.blockList[this.connections[0]].connections[2] ===
            this.blocks.blockList.indexOf(this)
        );
    };

    this._piemenuPitches = function(
        noteLabels,
        noteValues,
        accidentals,
        note,
        accidental,
        custom
    ) {
        let prevPitch = null;

        // wheelNav pie menu for pitch selection
        if (this.blocks.stageClick) {
            return;
        }

        if (custom === undefined) {
            custom = false;
        }

        // Some blocks have both pitch and octave, so we can modify
        // both at once.
        let hasOctaveWheel =
            this.connections[0] !== null &&
            ["pitch", "setpitchnumberoffset", "invert1", "tofrequency"].indexOf(
                this.blocks.blockList[this.connections[0]].name
            ) !== -1;

        // If we are attached to a set key block, we want to order
        // pitch by fifths.
        if (
            this.connections[0] !== null &&
            ["setkey", "setkey2"].indexOf(
                this.blocks.blockList[this.connections[0]].name
            ) !== -1
        ) {
            noteLabels = ["C", "G", "D", "A", "E", "B", "F"];
            noteValues = ["C", "G", "D", "A", "E", "B", "F"];
        }

        docById("wheelDiv").style.display = "";

        // the pitch selector
        this._pitchWheel = new wheelnav("wheelDiv", null, 600, 600);

        if (!custom) {
            // the accidental selector
            this._accidentalsWheel = new wheelnav(
                "_accidentalsWheel",
                this._pitchWheel.raphael
            );
        }
        // the octave selector
        if (hasOctaveWheel) {
            this._octavesWheel = new wheelnav(
                "_octavesWheel",
                this._pitchWheel.raphael
            );
        }

        // exit button
        this._exitWheel = new wheelnav("_exitWheel", this._pitchWheel.raphael);

        wheelnav.cssMode = true;

        this._pitchWheel.keynavigateEnabled = false;

        this._pitchWheel.colors = platformColor.pitchWheelcolors;
        this._pitchWheel.slicePathFunction = slicePath().DonutSlice;
        this._pitchWheel.slicePathCustom = slicePath().DonutSliceCustomization();
        this._pitchWheel.slicePathCustom.minRadiusPercent = 0.2;
        if (!custom) {
            this._pitchWheel.slicePathCustom.maxRadiusPercent = 0.5;
        } else {
            this._pitchWheel.slicePathCustom.maxRadiusPercent = 0.75;
        }

        this._pitchWheel.sliceSelectedPathCustom = this._pitchWheel.slicePathCustom;
        this._pitchWheel.sliceInitPathCustom = this._pitchWheel.slicePathCustom;

        this._pitchWheel.animatetime = 0; // 300;
        this._pitchWheel.createWheel(noteLabels);

        this._exitWheel.colors = platformColor.exitWheelcolors;
        this._exitWheel.slicePathFunction = slicePath().DonutSlice;
        this._exitWheel.slicePathCustom = slicePath().DonutSliceCustomization();
        this._exitWheel.slicePathCustom.minRadiusPercent = 0.0;
        this._exitWheel.slicePathCustom.maxRadiusPercent = 0.2;
        this._exitWheel.sliceSelectedPathCustom = this._exitWheel.slicePathCustom;
        this._exitWheel.sliceInitPathCustom = this._exitWheel.slicePathCustom;
        this._exitWheel.clickModeRotate = false;
        this._exitWheel.createWheel(["×", " "]);

        if (!custom) {
            this._accidentalsWheel.colors =
                platformColor.accidentalsWheelcolors;
            this._accidentalsWheel.slicePathFunction = slicePath().DonutSlice;
            this._accidentalsWheel.slicePathCustom = slicePath().DonutSliceCustomization();
            this._accidentalsWheel.slicePathCustom.minRadiusPercent = 0.5;
            this._accidentalsWheel.slicePathCustom.maxRadiusPercent = 0.75;
            this._accidentalsWheel.sliceSelectedPathCustom = this._accidentalsWheel.slicePathCustom;
            this._accidentalsWheel.sliceInitPathCustom = this._accidentalsWheel.slicePathCustom;

            let accidentalLabels = [];
            for (let i = 0; i < accidentals.length; i++) {
                accidentalLabels.push(accidentals[i]);
            }

            for (let i = 0; i < 9; i++) {
                accidentalLabels.push(null);
                this._accidentalsWheel.colors.push(
                    platformColor.accidentalsWheelcolorspush
                );
            }

            this._accidentalsWheel.animatetime = 0; // 300;
            this._accidentalsWheel.createWheel(accidentalLabels);
            this._accidentalsWheel.setTooltips([
                _("double sharp"),
                _("sharp"),
                _("natural"),
                _("flat"),
                _("double flat")
            ]);
        }
        if (hasOctaveWheel) {
            this._octavesWheel.colors = platformColor.octavesWheelcolors;
            this._octavesWheel.slicePathFunction = slicePath().DonutSlice;
            this._octavesWheel.slicePathCustom = slicePath().DonutSliceCustomization();
            this._octavesWheel.slicePathCustom.minRadiusPercent = 0.75;
            this._octavesWheel.slicePathCustom.maxRadiusPercent = 0.95;
            this._octavesWheel.sliceSelectedPathCustom = this._octavesWheel.slicePathCustom;
            this._octavesWheel.sliceInitPathCustom = this._octavesWheel.slicePathCustom;
            let octaveLabels = [
                "8",
                "7",
                "6",
                "5",
                "4",
                "3",
                "2",
                "1",
                null,
                null,
                null,
                null,
                null,
                null
            ];
            this._octavesWheel.animatetime = 0; // 300;
            this._octavesWheel.createWheel(octaveLabels);
        }

        // Position the widget over the note block.
        let x = this.container.x;
        let y = this.container.y;

        let canvasLeft =
            this.blocks.canvas.offsetLeft + 28 * this.blocks.blockScale;
        let canvasTop =
            this.blocks.canvas.offsetTop + 6 * this.blocks.blockScale;

        docById("wheelDiv").style.position = "absolute";
        docById("wheelDiv").style.height = "300px";
        docById("wheelDiv").style.width = "300px";
        docById("wheelDiv").style.left =
            Math.min(
                this.blocks.turtles._canvas.width - 300,
                Math.max(
                    0,
                    Math.round(
                        (x + this.blocks.stage.x) *
                        this.blocks.getStageScale() +
                        canvasLeft
                    ) - 200
                )
            ) + "px";
        docById("wheelDiv").style.top =
            Math.min(
                this.blocks.turtles._canvas.height - 350,
                Math.max(
                    0,
                    Math.round(
                        (y + this.blocks.stage.y) *
                        this.blocks.getStageScale() +
                        canvasTop
                    ) - 200
                )
            ) + "px";

        // Navigate to a the current note value.
        let i = noteValues.indexOf(note);
        if (i === -1) {
            if (custom) i = 0 ;
            else i = 4 ;
        }

        prevPitch = i;

        this._pitchWheel.navigateWheel(i);
        let scale = _buildScale(KeySignatureEnv[0] + " " + KeySignatureEnv[1])[0];

        // auto selection of sharps and flats in fixed solfege
        // handles the case of opening the pie-menu, not whilst in the pie-menu
        if (!KeySignatureEnv[2]) {
            for (let i in scale) {
                if (scale[i].substr(0, 1) == FIXEDSOLFEGE[note] ||
                scale[i].substr(0, 1) == note) {
                    accidental = scale[i].substr(1);
                    this.value = this.value.replace(SHARP, "").replace(FLAT, "");
                    this.value += accidental;
                    this.text.text = this.value;
                }
            }
        }

        if (!custom) {
            // Navigate to a the current accidental value.
            if (accidental === "") {
                this._accidentalsWheel.navigateWheel(2);
            } else {
                switch (accidental) {
                    case DOUBLEFLAT:
                        this._accidentalsWheel.navigateWheel(4);
                        break;
                    case FLAT:
                        this._accidentalsWheel.navigateWheel(3);
                        break;
                    case NATURAL:
                        this._accidentalsWheel.navigateWheel(2);
                        break;
                    case SHARP:
                        this._accidentalsWheel.navigateWheel(1);
                        break;
                    case DOUBLESHARP:
                        this._accidentalsWheel.navigateWheel(0);
                        break;
                    default:
                        this._accidentalsWheel.navigateWheel(2);
                        break;
                }
            }
        }

        if (hasOctaveWheel) {
            // Use the octave associated with this block, if available.
            let pitchOctave = this.blocks.findPitchOctave(this.connections[0]);

            // Navigate to current octave
            this._octavesWheel.navigateWheel(8 - pitchOctave);
            prevOctave = 8 - pitchOctave;
        }

        // Set up event handlers
        let that = this;
        let selection = {
            "note": note,
            "attr": accidental
        };

        let __selectionChangedSolfege = function() {
            selection["note"] =
                that._pitchWheel.navItems[that._pitchWheel.selectedNavItemIndex]
                    .title;
            let i = noteLabels.indexOf(selection["note"]);
            that.value = noteValues[i];

            let scale = _buildScale(KeySignatureEnv[0] + " " + KeySignatureEnv[1])[0];
        
            // auto selection of sharps and flats in fixed solfege
            // handles the case of opening the pie-menu, not whilst in the pie-menu
            // FIXEDSOLFEGE converts solfege to alphabet, needed for solfege pie-menu
            // In case of alphabet, direct comparison is performed

            if (!KeySignatureEnv[2]) {
                for (let i in scale) {
                    if (
                        (scale[i].substr(0, 1) == FIXEDSOLFEGE[selection["note"]] ||
                        scale[i].substr(0, 1) == selection["note"])) {
                        selection["attr"] = scale[i].substr(1);
                        that.value = selection["note"] + selection["attr"];
                        switch (selection["attr"]) {
                            case DOUBLEFLAT:
                                that._accidentalsWheel.navigateWheel(4);
                                break;
                            case FLAT:
                                that._accidentalsWheel.navigateWheel(3);
                                break;
                            case NATURAL:
                                that._accidentalsWheel.navigateWheel(2);
                                break;
                            case SHARP:
                                that._accidentalsWheel.navigateWheel(1);
                                break;
                            case DOUBLESHARP:
                                that._accidentalsWheel.navigateWheel(0);
                                break;
                            default:
                                that._accidentalsWheel.navigateWheel(2);
                                break;
                        }
                    }
                }
            }
            that.text.text = selection["note"];
            if (selection["attr"] !== "♮") {
                that.text.text += selection["attr"];
            }

            // Make sure text is on top.
            that.container.setChildIndex(that.text, that.container.children.length - 1);
            that.updateCache();

            if (hasOctaveWheel) {
                // Set the octave of the pitch block if available
                let octave = Number(
                    that._octavesWheel.navItems[
                        that._octavesWheel.selectedNavItemIndex
                    ].title
                );
                that.blocks.setPitchOctave(that.connections[0], octave);
            }

            if (
                that.connections[0] !== null &&
                ["setkey", "setkey2"].indexOf(
                    that.blocks.blockList[that.connections[0]].name
                ) !== -1
            ) {
                // We may need to update the mode widget.
                that.blocks.logo._modeBlock = that.blocks.blockList.indexOf(that);
            }
            __pitchPreview();
        };


        let __selectionChangedAccidental = () => {
            selection["attr"] =
                that._accidentalsWheel.navItems[
                    that._accidentalsWheel.selectedNavItemIndex
                ].title;

            if (selection["attr"] !== "♮") {
                that.value = selection["note"] + selection["attr"];
            } else {
                that.value = selection["note"];
            }
            that.text.text = that.value;
            that.container.setChildIndex(that.text, that.container.children.length - 1);
            that.updateCache();
            __pitchPreview();
        };

        /*
         * Preview the selected pitch using the synth
         * @return{void}
         * @private
         */
        let __pitchPreview = function() {
            let label = that._pitchWheel.navItems[that._pitchWheel.selectedNavItemIndex].title;
            let i = noteLabels.indexOf(label);

            // Are we wrapping across C? We need to compare with the previous pitch
            if (prevPitch === null) {
                prevPitch = i;
            }

            let deltaPitch = i - prevPitch;
            let delta;
            if (deltaPitch > 3) {
                delta = deltaPitch - 7;
            } else if (deltaPitch < -3) {
                delta = deltaPitch + 7;
            } else {
                delta = deltaPitch;
            }

            // If we wrapped across C, we need to adjust the octave.
            let deltaOctave = 0;
            if (prevPitch + delta > 6) {
                deltaOctave = -1;
            } else if (prevPitch + delta < 0) {
                deltaOctave = 1;
            }

            prevPitch = i;
            let note = noteValues[i];
            if (!custom) {
                let attr =
                    that._accidentalsWheel.navItems[
                        that._accidentalsWheel.selectedNavItemIndex
                    ].title;

                if (label === " ") {
                    return;
                } else if (attr !== "♮") {
                    note += attr;
                }
            }

            let octave;
            if (hasOctaveWheel) {
                octave = Number(
                    that._octavesWheel.navItems[
                        that._octavesWheel.selectedNavItemIndex
                    ].title
                );
            } else {
                octave = 4;
            }

            octave += deltaOctave;
            if (octave < 1) {
                octave = 1;
            } else if (octave > 8) {
                octave = 8;
            }

            if (hasOctaveWheel && deltaOctave !== 0) {
                that._octavesWheel.navigateWheel(8 - octave);
                that.blocks.setPitchOctave(that.connections[0], octave);
            }


            if (Number(note.substr(0,1)) == note.substr(0,1)) {
                let obj1 = splitScaleDegree(note);
                note = SOLFEGENAMES[obj1[0] - 1];
                if(obj1[1] != NATURAL) {
                    note += obj1[1];
                }
            }
            
            let keySignature = KeySignatureEnv[0] + " " + KeySignatureEnv[1];

            let obj;
            if (that.name == "scaledegree2") {
                obj = getNote(
                    note,
                    octave,
                    0,
                    keySignature,
                    true,
                    null,
                    that.blocks.errorMsg,
                    that.blocks.logo.synth.inTemperament
                );
            } else {
                obj = getNote(
                    note,
                    octave,
                    0,
                    keySignature,
                    KeySignatureEnv[2],
                    null,
                    that.blocks.errorMsg,
                    that.blocks.logo.synth.inTemperament
                );
            }

            
            if (!custom) {
                obj[0] = obj[0].replace(SHARP, "#").replace(FLAT, "b");
            }

            let tur = that.blocks.logo.turtles.ithTurtle(0);

            if (
                tur.singer.instrumentNames.length === 0 ||
                tur.singer.instrumentNames.indexOf(DEFAULTVOICE) === -1
            ) {
                tur.singer.instrumentNames.push(DEFAULTVOICE);
                that.blocks.logo.synth.createDefaultSynth(0);
                that.blocks.logo.synth.loadSynth(0, DEFAULTVOICE);
            }

            that.blocks.logo.synth.setMasterVolume(PREVIEWVOLUME);
            Singer.setSynthVolume(that.blocks.logo, 0, DEFAULTVOICE, PREVIEWVOLUME);

            if (!that._triggerLock) {
                that._triggerLock = true;
                that.blocks.logo.synth.trigger(
                    0,
                    [obj[0] + obj[1]],
                    1 / 8,
                    DEFAULTVOICE,
                    null,
                    null
                );
            }

            setTimeout(function() {
                that._triggerLock = false;
            }, 1 / 8);

        };

        // Set up handlers for pitch preview.
        for (let i = 0; i < noteValues.length; i++) {
            this._pitchWheel.navItems[i].navigateFunction = __selectionChangedSolfege;
        }

        if (!custom) {
            for (let i = 0; i < accidentals.length; i++) {
                this._accidentalsWheel.navItems[
                    i
                ].navigateFunction = __selectionChangedAccidental;
            }
        }

        if (hasOctaveWheel) {
            for (let i = 0; i < 8; i++) {
                this._octavesWheel.navItems[
                    i
                ].navigateFunction = __pitchPreview;
            }
        }

        // Hide the widget when the exit button is clicked.
        this._exitWheel.navItems[0].navigateFunction = function() {
            that._piemenuExitTime = new Date().getTime();
            docById("wheelDiv").style.display = "none";
            that._pitchWheel.removeWheel();
            if (!custom) {
                that._accidentalsWheel.removeWheel();
            }
            that._exitWheel.removeWheel();
            if (hasOctaveWheel) {
                that._octavesWheel.removeWheel();
            }
        };
    };

    this._customNotes = function(
        noteLabels,
        customLabels,
        selectedCustom,
        selectedNote
    ){
        // pie menu for customNote selection
        if (this.blocks.stageClick) {
            return;
        }

        docById("wheelDiv").style.display = "";

        // Some blocks have both pitch and octave, so we can modify
        // both at once.
        let hasOctaveWheel =
            this.connections[0] !== null &&
            ["pitch", "setpitchnumberoffset", "invert1", "tofrequency"].indexOf(
                this.blocks.blockList[this.connections[0]].name
            ) !== -1;

        // Use advanced constructor for more wheelnav on same div
        this._customWheel = new wheelnav("wheelDiv", null, 800, 800);


        this._cusNoteWheel = new wheelnav(
            "_cusNoteWheel",
            this._customWheel.raphael
        );
        // exit button
        this._exitWheel = new wheelnav(
            "_exitWheel",
            this._customWheel.raphael
        );

        // the octave selector
        if (hasOctaveWheel) {
            this._octavesWheel = new wheelnav(
                "_octavesWheel",
                this._customWheel.raphael
            );
        }


        wheelnav.cssMode = true;

        this._customWheel.keynavigateEnabled = false;

        //Customize slicePaths for proper size
        this._customWheel.colors = platformColor.intervalNameWheelcolors;
        this._customWheel.slicePathFunction = slicePath().DonutSlice;
        this._customWheel.slicePathCustom = slicePath().DonutSliceCustomization();
        this._customWheel.slicePathCustom.minRadiusPercent = 0.1;
        this._customWheel.slicePathCustom.maxRadiusPercent = 0.5;
        this._customWheel.sliceSelectedPathCustom = this._customWheel.slicePathCustom;
        this._customWheel.sliceInitPathCustom = this._customWheel.slicePathCustom;
        this._customWheel.titleRotateAngle = 0;
        this._customWheel.animatetime = 0; // 300;
        this._customWheel.clickModeRotate = false;
        this._customWheel.createWheel(customLabels);

        this._cusNoteWheel.colors = platformColor.intervalWheelcolors;
        this._cusNoteWheel.slicePathFunction = slicePath().DonutSlice;
        this._cusNoteWheel.slicePathCustom = slicePath().DonutSliceCustomization();
        this._cusNoteWheel.slicePathCustom.minRadiusPercent = 0.5;
        this._cusNoteWheel.slicePathCustom.maxRadiusPercent = 0.85;
        //this._cusNoteWheel.titleRotateAngle = 0;
        this._cusNoteWheel.titleFont = '100 24px Impact, sans-serif';
        this._cusNoteWheel.sliceSelectedPathCustom = this._cusNoteWheel.slicePathCustom;
        this._cusNoteWheel.sliceInitPathCustom = this._cusNoteWheel.slicePathCustom;

        if (hasOctaveWheel) {
            this._octavesWheel.colors = platformColor.octavesWheelcolors;
            this._octavesWheel.slicePathFunction = slicePath().DonutSlice;
            this._octavesWheel.slicePathCustom = slicePath().DonutSliceCustomization();
            this._octavesWheel.slicePathCustom.minRadiusPercent = 0.85;
            this._octavesWheel.slicePathCustom.maxRadiusPercent = 1;
            this._octavesWheel.sliceSelectedPathCustom = this._octavesWheel.slicePathCustom;
            this._octavesWheel.sliceInitPathCustom = this._octavesWheel.slicePathCustom;
            let octaveLabels = [
                "8",
                "7",
                "6",
                "5",
                "4",
                "3",
                "2",
                "1",
                null,
                null,
                null,
                null,
                null,
                null
            ];
            this._octavesWheel.animatetime = 0; // 300;
            this._octavesWheel.createWheel(octaveLabels);
        }

        //Disable rotation, set navAngle and create the menus
        this._cusNoteWheel.clickModeRotate = false;
        this._cusNoteWheel.animatetime = 0; // 300;
        let labels = [];
        let thisCustom=0;
        let max =0 ;
        for (let t of customLabels) {
            max = max > noteLabels[t]["pitchNumber"] ? max : noteLabels[t]["pitchNumber"] ;
        }
        for (let t of customLabels) {
            for(let k =noteLabels[t].length -1 ; k>=0 ;k--) {
                if (k !== "pitchNumber") {
                    labels.push(noteLabels[t][k][1]);
                    thisCustom ++ ;
                }
            }
            for (let extra = max - thisCustom ; extra > 0 ;extra--){
                labels.push("");
            }
            thisCustom = 0 ;
        }

        this._cusNoteWheel.navAngle =
            -(180 / customLabels.length) + 180 / labels.length;
        this._cusNoteWheel.createWheel(labels);

        this._exitWheel.colors = platformColor.exitWheelcolors;
        this._exitWheel.slicePathFunction = slicePath().DonutSlice;
        this._exitWheel.slicePathCustom = slicePath().DonutSliceCustomization();
        this._exitWheel.slicePathCustom.minRadiusPercent = 0.0;
        this._exitWheel.slicePathCustom.maxRadiusPercent = 0.1;
        this._exitWheel.sliceSelectedPathCustom = this._exitWheel.slicePathCustom;
        this._exitWheel.sliceInitPathCustom = this._exitWheel.slicePathCustom;
        this._exitWheel.clickModeRotate = false;
        this._exitWheel.createWheel(["×", " "]);

        let that = this;

        // position widget
        let x = this.container.x;
        let y = this.container.y;

        let canvasLeft =
            this.blocks.canvas.offsetLeft + 28 * this.blocks.blockScale;
        let canvasTop =
            this.blocks.canvas.offsetTop + 6 * this.blocks.blockScale;

        docById("wheelDiv").style.position = "absolute";
        docById("wheelDiv").style.height = "400px";
        docById("wheelDiv").style.width = "400px";
        docById("wheelDiv").style.left =
            Math.min(
                this.blocks.turtles._canvas.width - 400,
                Math.max(
                    0,
                    Math.round(
                        (x + this.blocks.stage.x) *
                        this.blocks.getStageScale() +
                        canvasLeft
                    ) - 200
                )
            ) + "px";
        docById("wheelDiv").style.top =
            Math.min(
                this.blocks.turtles._canvas.height - 450,
                Math.max(
                    0,
                    Math.round(
                        (y + this.blocks.stage.y) *
                        this.blocks.getStageScale() +
                        canvasTop
                    ) - 200
                )
            ) + "px";


        if (hasOctaveWheel) {
            // Use the octave associated with this block, if available.
            let pitchOctave = this.blocks.findPitchOctave(this.connections[0]);

            // Navigate to current octave
            this._octavesWheel.navigateWheel(8 - pitchOctave);
        }

        // Add function to each main menu for show/hide sub menus
        // FIXME: Add all tabs to each interval
        let __setupAction = function(i) {
            that._customWheel.navItems[i].navigateFunction = function() {
                that.customID =
                    that._customWheel.navItems[
                        that._customWheel.selectedNavItemIndex
                        ].title;
                for (let l = 0; l < customLabels.length; l++) {
                    for (let j = 0; j < max; j++) {
                        if (l !== i) {
                            that._cusNoteWheel.navItems[
                            l * max + j
                                ].navItem.hide();
                            } else if (labels[l * max + j] == "") {
                            that._cusNoteWheel.navItems[
                            l * max + j
                                ].navItem.hide();
                        } else {
                            that._cusNoteWheel.navItems[
                            l * max + j
                                ].navItem.show();
                        }
                    }
                }
            };
        };

        // Set up action for interval name so number tabs will
        // initialize on load.
        for (var i = 0; i < customLabels.length; i++) __setupAction(i);

        // navigate to a specific starting point

        for (var i = 0; i < customLabels.length; i++) {
            if (selectedCustom === customLabels[i]) {
                break;
            }
        }

        if (i === customLabels.length) {
            i = 0;
        }

        this._customWheel.navigateWheel(i);

        let j = selectedNote ;
        for (let x in noteLabels[selectedCustom]){
            if (x != "pitchNumber" && noteLabels[selectedCustom][x][1] == j) {
                j = +x ; break ;
            }
        }

        if (typeof j  == "number")
            this._cusNoteWheel.navigateWheel(max * customLabels.indexOf (selectedCustom) + j);

        let __exitMenu = function() {
            that._piemenuExitTime = new Date().getTime();
            docById("wheelDiv").style.display = "none";
        };

        let __selectionChanged = function() {
            let label =
                that._customWheel.navItems[
                    that._customWheel.selectedNavItemIndex
                    ].title;
            let note =
                that._cusNoteWheel.navItems[
                    that._cusNoteWheel.selectedNavItemIndex
                    ].title;

            that.value = note;
            that.text.text =note;
            let octave = 4 ;

            if (hasOctaveWheel) {
                // Set the octave of the pitch block if available
                octave = Number(
                    that._octavesWheel.navItems[
                        that._octavesWheel.selectedNavItemIndex
                        ].title
                );
                that.blocks.setPitchOctave(that.connections[0], octave);
            }

            // Make sure text is on top.
            that.container.setChildIndex(that.text, that.container.children.length - 1);
            that.updateCache();

            let obj = getNote(
                note,
                octave,
                0,
                "C major",
                false,
                null,
                that.blocks.errorMsg,
                label
            );

            let tur = that.blocks.logo.turtles.ithTurtle(0);

            if (
                tur.singer.instrumentNames.length === 0 ||
                tur.singer.instrumentNames.indexOf(DEFAULTVOICE) === -1
            ) {
                tur.singer.instrumentNames.push(DEFAULTVOICE);
                that.blocks.logo.synth.createDefaultSynth(0);
                that.blocks.logo.synth.loadSynth(0, DEFAULTVOICE);
            }

            that.blocks.logo.synth.setMasterVolume(PREVIEWVOLUME);
            Singer.setSynthVolume(that.blocks.logo, 0, DEFAULTVOICE, PREVIEWVOLUME);

            if (!that._triggerLock) {
                //preview :
                that._triggerLock = true;
                let no = [obj[0]+obj[1]];
                let notes1 = no ;
                no = that.blocks.logo.synth.getCustomFrequency(no,that.customID);
                if (no === undefined) {
                    no = notes1;
                }
                instruments[0][DEFAULTVOICE].triggerAttackRelease(no, 1/8);
            }

            setTimeout(function() {
                that._triggerLock = false;
            }, 1 / 8);
        }
        if (hasOctaveWheel) {
            for (let i = 0; i < 8; i++) {
                this._octavesWheel.navItems[
                    i
                    ].navigateFunction = __selectionChanged;
            }
        }
        // Set up handlers for preview.
        for (var i = 0; i < labels.length; i++) {
            this._cusNoteWheel.navItems[
                i
            ].navigateFunction = __selectionChanged;
        }

        this._exitWheel.navItems[0].navigateFunction = __exitMenu;
    };

    this._piemenuNthModalPitch = function(noteValues, note) {
        // wheelNav pie menu for scale degree pitch selection

        // check if a non-integer value is connected to note argument
        // Pie menu would crash; so in such case navigate to closest integer

        if (note % 1 !== 0) {
            note = Math.floor(note + 0.5);
        }

        if (this.blocks.stageClick) {
            return;
        }

        let noteLabels = [];
        for (let i = 0; i < noteValues.length; i++) {
            noteLabels.push(noteValues[i].toString());
        }
        noteLabels.push(null);

        docById("wheelDiv").style.display = "";

        this._pitchWheel = new wheelnav("wheelDiv", null, 600, 600);
        this._octavesWheel = new wheelnav(
            "_octavesWheel",
            this._pitchWheel.raphael
        );
        this._exitWheel = new wheelnav("_exitWheel", this._pitchWheel.raphael);

        wheelnav.cssMode = true;

        this._pitchWheel.keynavigateEnabled = false;

        this._pitchWheel.colors = platformColor.pitchWheelcolors;
        this._pitchWheel.slicePathFunction = slicePath().DonutSlice;
        this._pitchWheel.slicePathCustom = slicePath().DonutSliceCustomization();
        this._pitchWheel.slicePathCustom.minRadiusPercent = 0.35;
        this._pitchWheel.slicePathCustom.maxRadiusPercent = 0.72;
        this._pitchWheel.sliceSelectedPathCustom = this._pitchWheel.slicePathCustom;
        this._pitchWheel.sliceInitPathCustom = this._pitchWheel.slicePathCustom;

        this._pitchWheel.animatetime = 0; // 300;
        this._pitchWheel.createWheel(noteLabels);

        this._exitWheel.colors = platformColor.exitWheelcolors;
        this._exitWheel.slicePathFunction = slicePath().DonutSlice;
        this._exitWheel.slicePathCustom = slicePath().DonutSliceCustomization();
        this._exitWheel.slicePathCustom.minRadiusPercent = 0.0;
        this._exitWheel.slicePathCustom.maxRadiusPercent = 0.2;
        this._exitWheel.sliceSelectedPathCustom = this._exitWheel.slicePathCustom;
        this._exitWheel.sliceInitPathCustom = this._exitWheel.slicePathCustom;
        this._exitWheel.clickModeRotate = false;
        this._exitWheel.createWheel(["×", " "]);

        this._octavesWheel.colors = platformColor.octavesWheelcolors;
        this._octavesWheel.slicePathFunction = slicePath().DonutSlice;
        this._octavesWheel.slicePathCustom = slicePath().DonutSliceCustomization();
        this._octavesWheel.slicePathCustom.minRadiusPercent = 0.80;
        this._octavesWheel.slicePathCustom.maxRadiusPercent = 1.00;
        this._octavesWheel.sliceSelectedPathCustom = this._octavesWheel.slicePathCustom;
        this._octavesWheel.sliceInitPathCustom = this._octavesWheel.slicePathCustom;
        let octaveLabels = [
            "8",
            "7",
            "6",
            "5",
            "4",
            "3",
            "2",
            "1",
            null,
            null,
            null,
            null,
            null,
            null
        ];
        this._octavesWheel.animatetime = 0; // 300;
        this._octavesWheel.createWheel(octaveLabels);

        // enable changing values while pie-menu is open
        let labelElem = docById("labelDiv");
        labelElem.innerHTML =
            '<input id="numberLabel" style="position: absolute; -webkit-user-select: text;-moz-user-select: text;-ms-user-select: text;" class="number" type="number" value="' +
            note +
            '" />';
        labelElem.classList.add("hasKeyboard");

        this.label = docById("numberLabel");
        this.label.addEventListener(
            "keypress",
            this._exitKeyPressed.bind(this)
        );

        this.label.addEventListener("change", function() {
            that._labelChanged(false, false);
        });

        // Position the widget above/below note block.
        let x = this.container.x;
        let y = this.container.y;

        let canvasLeft =
            this.blocks.canvas.offsetLeft + 28 * this.blocks.blockScale;
        let canvasTop =
            this.blocks.canvas.offsetTop + 6 * this.blocks.blockScale;

        docById("wheelDiv").style.position = "absolute";
        docById("wheelDiv").style.height = "300px";
        docById("wheelDiv").style.width = "300px";

        let selectorWidth = 150;
        let left = Math.round(
            (x + this.blocks.stage.x) * this.blocks.getStageScale() + canvasLeft
        );
        let top = Math.round(
            (y + this.blocks.stage.y) * this.blocks.getStageScale() + canvasTop
        );
        this.label.style.left = left + "px";
        this.label.style.top = top + "px";

        docById("wheelDiv").style.left =
            Math.min(
                Math.max(left - (300 - selectorWidth) / 2, 0),
                this.blocks.turtles._canvas.width - 300
            ) + "px";

        if (top - 300 < 0) {
            docById("wheelDiv").style.top = top + 40 + "px";
        } else {
            docById("wheelDiv").style.top = top - 300 + "px";
        }

        this.label.style.width =
            (Math.round(selectorWidth * this.blocks.blockScale) *
                this.protoblock.scale) /
            2 +
            "px";

        this.label.style.fontSize =
            Math.round(
                (20 * this.blocks.blockScale * this.protoblock.scale) / 2
            ) + "px";

        // Navigate to a the current note value.
        let i = noteValues.indexOf(note);

        this._pitchWheel.navigateWheel(i);

        // Use the octave associated with this block, if available.
        let pitchOctave = this.blocks.findPitchOctave(this.connections[0]);

        // Navigate to current octave
        this._octavesWheel.navigateWheel(8 - pitchOctave);

        // Set up event handlers
        let that = this;

        /*
         * Change selection and set value to notevalue
         * @return{void}
         * @private
         */
        let __selectionChanged = function() {
            let label =
                that._pitchWheel.navItems[that._pitchWheel.selectedNavItemIndex]
                    .title;
            let i = noteLabels.indexOf(label);
            that.value = noteValues[i];
            that.text.text = label;

            // Make sure text is on top.
            that.container.setChildIndex(that.text, that.container.children.length - 1);
            that.updateCache();

            // Set the octave of the pitch block if available
            let octave = Number(
                that._octavesWheel.navItems[
                    that._octavesWheel.selectedNavItemIndex
                ].title
            );
            that.blocks.setPitchOctave(that.connections[0], octave);
        };

        /*
         * Preview pitch
         * @return{void}
         * @private
         */
        let __pitchPreview = function() {
            let label =
                that._pitchWheel.navItems[that._pitchWheel.selectedNavItemIndex]
                    .title;
            let i = noteLabels.indexOf(label);

            /* We're using a default of C major ==> -7 to -1 should be one octave lower
                than the reference, 0-6 in the same octave and 7 should be once octave higher
            */
            let deltaOctave = 0;
            if (noteLabels[i] == 7) {
                deltaOctave = 1;
            } else if (noteLabels[i] < 0) {
                deltaOctave = -1;
            }

            // prevPitch = i;
            let octave = Number(
                that._octavesWheel.navItems[
                    that._octavesWheel.selectedNavItemIndex
                ].title
            );
            octave += deltaOctave;
            if (octave < 1) {
                octave = 1;
            } else if (octave > 8) {
                octave = 8;
            }

            let note;

            // Use C major as of now; fix this to use current keySignature once that feature is in place
            let keySignature = KeySignatureEnv[0] + " " + KeySignatureEnv[1];
            if (noteValues[i] >= 0) {
                note = nthDegreeToPitch(keySignature, noteValues[i]);
            } else {
                note = nthDegreeToPitch(keySignature, 7 + noteValues[i]);
            }

            let tur = that.blocks.logo.turtles.ithTurtle(0);

            if (
                tur.singer.instrumentNames.length === 0 ||
                tur.singer.instrumentNames.indexOf(DEFAULTVOICE) === -1
            ) {
                tur.singer.instrumentNames.push(DEFAULTVOICE);
                that.blocks.logo.synth.createDefaultSynth(0);
                that.blocks.logo.synth.loadSynth(0, DEFAULTVOICE);
            }

            that.blocks.logo.synth.setMasterVolume(PREVIEWVOLUME);
            Singer.setSynthVolume(that.blocks.logo, 0, DEFAULTVOICE, PREVIEWVOLUME);

            //Play sample note and prevent extra sounds from playing
            if (!that._triggerLock) {
                that._triggerLock = true;
                that.blocks.logo.synth.trigger(
                    0,
                    [note.replace(SHARP, "#").replace(FLAT, "b") + octave],
                    1 / 8,
                    DEFAULTVOICE,
                    null,
                    null
                );
            }

            setTimeout(function() {
                that._triggerLock = false;
            }, 1 / 8);

            __selectionChanged();
        };
        // Set up handlers for pitch preview.
        for (let i = 0; i < noteValues.length; i++) {
            this._pitchWheel.navItems[i].navigateFunction = __pitchPreview;
        }

        for (let i = 0; i < 8; i++) {
            this._octavesWheel.navItems[i].navigateFunction = __pitchPreview;
        }

        // Hide the widget when the exit button is clicked.
        this._exitWheel.navItems[0].navigateFunction = function() {
            that._piemenuExitTime = new Date().getTime();
            docById("wheelDiv").style.display = "none";
            that._pitchWheel.removeWheel();
            that._exitWheel.removeWheel();
            that._octavesWheel.removeWheel();
        };
    };

    this._piemenuAccidentals = function(
        accidentalLabels,
        accidentalValues,
        accidental
    ) {
        // wheelNav pie menu for accidental selection

        if (this.blocks.stageClick) {
            return;
        }

        docById("wheelDiv").style.display = "";

        // the accidental selector
        this._accidentalWheel = new wheelnav("wheelDiv", null, 600, 600);
        // exit button
        this._exitWheel = new wheelnav(
            "_exitWheel",
            this._accidentalWheel.raphael
        );

        let labels = [];
        for (let i = 0; i < accidentalLabels.length; i++) {
            labels.push(last(accidentalLabels[i].split(" ")));
        }

        labels.push(null);

        wheelnav.cssMode = true;

        this._accidentalWheel.keynavigateEnabled = false;

        this._accidentalWheel.colors = platformColor.accidentalsWheelcolors;
        this._accidentalWheel.slicePathFunction = slicePath().DonutSlice;
        this._accidentalWheel.slicePathCustom = slicePath().DonutSliceCustomization();
        this._accidentalWheel.slicePathCustom.minRadiusPercent = 0.2;
        this._accidentalWheel.slicePathCustom.maxRadiusPercent = 0.6;
        this._accidentalWheel.sliceSelectedPathCustom = this._accidentalWheel.slicePathCustom;
        this._accidentalWheel.sliceInitPathCustom = this._accidentalWheel.slicePathCustom;
        this._accidentalWheel.titleRotateAngle = 0;
        this._accidentalWheel.animatetime = 0; // 300;
        this._accidentalWheel.createWheel(labels);
        this._accidentalWheel.setTooltips(accidentalLabels);

        this._exitWheel.colors = platformColor.exitWheelcolors;
        this._exitWheel.slicePathFunction = slicePath().DonutSlice;
        this._exitWheel.slicePathCustom = slicePath().DonutSliceCustomization();
        this._exitWheel.slicePathCustom.minRadiusPercent = 0.0;
        this._exitWheel.slicePathCustom.maxRadiusPercent = 0.2;
        this._exitWheel.sliceSelectedPathCustom = this._exitWheel.slicePathCustom;
        this._exitWheel.sliceInitPathCustom = this._exitWheel.slicePathCustom;
        this._exitWheel.clickModeRotate = false;
        this._exitWheel.createWheel(["×", " "]);

        let that = this;

        let __selectionChanged = function() {
            let label =
                that._accidentalWheel.navItems[
                    that._accidentalWheel.selectedNavItemIndex
                    ].title;
            let i = labels.indexOf(label);
            that.value = accidentalValues[i];
            that.text.text = accidentalLabels[i];

            // Make sure text is on top.
            that.container.setChildIndex(that.text, that.container.children.length - 1);
            that.updateCache();
        };

        /*
         * Exit menu
         * @return{void}
         * @private
         */
        let __exitMenu = function() {
            that._piemenuExitTime = new Date().getTime();
            docById("wheelDiv").style.display = "none";
            that._accidentalWheel.removeWheel();
            that._exitWheel.removeWheel();
        };

        // Position the widget over the note block.
        let x = this.container.x;
        let y = this.container.y;

        let canvasLeft =
            this.blocks.canvas.offsetLeft + 28 * this.blocks.blockScale;
        let canvasTop =
            this.blocks.canvas.offsetTop + 6 * this.blocks.blockScale;

        docById("wheelDiv").style.position = "absolute";
        docById("wheelDiv").style.height = "300px";
        docById("wheelDiv").style.width = "300px";
        docById("wheelDiv").style.left =
            Math.min(
                this.blocks.turtles._canvas.width - 300,
                Math.max(
                    0,
                    Math.round(
                        (x + this.blocks.stage.x) *
                        this.blocks.getStageScale() +
                        canvasLeft
                    ) - 200
                )
            ) + "px";
        docById("wheelDiv").style.top =
            Math.min(
                this.blocks.turtles._canvas.height - 350,
                Math.max(
                    0,
                    Math.round(
                        (y + this.blocks.stage.y) *
                        this.blocks.getStageScale() +
                        canvasTop
                    ) - 200
                )
            ) + "px";

        // Navigate to a the current accidental value.
        let i = accidentalValues.indexOf(accidental);
        if (i === -1) {
            i = 2;
        }

        this._accidentalWheel.navigateWheel(i);

        // Hide the widget when the selection is made.
        for (let i = 0; i < accidentalLabels.length; i++) {
            this._accidentalWheel.navItems[i].navigateFunction = function() {
                __selectionChanged();
                __exitMenu();
            };
        }

        // Or use the exit wheel...
        this._exitWheel.navItems[0].navigateFunction = function() {
            __exitMenu();
        };
    };

    this._piemenuNoteValue = function(noteValue) {
        // input form and  wheelNav pie menu for note value selection

        if (this.blocks.stageClick) {
            return;
        }

        docById("wheelDiv").style.display = "";

        // We want powers of two on the bottom, nearest the input box
        // as it is most common.
        const WHEELVALUES = [3, 2, 7, 5];
        let subWheelValues = {
            2: [1, 2, 4, 8, 16, 32],
            3: [1, 3, 6, 9, 12, 27],
            5: [1, 5, 10, 15, 20, 25],
            7: [1, 7, 14, 21, 28, 35]
        };

        let cblk = this.connections[0];
        if (cblk !== null) {
            cblk = this.blocks.blockList[cblk].connections[0];
            if (
                cblk !== null &&
                ["neighbor", "neighbor2"].indexOf(
                    this.blocks.blockList[cblk].name
                ) !== -1
            ) {
                subWheelValues = {
                    2: [8, 16, 32, 64],
                    3: [9, 12, 27, 54],
                    5: [10, 15, 20, 25],
                    7: [14, 21, 28, 35]
                };
            }
        }

        // the noteValue selector
        this._noteValueWheel = new wheelnav("wheelDiv", null, 600, 600);
        // exit button
        this._exitWheel = new wheelnav(
            "_exitWheel",
            this._noteValueWheel.raphael
        );
        // submenu wheel
        this._tabsWheel = new wheelnav(
            "_tabsWheel",
            this._noteValueWheel.raphael
        );

        let noteValueLabels = [];
        for (let i = 0; i < WHEELVALUES.length; i++) {
            noteValueLabels.push(WHEELVALUES[i].toString());
        }

        wheelnav.cssMode = true;

        this._noteValueWheel.keynavigateEnabled = false;

        this._noteValueWheel.colors = platformColor.noteValueWheelcolors;
        this._noteValueWheel.slicePathFunction = slicePath().DonutSlice;
        this._noteValueWheel.slicePathCustom = slicePath().DonutSliceCustomization();
        this._noteValueWheel.slicePathCustom.minRadiusPercent = 0.2;
        this._noteValueWheel.slicePathCustom.maxRadiusPercent = 0.6;
        this._noteValueWheel.sliceSelectedPathCustom = this._noteValueWheel.slicePathCustom;
        this._noteValueWheel.sliceInitPathCustom = this._noteValueWheel.slicePathCustom;
        this._noteValueWheel.animatetime = 0; // 300;
        this._noteValueWheel.clickModeRotate = false;
        this._noteValueWheel.createWheel(noteValueLabels);

        this._exitWheel.colors = platformColor.exitWheelcolors;
        this._exitWheel.slicePathFunction = slicePath().DonutSlice;
        this._exitWheel.slicePathCustom = slicePath().DonutSliceCustomization();
        this._exitWheel.slicePathCustom.minRadiusPercent = 0.0;
        this._exitWheel.slicePathCustom.maxRadiusPercent = 0.2;
        this._exitWheel.sliceSelectedPathCustom = this._exitWheel.slicePathCustom;
        this._exitWheel.sliceInitPathCustom = this._exitWheel.slicePathCustom;
        this._exitWheel.clickModeRotate = false;
        this._exitWheel.createWheel(["×", " "]);

        let tabsLabels = [];
        for (let i = 0; i < WHEELVALUES.length; i++) {
            for (var j = 0; j < subWheelValues[WHEELVALUES[i]].length; j++) {
                tabsLabels.push(subWheelValues[WHEELVALUES[i]][j].toString());
            }
        }

        this._tabsWheel.colors = platformColor.tabsWheelcolors;
        this._tabsWheel.slicePathFunction = slicePath().DonutSlice;
        this._tabsWheel.slicePathCustom = slicePath().DonutSliceCustomization();
        this._tabsWheel.slicePathCustom.minRadiusPercent = 0.6;
        this._tabsWheel.slicePathCustom.maxRadiusPercent = 0.8;
        this._tabsWheel.sliceSelectedPathCustom = this._tabsWheel.slicePathCustom;
        this._tabsWheel.sliceInitPathCustom = this._tabsWheel.slicePathCustom;
        this._tabsWheel.clickModeRotate = false;
        this._tabsWheel.navAngle =
            -180 / WHEELVALUES.length +
            180 / (WHEELVALUES.length * subWheelValues[WHEELVALUES[0]].length);
        this._tabsWheel.createWheel(tabsLabels);

        let that = this;

        /*
         * set value to number of text
         * @return{void}
         * @private
         */
        let __selectionChanged = function() {
            that.text.text =
                that._tabsWheel.navItems[
                    that._tabsWheel.selectedNavItemIndex
                    ].title;
            that.value = Number(that.text.text);

            // Make sure text is on top.
            that.container.setChildIndex(that.text, that.container.children.length - 1);
            that.updateCache();
        };

        /*
         * set pie menu's exit time to current time
         * @return{void}
         * @public
         */
        let __exitMenu = function() {
            that._piemenuExitTime = new Date().getTime();
            docById("wheelDiv").style.display = "none";
            that._noteValueWheel.removeWheel();
            that._exitWheel.removeWheel();
            that.label.style.display = "none";
            if (that._check_meter_block !== null) {
                that.blocks.meter_block_changed(that._check_meter_block);
            }
        };

        let labelElem = docById("labelDiv");
        labelElem.innerHTML =
            '<input id="numberLabel" style="position: absolute; -webkit-user-select: text;-moz-user-select: text;-ms-user-select: text;" class="number" type="number" value="' +
            noteValue +
            '" />';
        labelElem.classList.add("hasKeyboard");
        this.label = docById("numberLabel");

        this.label.addEventListener(
            "keypress",
            this._exitKeyPressed.bind(this)
        );

        this.label.addEventListener("change", function() {
            that._labelChanged(false, false);
        });

        // Position the widget over the note block.
        let x = this.container.x;
        let y = this.container.y;

        let canvasLeft =
            this.blocks.canvas.offsetLeft + 28 * this.blocks.blockScale;
        let canvasTop =
            this.blocks.canvas.offsetTop + 6 * this.blocks.blockScale;

        docById("wheelDiv").style.position = "absolute";
        docById("wheelDiv").style.height = "300px";
        docById("wheelDiv").style.width = "300px";

        let selectorWidth = 150;
        let left = Math.round(
            (x + this.blocks.stage.x) * this.blocks.getStageScale() + canvasLeft
        );
        let top = Math.round(
            (y + this.blocks.stage.y) * this.blocks.getStageScale() + canvasTop
        );
        this.label.style.left = left + "px";
        this.label.style.top = top + "px";

        docById("wheelDiv").style.left =
            Math.min(
                Math.max(left - (300 - selectorWidth) / 2, 0),
                this.blocks.turtles._canvas.width - 300
            ) + "px";
        if (top - 300 < 0) {
            docById("wheelDiv").style.top = top + 40 + "px";
        } else {
            docById("wheelDiv").style.top = top - 300 + "px";
        }

        this.label.style.width =
            (Math.round(selectorWidth * this.blocks.blockScale) *
                this.protoblock.scale) /
            2 +
            "px";

        let __showHide = function() {
            let i = that._noteValueWheel.selectedNavItemIndex;
            for (let k = 0; k < WHEELVALUES.length; k++) {
                for (
                    let j = 0;
                    j < subWheelValues[WHEELVALUES[0]].length;
                    j++
                ) {
                    let n = k * subWheelValues[WHEELVALUES[0]].length;
                    if (that._noteValueWheel.selectedNavItemIndex === k) {
                        that._tabsWheel.navItems[n + j].navItem.show();
                    } else {
                        that._tabsWheel.navItems[n + j].navItem.hide();
                    }
                }
            }
        };

        for (let i = 0; i < noteValueLabels.length; i++) {
            this._noteValueWheel.navItems[i].navigateFunction = __showHide;
        }

        // Navigate to a the current noteValue value.
        // Special case 1 to use power of 2.
        if (noteValue === 1) {
            this._noteValueWheel.navigateWheel(1);
            this._tabsWheel.navigateWheel(0);
        } else {
            for (var i = 0; i < WHEELVALUES.length; i++) {
                for (
                    let j = 0;
                    j < subWheelValues[WHEELVALUES[i]].length;
                    j++
                ) {
                    if (subWheelValues[WHEELVALUES[i]][j] === noteValue) {
                        this._noteValueWheel.navigateWheel(i);
                        this._tabsWheel.navigateWheel(
                            i * subWheelValues[WHEELVALUES[i]].length + j
                        );
                        break;
                    }
                }

                if (j < subWheelValues[WHEELVALUES[i]].length) {
                    break;
                }
            }

            if (i === WHEELVALUES.length) {
                this._noteValueWheel.navigateWheel(1);
                this._tabsWheel.navigateWheel(2);
            }
        }

        this.label.style.fontSize =
            Math.round(
                (20 * this.blocks.blockScale * this.protoblock.scale) / 2
            ) + "px";
        this.label.style.display = "";
        this.label.focus();

        // Hide the widget when the selection is made.
        for (let i = 0; i < tabsLabels.length; i++) {
            this._tabsWheel.navItems[i].navigateFunction = function() {
                __selectionChanged();
                __exitMenu();
            };
        }

        // Or use the exit wheel...
        this._exitWheel.navItems[0].navigateFunction = function() {
            __exitMenu();
        };
    };

    this._piemenuNumber = function(wheelValues, selectedValue) {
        // input form and  wheelNav pie menu for number selection

        if (this.blocks.stageClick) {
            return;
        }

        docById("wheelDiv").style.display = "";

        // the number selector
        this._numberWheel = new wheelnav("wheelDiv", null, 600, 600);
        // exit button
        this._exitWheel = new wheelnav("_exitWheel", this._numberWheel.raphael);

        let wheelLabels = [];
        for (let i = 0; i < wheelValues.length; i++) {
            wheelLabels.push(wheelValues[i].toString());
        }

        // spacer
        wheelLabels.push(null);

        wheelnav.cssMode = true;

        this._numberWheel.keynavigateEnabled = false;

        this._numberWheel.colors = platformColor.numberWheelcolors;
        this._numberWheel.slicePathFunction = slicePath().DonutSlice;
        this._numberWheel.slicePathCustom = slicePath().DonutSliceCustomization();
        if (wheelValues.length > 16) {
            this._numberWheel.slicePathCustom.minRadiusPercent = 0.6;
            this._numberWheel.slicePathCustom.maxRadiusPercent = 1.0;
        } else if (wheelValues.length > 10) {
            this._numberWheel.slicePathCustom.minRadiusPercent = 0.5;
            this._numberWheel.slicePathCustom.maxRadiusPercent = 0.9;
        } else {
            this._numberWheel.slicePathCustom.minRadiusPercent = 0.2;
            this._numberWheel.slicePathCustom.maxRadiusPercent = 0.6;
        }

        this._numberWheel.sliceSelectedPathCustom = this._numberWheel.slicePathCustom;
        this._numberWheel.sliceInitPathCustom = this._numberWheel.slicePathCustom;
        if (this.blocks.blockList[this.connections[0]].name === "setbpm3" || this.blocks.blockList[this.connections[0]].name === "setmasterbpm2") {
            this._numberWheel.titleRotateAngle = 0;
            if (selectedValue === 90) {
                selectedValue = 90;
            } else if (selectedValue < 40) {
                selectedValue = 40;
            } else if (selectedValue < 60) {
                selectedValue = Math.floor(this.value / 2) * 2;
            } else if (selectedValue < 72) {
                selectedValue = Math.floor(this.value / 3) * 3;
            } else if (selectedValue < 120) {
                selectedValue = Math.floor(this.value / 4) * 4;
            } else if (selectedValue < 144) {
                selectedValue = Math.floor(this.value / 6) * 6;
            } else if (selectedValue < 208) {
                selectedValue = Math.floor(this.value / 8) * 8;
            } else {
                selectedValue = 208;
            }
        }
        this._numberWheel.animatetime = 0; // 300;
        this._numberWheel.createWheel(wheelLabels);

        if (this._numberWheel.navItems.length > 20) {
            for (let i = 0; i < this._numberWheel.navItems.length; i++) {
                this._numberWheel.navItems[i].titleAttr.font =
                    "30 30px sans-serif";
                this._numberWheel.navItems[i].titleSelectedAttr.font =
                    "30 30px sans-serif";
            }
        }

        this._exitWheel.colors = platformColor.exitWheelcolors2;
        this._exitWheel.slicePathFunction = slicePath().DonutSlice;
        this._exitWheel.slicePathCustom = slicePath().DonutSliceCustomization();
        this._exitWheel.slicePathCustom.minRadiusPercent = 0.0;
        this._exitWheel.slicePathCustom.maxRadiusPercent = 0.2;
        this._exitWheel.sliceSelectedPathCustom = this._exitWheel.slicePathCustom;
        this._exitWheel.sliceInitPathCustom = this._exitWheel.slicePathCustom;
        this._exitWheel.clickModeRotate = false;
        this._exitWheel.createWheel(["×", "-", "+"]);

        let that = this;

        let __selectionChanged = function() {
            that.value = wheelValues[that._numberWheel.selectedNavItemIndex];
            that.text.text =
                wheelLabels[that._numberWheel.selectedNavItemIndex];

            // Make sure text is on top.
            that.container.setChildIndex(that.text,  that.container.children.length - 1);
            that.updateCache();
        };

        let __exitMenu = function() {
            that._piemenuExitTime = new Date().getTime();
            docById("wheelDiv").style.display = "none";
            that._numberWheel.removeWheel();
            that._exitWheel.removeWheel();
            that.label.style.display = "none";

            if (that._check_meter_block !== null) {
                that.blocks.meter_block_changed(that._check_meter_block);
            }
        };

        let labelElem = docById("labelDiv");
        labelElem.innerHTML =
            '<input id="numberLabel" style="position: absolute; -webkit-user-select: text;-moz-user-select: text;-ms-user-select: text;" class="number" type="number" value="' +
            selectedValue +
            '" />';
        labelElem.classList.add("hasKeyboard");
        this.label = docById("numberLabel");

        this.label.addEventListener(
            "keypress",
            this._exitKeyPressed.bind(this)
        );

        this.label.addEventListener("change", function() {
            that._labelChanged(false, false);
        });

        // Position the widget over the note block.
        let x = this.container.x;
        let y = this.container.y;

        let canvasLeft =
            this.blocks.canvas.offsetLeft + 28 * this.blocks.blockScale;
        let canvasTop =
            this.blocks.canvas.offsetTop + 6 * this.blocks.blockScale;

        docById("wheelDiv").style.position = "absolute";
        docById("wheelDiv").style.height = "300px";
        docById("wheelDiv").style.width = "300px";

        let selectorWidth = 150;
        let left = Math.round(
            (x + this.blocks.stage.x) * this.blocks.getStageScale() + canvasLeft
        );
        let top = Math.round(
            (y + this.blocks.stage.y) * this.blocks.getStageScale() + canvasTop
        );
        this.label.style.left = left + "px";
        this.label.style.top = top + "px";

        docById("wheelDiv").style.left =
            Math.min(
                Math.max(left - (300 - selectorWidth) / 2, 0),
                this.blocks.turtles._canvas.width - 300
            ) + "px";
        if (top - 300 < 0) {
            docById("wheelDiv").style.top = top + 40 + "px";
        } else {
            docById("wheelDiv").style.top = top - 300 + "px";
        }

        this.label.style.width =
            (Math.round(selectorWidth * this.blocks.blockScale) *
                this.protoblock.scale) /
            2 +
            "px";
        // Navigate to a the current number value.
        let i = wheelValues.indexOf(selectedValue);
        if (i === -1) {
            i = 0;
        }

        // In case of float value, navigate to the nearest integer
        if (selectedValue % 1 !== 0) {
            i = wheelValues.indexOf(Math.floor(selectedValue + 0.5));
        }

        this._numberWheel.navigateWheel(i);

        this.label.style.fontSize =
            Math.round(
                (20 * this.blocks.blockScale * this.protoblock.scale) / 2
            ) + "px";

        this.label.style.display = "";
        this.label.focus();

        // Hide the widget when the selection is made.
        for (let i = 0; i < wheelLabels.length; i++) {
            this._numberWheel.navItems[i].navigateFunction = function() {
                __selectionChanged();
                __exitMenu();
            };
        }

        // Or use the exit wheel...
        this._exitWheel.navItems[0].navigateFunction = function() {
            __exitMenu();
        };

        this._exitWheel.navItems[1].navigateFunction = function () {
            let cblk1 = that.connections[0];
            let cblk2 = that.blocks.blockList[cblk1].connections[0];

            // Check if the number block is connected to a note value and prevent the value to go below zero
            if ((that.value < 1) && (that.blocks.blockList[cblk1].name === 'newnote' || (cblk2 && that.blocks.blockList[cblk2].name == 'newnote'))) {
                that.value = 0;
            } else {
                that.value -= 1;
            }

            that.text.text = that.value.toString();

            // Make sure text is on top.
            that.container.setChildIndex(that.text, that.container.children.length - 1);
            that.updateCache();

            that.label.value = that.value;
        };

        this._exitWheel.navItems[2].navigateFunction = function() {
            that.value += 1;
            that.text.text = that.value.toString();

            // Make sure text is on top.
            that.container.setChildIndex(that.text, that.container.children.length - 1);
            that.updateCache();

            that.label.value = that.value;
        };

        let __pitchPreviewForNum = function() {
            let label = that._numberWheel.navItems[that._numberWheel.selectedNavItemIndex].title;
            let i = wheelLabels.indexOf(label);
            let actualPitch = numberToPitch(wheelValues[i] + 3);

            let tur = that.blocks.logo.turtles.ithTurtle(0);

            if (
                tur.singer.instrumentNames.length === 0 ||
                tur.singer.instrumentNames.indexOf(DEFAULTVOICE) === -1
            ) {
                tur.singer.instrumentNames.push(DEFAULTVOICE);
                that.blocks.logo.synth.createDefaultSynth(0);
                that.blocks.logo.synth.loadSynth(0, DEFAULTVOICE);
            }

            that.blocks.logo.synth.setMasterVolume(PREVIEWVOLUME);
            Singer.setSynthVolume(that.blocks.logo, 0, DEFAULTVOICE, PREVIEWVOLUME);

            actualPitch[0] = actualPitch[0]
                .replace(SHARP, "#")
                .replace(FLAT, "b");
            if (!that._triggerLock) {
                that._triggerLock = true;
                that.blocks.logo.synth.trigger(
                    0,
                    actualPitch[0] + (actualPitch[1] + 3),
                    1 / 8,
                    DEFAULTVOICE,
                    null,
                    null
                );
            }

            setTimeout(function() {
                that._triggerLock = false;
            }, 1 / 8);

            __selectionChanged();
        };

        let __hertzPreview = function() {
            let label = that._numberWheel.navItems[that._numberWheel.selectedNavItemIndex].title;
            let i = wheelLabels.indexOf(label);
            let actualPitch = frequencyToPitch(wheelValues[i]);

            let tur = that.blocks.logo.turtles.ithTurtle(0);

            if (
                tur.singer.instrumentNames.length === 0 ||
                tur.singer.instrumentNames.indexOf(DEFAULTVOICE) === -1
            ) {
                tur.singer.instrumentNames.push(DEFAULTVOICE);
                that.blocks.logo.synth.createDefaultSynth(0);
                that.blocks.logo.synth.loadSynth(0, DEFAULTVOICE);
            }

            that.blocks.logo.synth.setMasterVolume(PREVIEWVOLUME);
            Singer.setSynthVolume(that.blocks.logo, 0, DEFAULTVOICE, PREVIEWVOLUME);

            actualPitch[0] = actualPitch[0]
                .replace(SHARP, "#")
                .replace(FLAT, "b");
            if (!that._triggerLock) {
                that._triggerLock = true;
                that.blocks.logo.synth.trigger(
                    0,
                    actualPitch[0] + actualPitch[1],
                    1 / 8,
                    DEFAULTVOICE,
                    null,
                    null
                );
            }

            setTimeout(function() {
                that._triggerLock = false;
            }, 1 / 8);

            __selectionChanged();
        };

        // Handler for pitchnumber preview. This is to ensure that
        // only pitchnumber block's pie menu gets a sound preview
        if (
            this._usePieNumberC1() &&
            this.blocks.blockList[this.connections[0]].name === "pitchnumber"
        ) {
            for (let i = 0; i < wheelValues.length; i++) {
                this._numberWheel.navItems[
                    i
                    ].navigateFunction = __pitchPreviewForNum;
            }
        }

        // Handler for Hertz preview. Need to also ensure that
        // only hertz block gets a different sound preview
        if (
            this._usePieNumberC1() &&
            this.blocks.blockList[this.connections[0]].name === "hertz"
        ) {
            for (let i = 0; i < wheelValues.length; i++) {
                this._numberWheel.navItems[i].navigateFunction = __hertzPreview;
            }
        }
    };

    this._piemenuColor = function(wheelValues, selectedValue, mode) {
        // input form and  wheelNav pie menu for setcolor selection

        if (this.blocks.stageClick) {
            return;
        }

        docById("wheelDiv").style.display = "";

        // the number selector
        this._numberWheel = new wheelnav("wheelDiv", null, 600, 600);
        // exit button
        this._exitWheel = new wheelnav("_exitWheel", this._numberWheel.raphael);

        let wheelLabels = [];
        for (let i = 0; i < wheelValues.length; i++) {
            wheelLabels.push(wheelValues[i].toString());
        }

        wheelnav.cssMode = true;

        this._numberWheel.keynavigateEnabled = false;

        this._numberWheel.colors = [];
        if (mode === "setcolor") {
            for (let i = 0; i < wheelValues.length; i++) {
                this._numberWheel.colors.push(
                    COLORS40[Math.floor(wheelValues[i] / 2.5)][2]
                );
            }
        } else if (mode === "sethue") {
            for (let i = 0; i < wheelValues.length; i++) {
                this._numberWheel.colors.push(
                    getMunsellColor(wheelValues[i], 50, 50)
                );
            }
        } else {
            if (mode === "setshade") {
                for (let i = 0; i < wheelValues.length; i++) {
                    this._numberWheel.colors.push(
                        getMunsellColor(0, wheelValues[i], 0)
                    );
                }
            } else if (mode === "settranslucency") {
                for (let i = 0; i < wheelValues.length; i++) {
                    this._numberWheel.colors.push(
                        getMunsellColor(35, 70, 100 - wheelValues[i])
                    );
                }
            } else {
                for (let i = 0; i < wheelValues.length; i++) {
                    this._numberWheel.colors.push(
                        getMunsellColor(60, 60, wheelValues[i])
                    );
                }
            }

            for (let i = 0; i < wheelValues.length; i++) {
                wheelLabels.push(null);
            }
        }

        this._numberWheel.slicePathFunction = slicePath().DonutSlice;
        this._numberWheel.slicePathCustom = slicePath().DonutSliceCustomization();
        this._numberWheel.slicePathCustom.minRadiusPercent = 0.6;
        this._numberWheel.slicePathCustom.maxRadiusPercent = 1.0;

        this._numberWheel.sliceSelectedPathCustom = this._numberWheel.slicePathCustom;
        this._numberWheel.sliceInitPathCustom = this._numberWheel.slicePathCustom;
        // this._numberWheel.titleRotateAngle = 0;
        this._numberWheel.animatetime = 0; // 300;
        this._numberWheel.createWheel(wheelLabels);

        this._exitWheel.colors = platformColor.exitWheelcolors;
        this._exitWheel.slicePathFunction = slicePath().DonutSlice;
        this._exitWheel.slicePathCustom = slicePath().DonutSliceCustomization();
        this._exitWheel.slicePathCustom.minRadiusPercent = 0.0;
        this._exitWheel.slicePathCustom.maxRadiusPercent = 0.2;
        this._exitWheel.sliceSelectedPathCustom = this._exitWheel.slicePathCustom;
        this._exitWheel.sliceInitPathCustom = this._exitWheel.slicePathCustom;
        this._exitWheel.clickModeRotate = false;
        this._exitWheel.createWheel(["×", " "]);

        let that = this;

        let __selectionChanged = function() {
            that.value = wheelValues[that._numberWheel.selectedNavItemIndex];
            that.text.text =
                wheelLabels[that._numberWheel.selectedNavItemIndex];

            // Make sure text is on top.
            that.container.setChildIndex(that.text, that.container.children.length - 1);
            that.updateCache();
        };

        let __exitMenu = function() {
            that._piemenuExitTime = new Date().getTime();
            docById("wheelDiv").style.display = "none";
            that._numberWheel.removeWheel();
            that._exitWheel.removeWheel();
            that.label.style.display = "none";
        };

        let labelElem = docById("labelDiv");
        labelElem.innerHTML =
            '<input id="numberLabel" style="position: absolute; -webkit-user-select: text;-moz-user-select: text;-ms-user-select: text;" class="number" type="number" value="' +
            selectedValue +
            '" />';
        labelElem.classList.add("hasKeyboard");
        this.label = docById("numberLabel");

        this.label.addEventListener(
            "keypress",
            this._exitKeyPressed.bind(this)
        );

        this.label.addEventListener("change", function() {
            that._labelChanged(false, false);
        });

        // Position the widget over the note block.
        let x = this.container.x;
        let y = this.container.y;

        let canvasLeft =
            this.blocks.canvas.offsetLeft + 28 * this.blocks.blockScale;
        let canvasTop =
            this.blocks.canvas.offsetTop + 6 * this.blocks.blockScale;

        docById("wheelDiv").style.position = "absolute";
        docById("wheelDiv").style.height = "300px";
        docById("wheelDiv").style.width = "300px";

        let selectorWidth = 150;
        let left = Math.round(
            (x + this.blocks.stage.x) * this.blocks.getStageScale() + canvasLeft
        );
        let top = Math.round(
            (y + this.blocks.stage.y) * this.blocks.getStageScale() + canvasTop
        );
        this.label.style.left = left + "px";
        this.label.style.top = top + "px";

        docById("wheelDiv").style.left =
            Math.min(
                Math.max(left - (300 - selectorWidth) / 2, 0),
                this.blocks.turtles._canvas.width - 300
            ) + "px";
        if (top - 300 < 0) {
            docById("wheelDiv").style.top = top + 40 + "px";
        } else {
            docById("wheelDiv").style.top = top - 300 + "px";
        }

        this.label.style.width =
            (Math.round(selectorWidth * this.blocks.blockScale) *
                this.protoblock.scale) /
            2 +
            "px";

        // Navigate to a the current number value.
        let i = wheelValues.indexOf(selectedValue);
        if (i === -1) {
            i = 0;
        }

        this._numberWheel.navigateWheel(i);
        // docById('wheelDiv').style.display = '';

        this.label.style.fontSize =
            Math.round(
                (20 * this.blocks.blockScale * this.protoblock.scale) / 2
            ) + "px";
        this.label.style.display = "";
        this.label.focus();

        // Hide the widget when the selection is made.
        for (let i = 0; i < wheelLabels.length; i++) {
            this._numberWheel.navItems[i].navigateFunction = function() {
                __selectionChanged();
                __exitMenu();
            };
        }

        // Or use the exit wheel...
        this._exitWheel.navItems[0].navigateFunction = function() {
            __exitMenu();
        };
    };

    this._piemenuBasic = function(
        menuLabels,
        menuValues,
        selectedValue,
        colors
    ) {
        // basic wheelNav pie menu

        if (this.blocks.stageClick) {
            return;
        }

        if (colors === undefined) {
            colors = platformColor.piemenuBasicundefined;
        }

        docById("wheelDiv").style.display = "";

        // reference to diameter of the basic wheel
        let size = 800;
        if (this.name === "outputtools" || this.name === "grid") {
            // slightly larger menu
            size = 1000;
        }

        // the selectedValueh selector
        this._basicWheel = new wheelnav("wheelDiv", null, size, size);

        let labels = [];
        for (let i = 0; i < menuLabels.length; i++) {
            labels.push(menuLabels[i]);
        }

        wheelnav.cssMode = true;

        this._basicWheel.keynavigateEnabled = false;

        this._basicWheel.colors = colors;
        this._basicWheel.slicePathFunction = slicePath().DonutSlice;
        this._basicWheel.slicePathCustom = slicePath().DonutSliceCustomization();
        this._basicWheel.slicePathCustom.minRadiusPercent = 0;
        this._basicWheel.slicePathCustom.maxRadiusPercent = 0.9;
        this._basicWheel.sliceSelectedPathCustom = this._basicWheel.slicePathCustom;
        this._basicWheel.sliceInitPathCustom = this._basicWheel.slicePathCustom;
        this._basicWheel.titleRotateAngle = 0;
        this._basicWheel.animatetime = 0; // 300;
        this._basicWheel.createWheel(labels);

        let that = this;

        let __selectionChanged = function() {
            let label =
                that._basicWheel.navItems[that._basicWheel.selectedNavItemIndex]
                    .title;
            let i = labels.indexOf(label);
            if (that.name === "outputtools") {
                  that.overrideName = menuValues[i];
                  that.privateData = menuValues[i];
                  that.text.text = menuLabels[i];
            } else {
                that.value = menuValues[i];
                that.text.text = menuLabels[i];
            }
            // Make sure text is on top.
            that.container.setChildIndex(that.text, that.container.children.length - 1);
            that.updateCache();
        };

        let __exitMenu = function() {
            that._piemenuExitTime = new Date().getTime();
            docById("wheelDiv").style.display = "none";
            that._basicWheel.removeWheel();
        };

        // Position the widget over the note block.
        let x = this.container.x;
        let y = this.container.y;

        let canvasLeft =
            this.blocks.canvas.offsetLeft + 28 * this.blocks.blockScale;
        let canvasTop =
            this.blocks.canvas.offsetTop + 6 * this.blocks.blockScale;

        docById("wheelDiv").style.position = "absolute";
        docById("wheelDiv").style.height = "300px";
        docById("wheelDiv").style.width = "300px";
        docById("wheelDiv").style.left =
            Math.min(
                this.blocks.turtles._canvas.width - 300,
                Math.max(
                    0,
                    Math.round(
                        (x + this.blocks.stage.x) *
                        this.blocks.getStageScale() +
                        canvasLeft
                    ) - 200
                )
            ) + "px";
        docById("wheelDiv").style.top =
            Math.min(
                this.blocks.turtles._canvas.height - 350,
                Math.max(
                    0,
                    Math.round(
                        (y + this.blocks.stage.y) *
                        this.blocks.getStageScale() +
                        canvasTop
                    ) - 200
                )
            ) + "px";

        // Navigate to a the current selectedValue value.
        let i = menuValues.indexOf(selectedValue);
        if (i === -1) {
            i = 1;
        }

        this._basicWheel.navigateWheel(i);

        // Hide the widget when the selection is made.
        for (let i = 0; i < menuLabels.length; i++) {
            this._basicWheel.navItems[i].navigateFunction = function() {
                __selectionChanged();
                __exitMenu();
            };
        }
    };

    this._piemenuBoolean = function(booleanLabels, booleanValues, boolean) {
        // wheelNav pie menu for boolean selection

        if (this.blocks.stageClick) {
            return;
        }

        docById("wheelDiv").style.display = "";

        // the booleanh selector
        this._booleanWheel = new wheelnav("wheelDiv", null, 600, 600);

        let labels = [];
        for (let i = 0; i < booleanLabels.length; i++) {
            labels.push(booleanLabels[i]);
        }

        wheelnav.cssMode = true;

        this._booleanWheel.keynavigateEnabled = false;

        this._booleanWheel.colors = platformColor.booleanWheelcolors;
        this._booleanWheel.slicePathFunction = slicePath().DonutSlice;
        this._booleanWheel.slicePathCustom = slicePath().DonutSliceCustomization();
        this._booleanWheel.slicePathCustom.minRadiusPercent = 0;
        this._booleanWheel.slicePathCustom.maxRadiusPercent = 0.6;
        this._booleanWheel.sliceSelectedPathCustom = this._booleanWheel.slicePathCustom;
        this._booleanWheel.sliceInitPathCustom = this._booleanWheel.slicePathCustom;
        // this._booleanWheel.titleRotateAngle = 0;
        this._booleanWheel.animatetime = 0; // 300;
        this._booleanWheel.createWheel(labels);

        let that = this;

        let __selectionChanged = function() {
            let label =
                that._booleanWheel.navItems[
                    that._booleanWheel.selectedNavItemIndex
                    ].title;
            let i = labels.indexOf(label);
            that.value = booleanValues[i];
            that.text.text = booleanLabels[i];

            // Make sure text is on top.
            that.container.setChildIndex(that.text, that.container.children.length - 1);
            that.updateCache();
        };

        let __exitMenu = function() {
            that._piemenuExitTime = new Date().getTime();
            docById("wheelDiv").style.display = "none";
            that._booleanWheel.removeWheel();
        };

        // Position the widget over the note block.
        let x = this.container.x;
        let y = this.container.y;

        let canvasLeft =
            this.blocks.canvas.offsetLeft + 28 * this.blocks.blockScale;
        let canvasTop =
            this.blocks.canvas.offsetTop + 6 * this.blocks.blockScale;

        docById("wheelDiv").style.position = "absolute";
        docById("wheelDiv").style.height = "300px";
        docById("wheelDiv").style.width = "300px";
        docById("wheelDiv").style.left =
            Math.min(
                this.blocks.turtles._canvas.width - 300,
                Math.max(
                    0,
                    Math.round(
                        (x + this.blocks.stage.x) *
                        this.blocks.getStageScale() +
                        canvasLeft
                    ) - 200
                )
            ) + "px";
        docById("wheelDiv").style.top =
            Math.min(
                this.blocks.turtles._canvas.height - 350,
                Math.max(
                    0,
                    Math.round(
                        (y + this.blocks.stage.y) *
                        this.blocks.getStageScale() +
                        canvasTop
                    ) - 200
                )
            ) + "px";

        // Navigate to a the current boolean value.
        let i = booleanValues.indexOf(boolean);
        if (i === -1) {
            i = 0;
        }

        this._booleanWheel.navigateWheel(i);

        // Hide the widget when the selection is made.
        this._booleanWheel.navItems[0].navigateFunction = function() {
            __selectionChanged();
            __exitMenu();
        };

        this._booleanWheel.navItems[1].navigateFunction = function() {
            __selectionChanged();
            __exitMenu();
        };
    };

    this._piemenuVoices = function(
        voiceLabels,
        voiceValues,
        categories,
        voice,
        rotate
    ) {
        // wheelNav pie menu for voice selection

        if (this.blocks.stageClick) {
            return;
        }

        const COLORS = platformColor.piemenuVoicesColors;
        let colors = [];

        for (let i = 0; i < voiceLabels.length; i++) {
            colors.push(COLORS[categories[i] % COLORS.length]);
        }

        docById("wheelDiv").style.display = "";

        // the voice selector
        if (localStorage.kanaPreference === "kana") {
            this._voiceWheel = new wheelnav("wheelDiv", null, 1200, 1200);
        } else {
            this._voiceWheel = new wheelnav("wheelDiv", null, 800, 800);
        }

        // exit button
        this._exitWheel = new wheelnav("_exitWheel", this._voiceWheel.raphael);

        wheelnav.cssMode = true;

        this._voiceWheel.keynavigateEnabled = false;

        this._voiceWheel.colors = colors;
        this._voiceWheel.slicePathFunction = slicePath().DonutSlice;
        this._voiceWheel.slicePathCustom = slicePath().DonutSliceCustomization();
        this._voiceWheel.slicePathCustom.minRadiusPercent = 0.2;
        this._voiceWheel.slicePathCustom.maxRadiusPercent = 1;
        this._voiceWheel.sliceSelectedPathCustom = this._voiceWheel.slicePathCustom;
        this._voiceWheel.sliceInitPathCustom = this._voiceWheel.slicePathCustom;
        if (rotate === undefined) {
            this._voiceWheel.titleRotateAngle = 0;
        } else {
            this._voiceWheel.titleRotateAngle = rotate;
        }

        this._voiceWheel.animatetime = 0; // 300;
        this._voiceWheel.createWheel(voiceLabels);

        // Special case for Japanese
        let language = localStorage.languagePreference;
        // if (language === 'ja') {
        for (let i = 0; i < this._voiceWheel.navItems.length; i++) {
            this._voiceWheel.navItems[i].titleAttr.font = "30 30px sans-serif";
            this._voiceWheel.navItems[i].titleSelectedAttr.font =
                "30 30px sans-serif";
        }
        // }

        this._exitWheel.colors = platformColor.exitWheelcolors;
        this._exitWheel.slicePathFunction = slicePath().DonutSlice;
        this._exitWheel.slicePathCustom = slicePath().DonutSliceCustomization();
        this._exitWheel.slicePathCustom.minRadiusPercent = 0.0;
        this._exitWheel.slicePathCustom.maxRadiusPercent = 0.2;
        this._exitWheel.sliceSelectedPathCustom = this._exitWheel.slicePathCustom;
        this._exitWheel.sliceInitPathCustom = this._exitWheel.slicePathCustom;
        this._exitWheel.clickModeRotate = false;
        this._exitWheel.createWheel(["×", " "]);

        let that = this;

        let __selectionChanged = function() {
            let label =
                that._voiceWheel.navItems[that._voiceWheel.selectedNavItemIndex]
                    .title;
            let i = voiceLabels.indexOf(label);
            that.value = voiceValues[i];
            that.text.text = label;

            if (getDrumName(that.value) === null) {
                that.blocks.logo.synth.loadSynth(
                    0,
                    getVoiceSynthName(that.value)
                );
            } else {
                that.blocks.logo.synth.loadSynth(
                    0,
                    getDrumSynthName(that.value)
                );
            }

            // Make sure text is on top.
            that.container.setChildIndex(that.text, that.container.children.length - 1);
            that.updateCache();
        };

        /*
         * Preview voice
         * @return{void}
         * @private
         */
        let __voicePreview = function() {
            let label = that._voiceWheel.navItems[that._voiceWheel.selectedNavItemIndex].title;
            let i = voiceLabels.indexOf(label);
            let voice = voiceValues[i];
            let timeout = 0;

            let tur = that.blocks.logo.turtles.ithTurtle(0);

            if (
                tur.singer.instrumentNames.length === 0 ||
                tur.singer.instrumentNames.indexOf(voice) === -1
            ) {
                tur.singer.instrumentNames.push(voice);
                if (voice === DEFAULTVOICE) {
                    that.blocks.logo.synth.createDefaultSynth(0);
                }

                that.blocks.logo.synth.loadSynth(0, voice);
                // give the synth time to load
                timeout = 500;
            }

            setTimeout(function() {
                that.blocks.logo.synth.setMasterVolume(DEFAULTVOLUME);
                Singer.setSynthVolume(that.blocks.logo, 0, voice, DEFAULTVOLUME);
                that.blocks.logo.synth.trigger(
                    0,
                    "G4",
                    1 / 4,
                    voice,
                    null,
                    null,
                    false
                );
                that.blocks.logo.synth.start();
            }, timeout);

            __selectionChanged();
        };

        // position widget
        let x = this.container.x;
        let y = this.container.y;

        let canvasLeft =
            this.blocks.canvas.offsetLeft + 28 * this.blocks.blockScale;
        let canvasTop =
            this.blocks.canvas.offsetTop + 6 * this.blocks.blockScale;

        docById("wheelDiv").style.position = "absolute";
        docById("wheelDiv").style.height = "400px";
        docById("wheelDiv").style.width = "400px";
        docById("wheelDiv").style.left =
            Math.min(
                this.blocks.turtles._canvas.width - 400,
                Math.max(
                    0,
                    Math.round(
                        (x + this.blocks.stage.x) *
                        this.blocks.getStageScale() +
                        canvasLeft
                    ) - 200
                )
            ) + "px";
        docById("wheelDiv").style.top =
            Math.min(
                this.blocks.turtles._canvas.height - 450,
                Math.max(
                    0,
                    Math.round(
                        (y + this.blocks.stage.y) *
                        this.blocks.getStageScale() +
                        canvasTop
                    ) - 200
                )
            ) + "px";

        // navigate to a specific starting point
        let i = voiceValues.indexOf(voice);
        if (i === -1) {
            i = 0;
        }

        this._voiceWheel.navigateWheel(i);

        // Set up handlers for voice preview.
        for (let i = 0; i < voiceValues.length; i++) {
            this._voiceWheel.navItems[i].navigateFunction = __voicePreview;
        }

        // Hide the widget when the exit button is clicked.
        this._exitWheel.navItems[0].navigateFunction = function() {
            that._piemenuExitTime = new Date().getTime();
            docById("wheelDiv").style.display = "none";
        };
    };

    this._piemenuIntervals = function(selectedInterval) {
        // pie menu for interval selection

        if (this.blocks.stageClick) {
            return;
        }

        docById("wheelDiv").style.display = "";

        // Use advanced constructor for more wheelnav on same div
        let language = localStorage.languagePreference;
        if (language === "ja") {
            this._intervalNameWheel = new wheelnav(
                "wheelDiv",
                null,
                1500,
                1500
            );
        } else {
            this._intervalNameWheel = new wheelnav("wheelDiv", null, 800, 800);
        }

        this._intervalWheel = new wheelnav(
            "this._intervalWheel",
            this._intervalNameWheel.raphael
        );
        // exit button
        this._exitWheel = new wheelnav(
            "_exitWheel",
            this._intervalNameWheel.raphael
        );

        wheelnav.cssMode = true;

        this._intervalNameWheel.keynavigateEnabled = false;

        //Customize slicePaths for proper size
        this._intervalNameWheel.colors = platformColor.intervalNameWheelcolors;
        this._intervalNameWheel.slicePathFunction = slicePath().DonutSlice;
        this._intervalNameWheel.slicePathCustom = slicePath().DonutSliceCustomization();
        this._intervalNameWheel.slicePathCustom.minRadiusPercent = 0.2;
        this._intervalNameWheel.slicePathCustom.maxRadiusPercent = 0.8;
        this._intervalNameWheel.sliceSelectedPathCustom = this._intervalNameWheel.slicePathCustom;
        this._intervalNameWheel.sliceInitPathCustom = this._intervalNameWheel.slicePathCustom;
        this._intervalNameWheel.titleRotateAngle = 0;
        this._intervalNameWheel.clickModeRotate = false;
        // this._intervalNameWheel.clickModeRotate = false;
        let labels = [];
        for (var i = 0; i < INTERVALS.length; i++) {
            labels.push(_(INTERVALS[i][1]));
        }

        this._intervalNameWheel.animatetime = 0; // 300;
        this._intervalNameWheel.createWheel(labels);

        this._intervalWheel.colors = platformColor.intervalWheelcolors;
        this._intervalWheel.slicePathFunction = slicePath().DonutSlice;
        this._intervalWheel.slicePathCustom = slicePath().DonutSliceCustomization();
        this._intervalWheel.slicePathCustom.minRadiusPercent = 0.8;
        this._intervalWheel.slicePathCustom.maxRadiusPercent = 1;
        this._intervalWheel.sliceSelectedPathCustom = this._intervalWheel.slicePathCustom;
        this._intervalWheel.sliceInitPathCustom = this._intervalWheel.slicePathCustom;

        //Disable rotation, set navAngle and create the menus
        this._intervalWheel.clickModeRotate = false;
        // Align each set of numbers with its corresponding interval
        this._intervalWheel.navAngle =
            -(180 / labels.length) + 180 / (8 * labels.length);
        this._intervalWheel.animatetime = 0; // 300;

        let numbers = [];
        for (let i = 0; i < INTERVALS.length; i++) {
            for (let j = 1; j < 9; j++) {
                numbers.push(j.toString());
            }
        }
        this._intervalWheel.createWheel(numbers);

        this._exitWheel.colors = platformColor.exitWheelcolors;
        this._exitWheel.slicePathFunction = slicePath().DonutSlice;
        this._exitWheel.slicePathCustom = slicePath().DonutSliceCustomization();
        this._exitWheel.slicePathCustom.minRadiusPercent = 0.0;
        this._exitWheel.slicePathCustom.maxRadiusPercent = 0.2;
        this._exitWheel.sliceSelectedPathCustom = this._exitWheel.slicePathCustom;
        this._exitWheel.sliceInitPathCustom = this._exitWheel.slicePathCustom;
        this._exitWheel.clickModeRotate = false;
        this._exitWheel.createWheel(["×", " "]);

        let that = this;

        // position widget
        let x = this.container.x;
        let y = this.container.y;

        let canvasLeft =
            this.blocks.canvas.offsetLeft + 28 * this.blocks.blockScale;
        let canvasTop =
            this.blocks.canvas.offsetTop + 6 * this.blocks.blockScale;

        docById("wheelDiv").style.position = "absolute";
        docById("wheelDiv").style.height = "400px";
        docById("wheelDiv").style.width = "400px";
        docById("wheelDiv").style.left =
            Math.min(
                this.blocks.turtles._canvas.width - 400,
                Math.max(
                    0,
                    Math.round(
                        (x + this.blocks.stage.x) *
                        this.blocks.getStageScale() +
                        canvasLeft
                    ) - 200
                )
            ) + "px";
        docById("wheelDiv").style.top =
            Math.min(
                this.blocks.turtles._canvas.height - 450,
                Math.max(
                    0,
                    Math.round(
                        (y + this.blocks.stage.y) *
                        this.blocks.getStageScale() +
                        canvasTop
                    ) - 200
                )
            ) + "px";

        // Add function to each main menu for show/hide sub menus
        // FIXME: Add all tabs to each interval
        let __setupAction = function(i, activeTabs) {
            that._intervalNameWheel.navItems[i].navigateFunction = function() {
                for (let l = 0; l < labels.length; l++) {
                    for (let j = 0; j < 8; j++) {
                        if (l !== i) {
                            that._intervalWheel.navItems[
                            l * 8 + j
                                ].navItem.hide();
                        } else if (activeTabs.indexOf(j + 1) === -1) {
                            that._intervalWheel.navItems[
                            l * 8 + j
                                ].navItem.hide();
                        } else {
                            that._intervalWheel.navItems[
                            l * 8 + j
                                ].navItem.show();
                        }
                    }
                }
            };
        };

        // Set up action for interval name so number tabs will
        // initialize on load.
        for (var i = 0; i < INTERVALS.length; i++) {
            __setupAction(i, INTERVALS[i][2]);
        }

        // navigate to a specific starting point
        let obj = selectedInterval.split(" ");
        for (var i = 0; i < INTERVALS.length; i++) {
            if (obj[0] === INTERVALS[i][1]) {
                break;
            }
        }

        if (i === INTERVALS.length) {
            i = 0;
        }

        this._intervalNameWheel.navigateWheel(i);

        let j = Number(obj[1]);
        if (INTERVALS[i][2].indexOf(j) !== -1) {
            this._intervalWheel.navigateWheel(j - 1);
        } else {
            this._intervalWheel.navigateWheel(INTERVALS[i][2][0] - 1);
        }

        let __exitMenu = function() {
            that._piemenuExitTime = new Date().getTime();
            docById("wheelDiv").style.display = "none";
        };

        let __selectionChanged = function() {
            let label =
                that._intervalNameWheel.navItems[
                    that._intervalNameWheel.selectedNavItemIndex
                ].title;
            let number =
                that._intervalWheel.navItems[that._intervalWheel.selectedNavItemIndex].title;

            that.value = INTERVALS[that._intervalNameWheel.selectedNavItemIndex][1] + " " + number;
            if (label === "perfect 1") {
                that.text.text = _("unison");
            } else {
                that.text.text = label + " " + number;
            }

            // Make sure text is on top.
            that.container.setChildIndex(that.text, that.container.children.length - 1);
            that.updateCache();

            let obj = getNote("C", 4, INTERVALVALUES[that.value][0], "C major", false, null, null);
            obj[0] = obj[0].replace(SHARP, "#").replace(FLAT, "b");

            let tur = that.blocks.logo.turtles.ithTurtle(0);

            if (
                tur.singer.instrumentNames.length === 0 ||
                tur.singer.instrumentNames.indexOf(DEFAULTVOICE) === -1
            ) {
                tur.singer.instrumentNames.push(DEFAULTVOICE);
                that.blocks.logo.synth.createDefaultSynth(0);
                that.blocks.logo.synth.loadSynth(0, DEFAULTVOICE);
            }

            that.blocks.logo.synth.setMasterVolume(DEFAULTVOLUME);
            Singer.setSynthVolume(that.blocks.logo, 0, DEFAULTVOICE, DEFAULTVOLUME);

            if (!that._triggerLock) {
                that._triggerLock = true;

                that.blocks.logo.synth.trigger(
                    0,
                    ["C4", obj[0] + obj[1]],
                    1 / 8,
                    DEFAULTVOICE,
                    null,
                    null
                );
            }

            setTimeout(function() {
                that._triggerLock = false;
            }, 1 / 8);
        };

        // Set up handlers for preview.
        for (var i = 0; i < 8 * labels.length; i++) {
            this._intervalWheel.navItems[
                i
                ].navigateFunction = __selectionChanged;
        }

        this._exitWheel.navItems[0].navigateFunction = __exitMenu;
    };

    this._piemenuModes = function(selectedMode) {
        // pie menu for mode selection

        if (this.blocks.stageClick) {
            return;
        }

        // Look for a key block
        let key = "C";
        let modeGroup = "7"; // default mode group
        let octave = false;

        let c = this.connections[0];
        if (c !== null) {
            if (this.blocks.blockList[c].name === "setkey2") {
                let c1 = this.blocks.blockList[c].connections[1];
                if (c1 !== null) {
                    if (this.blocks.blockList[c1].name === "notename") {
                        key = this.blocks.blockList[c1].value;
                    }
                }
            }
        }

        docById("wheelDiv").style.display = "";

        //Use advanced constructor for more wheelnav on same div
        this._modeWheel = new wheelnav("wheelDiv", null, 1200, 1200);
        this._modeGroupWheel = new wheelnav(
            "_modeGroupWheel",
            this._modeWheel.raphael
        );
        this._modeNameWheel = null; // We build this wheel based on the group selection.
        // exit button
        this._exitWheel = new wheelnav("_exitWheel", this._modeWheel.raphael);

        wheelnav.cssMode = true;

        this._modeWheel.colors = platformColor.modeWheelcolors;
        this._modeWheel.slicePathFunction = slicePath().DonutSlice;
        this._modeWheel.slicePathCustom = slicePath().DonutSliceCustomization();
        this._modeWheel.slicePathCustom.minRadiusPercent = 0.85;
        this._modeWheel.slicePathCustom.maxRadiusPercent = 1;
        this._modeWheel.sliceSelectedPathCustom = this._modeWheel.slicePathCustom;
        this._modeWheel.sliceInitPathCustom = this._modeWheel.slicePathCustom;

        // Disable rotation, set navAngle and create the menus
        this._modeWheel.clickModeRotate = false;
        this._modeWheel.navAngle = -90;
        // this._modeWheel.selectedNavItemIndex = 2;
        this._modeWheel.animatetime = 0; // 300;
        this._modeWheel.createWheel([
            "0",
            "1",
            "2",
            "3",
            "4",
            "5",
            "6",
            "7",
            "8",
            "9",
            "10",
            "11"
        ]);

        this._modeGroupWheel.colors = platformColor.modeGroupWheelcolors;
        this._modeGroupWheel.slicePathFunction = slicePath().DonutSlice;
        this._modeGroupWheel.slicePathCustom = slicePath().DonutSliceCustomization();
        this._modeGroupWheel.slicePathCustom.minRadiusPercent = 0.15;
        this._modeGroupWheel.slicePathCustom.maxRadiusPercent = 0.3;
        this._modeGroupWheel.sliceSelectedPathCustom = this._modeGroupWheel.slicePathCustom;
        this._modeGroupWheel.sliceInitPathCustom = this._modeGroupWheel.slicePathCustom;

        // Disable rotation, set navAngle and create the menus
        // this._modeGroupWheel.clickModeRotate = false;
        this._modeGroupWheel.navAngle = -90;
        // this._modeGroupWheel.selectedNavItemIndex = 2;
        this._modeGroupWheel.animatetime = 0; // 300;

        let xlabels = [];
        for (modegroup in MODE_PIE_MENUS) {
            xlabels.push(modegroup);
        }

        this._modeGroupWheel.createWheel(xlabels);

        this._exitWheel.colors = platformColor.exitWheelcolors;
        this._exitWheel.slicePathFunction = slicePath().DonutSlice;
        this._exitWheel.slicePathCustom = slicePath().DonutSliceCustomization();
        this._exitWheel.slicePathCustom.minRadiusPercent = 0.0;
        this._exitWheel.slicePathCustom.maxRadiusPercent = 0.15;
        this._exitWheel.sliceSelectedPathCustom = this._exitWheel.slicePathCustom;
        this._exitWheel.sliceInitPathCustom = this._exitWheel.slicePathCustom;
        this._exitWheel.clickModeRotate = false;
        this._exitWheel.createWheel(["×", "▶"]); // imgsrc:header-icons/play-button.svg']);

        let that = this;

        let __selectionChanged = function() {
            let title =
                that._modeNameWheel.navItems[
                    that._modeNameWheel.selectedNavItemIndex
                    ].title;
            if (title === " ") {
                that._modeNameWheel.navigateWheel(
                    (that._modeNameWheel.selectedNavItemIndex + 1) %
                    that._modeNameWheel.navItems.length
                );
            } else {
                that.text.text =
                    that._modeNameWheel.navItems[
                        that._modeNameWheel.selectedNavItemIndex
                        ].title;

                if (that.text.text === _("major") + " / " + _("ionian")) {
                    that.value = "major";
                } else if (
                    that.text.text ===
                    _("minor") + " / " + _("aeolian")
                ) {
                    that.value = "aeolian";
                } else {
                    for (let i = 0; i < MODE_PIE_MENUS[modeGroup].length; i++) {
                        let modename = MODE_PIE_MENUS[modeGroup][i];

                        if (_(modename) === that.text.text) {
                            that.value = modename;
                            break;
                        }
                    }
                }

                // Make sure text is on top.
                that.container.setChildIndex(that.text, that.container.children.length - 1);
                that.updateCache();
            }
        };

        // Add function to each main menu for show/hide sub menus
        let __setupAction = function(i, activeTabs) {
            that._modeNameWheel.navItems[i].navigateFunction = function() {
                for (let j = 0; j < 12; j++) {
                    if (activeTabs.indexOf(j) === -1) {
                        that._modeWheel.navItems[j].navItem.hide();
                    } else {
                        that._modeWheel.navItems[j].navItem.show();
                    }
                }

                __selectionChanged();
            };
        };

        // Build a pie menu of modes based on the current mode group.
        let __buildModeNameWheel = function(grp) {
            let newWheel = false;
            if (that._modeNameWheel === null) {
                that._modeNameWheel = new wheelnav(
                    "_modeNameWheel",
                    that._modeWheel.raphael
                );
                newWheel = true;
            }

            that._modeNameWheel.keynavigateEnabled = false;

            // Customize slicePaths
            let colors = [];
            for (let i = 0; i < MODE_PIE_MENUS[grp].length; i++) {
                let modename = MODE_PIE_MENUS[grp][i];
                if (modename === " ") {
                    colors.push(platformColor.modePieMenusIfColorPush);
                } else {
                    colors.push(platformColor.modePieMenusElseColorPush);
                }
            }

            that._modeNameWheel.colors = colors;
            that._modeNameWheel.slicePathFunction = slicePath().DonutSlice;
            that._modeNameWheel.slicePathCustom = slicePath().DonutSliceCustomization();
            that._modeNameWheel.slicePathCustom.minRadiusPercent = 0.3; //0.15;
            that._modeNameWheel.slicePathCustom.maxRadiusPercent = 0.85;
            that._modeNameWheel.sliceSelectedPathCustom =
                that._modeNameWheel.slicePathCustom;
            that._modeNameWheel.sliceInitPathCustom =
                that._modeNameWheel.slicePathCustom;
            that._modeNameWheel.titleRotateAngle = 0;
            // that._modeNameWheel.clickModeRotate = false;
            that._modeNameWheel.navAngle = -90;
            let labels = new Array();
            for (let i = 0; i < MODE_PIE_MENUS[grp].length; i++) {
                let modename = MODE_PIE_MENUS[grp][i];
                switch (modename) {
                    case "ionian":
                    case "major":
                        labels.push(_("major") + " / " + _("ionian"));
                        break;
                    case "aeolian":
                    case "minor":
                        labels.push(_("minor") + " / " + _("aeolian"));
                        break;
                    default:
                        if (modename === " ") {
                            labels.push(" ");
                        } else {
                            labels.push(_(modename));
                        }
                        break;
                }
            }

            that._modeNameWheel.animatetime = 0; // 300;
            if (newWheel) {
                that._modeNameWheel.createWheel(labels);
            } else {
                for (let i = 0; i < that._modeNameWheel.navItems.length; i++) {
                    // Maybe there is a method that does this.
                    that._modeNameWheel.navItems[i].title = labels[i];
                    that._modeNameWheel.navItems[i].basicNavTitleMax.title =
                        labels[i];
                    that._modeNameWheel.navItems[i].basicNavTitleMin.title =
                        labels[i];
                    that._modeNameWheel.navItems[i].hoverNavTitleMax.title =
                        labels[i];
                    that._modeNameWheel.navItems[i].hoverNavTitleMin.title =
                        labels[i];
                    that._modeNameWheel.navItems[i].selectedNavTitleMax.title =
                        labels[i];
                    that._modeNameWheel.navItems[i].selectedNavTitleMin.title =
                        labels[i];
                    that._modeNameWheel.navItems[i].initNavTitle.title =
                        labels[i];
                    that._modeNameWheel.navItems[i].fillAttr = colors[i];
                    that._modeNameWheel.navItems[i].sliceHoverAttr.fill =
                        colors[i];
                    that._modeNameWheel.navItems[i].slicePathAttr.fill =
                        colors[i];
                    that._modeNameWheel.navItems[i].sliceSelectedAttr.fill =
                        colors[i];
                }

                that._modeNameWheel.refreshWheel();
            }

            // Special case for Japanese
            let language = localStorage.languagePreference;
            if (language === "ja") {
                for (let i = 0; i < that._modeNameWheel.navItems.length; i++) {
                    that._modeNameWheel.navItems[i].titleAttr.font =
                        "30 30px sans-serif";
                    that._modeNameWheel.navItems[i].titleSelectedAttr.font =
                        "30 30px sans-serif";
                }
            }

            // Set up tabs for each mode.
            let i = 0;
            for (let j = 0; j < MODE_PIE_MENUS[grp].length; j++) {
                let modename = MODE_PIE_MENUS[grp][j];
                let activeTabs = [0];
                if (modename !== " ") {
                    let mode = MUSICALMODES[modename];
                    for (let k = 0; k < mode.length; k++) {
                        activeTabs.push(last(activeTabs) + mode[k]);
                    }
                }

                __setupAction(i, activeTabs);
                i += 1;
            }

            // Look for the selected mode.
            for (i = 0; i < MODE_PIE_MENUS[grp].length; i++) {
                if (MODE_PIE_MENUS[grp][i] === selectedMode) {
                    break;
                }
            }

            // if we didn't find the mode, use a default
            if (i === labels.length) {
                i = 0; // major/ionian
            }

            that._modeNameWheel.navigateWheel(i);
        };

        let __exitMenu = function() {
            that._piemenuExitTime = new Date().getTime();
            docById("wheelDiv").style.display = "none";
            if (that._modeNameWheel !== null) {
                that._modeNameWheel.removeWheel();
            }
        };

        let __playNote = function() {
            let o = 0;
            if (octave) {
                o = 12;
            }

            let i = that._modeWheel.selectedNavItemIndex;
            // The mode doesn't matter here, since we are using semi-tones
            let obj = getNote(key, 4, i + o, key + " chromatic", false, null, null);
            obj[0] = obj[0].replace(SHARP, "#").replace(FLAT, "b");

            let tur = that.blocks.logo.turtles.ithTurtle(0);

            if (
                tur.singer.instrumentNames.length === 0 ||
                tur.singer.instrumentNames.indexOf(DEFAULTVOICE) === -1
            ) {
                tur.singer.instrumentNames.push(DEFAULTVOICE);
                that.blocks.logo.synth.createDefaultSynth(0);
                that.blocks.logo.synth.loadSynth(0, DEFAULTVOICE);
            }

            that.blocks.logo.synth.setMasterVolume(DEFAULTVOLUME);
            Singer.setSynthVolume(that.blocks.logo, 0, DEFAULTVOICE, DEFAULTVOLUME);
            that.blocks.logo.synth.trigger(
                0,
                [obj[0] + obj[1]],
                1 / 12,
                DEFAULTVOICE,
                null,
                null
            );
        };

        let __playScale = function(activeTabs, idx) {
            // loop through selecting modeWheel slices with a delay.
            if (idx < activeTabs.length) {
                if (activeTabs[idx] < 12) {
                    octave = false;
                    that._modeWheel.navigateWheel(activeTabs[idx]);
                } else {
                    octave = true;
                    that._modeWheel.navigateWheel(0);
                }

                setTimeout(function() {
                    __playScale(activeTabs, idx + 1);
                }, 1000 / 10); // slight delay between notes
            }
        };

        /*
         * prepare scale
         * @return{void}
         * @private
         */
        let __prepScale = function() {
            let activeTabs = [0];
            let mode = MUSICALMODES[that.value];
            for (let k = 0; k < mode.length - 1; k++) {
                activeTabs.push(last(activeTabs) + mode[k]);
            }

            activeTabs.push(12);
            activeTabs.push(12);

            for (let k = mode.length - 1; k >= 0; k--) {
                activeTabs.push(last(activeTabs) - mode[k]);
            }

            __playScale(activeTabs, 0);
        };

        // position widget
        let x = this.container.x;
        let y = this.container.y;

        let canvasLeft =
            this.blocks.canvas.offsetLeft + 28 * this.blocks.blockScale;
        let canvasTop =
            this.blocks.canvas.offsetTop + 6 * this.blocks.blockScale;

        docById("wheelDiv").style.position = "absolute";
        docById("wheelDiv").style.height = "600px";
        docById("wheelDiv").style.width = "600px";

        // This widget is large. Be sure it fits on the screen.
        docById("wheelDiv").style.left =
            Math.min(
                this.blocks.turtles._canvas.width - 600,
                Math.max(
                    0,
                    Math.round(
                        (x + this.blocks.stage.x) *
                        this.blocks.getStageScale() +
                        canvasLeft
                    ) - 200
                )
            ) + "px";
        docById("wheelDiv").style.top =
            Math.min(
                this.blocks.turtles._canvas.height - 650,
                Math.max(
                    0,
                    Math.round(
                        (y + this.blocks.stage.y) *
                        this.blocks.getStageScale() +
                        canvasTop
                    ) - 200
                )
            ) + "px";

        for (let i = 0; i < 12; i++) {
            that._modeWheel.navItems[i].navigateFunction = __playNote;
        }

        // navigate to a specific starting point
        for (modeGroup in MODE_PIE_MENUS) {
            for (var j = 0; j < MODE_PIE_MENUS[modeGroup].length; j++) {
                let modename = MODE_PIE_MENUS[modeGroup][j];
                if (modename === selectedMode) {
                    break;
                }
            }

            if (j < MODE_PIE_MENUS[modeGroup].length) {
                break;
            }
        }

        if (selectedMode === "major") {
            modeGroup = "7";
        }

        let __buildModeWheel = function() {
            let i = that._modeGroupWheel.selectedNavItemIndex;
            modeGroup = that._modeGroupWheel.navItems[i].title;
            __buildModeNameWheel(modeGroup);
        };

        for (let i = 0; i < this._modeGroupWheel.navItems.length; i++) {
            this._modeGroupWheel.navItems[
                i
                ].navigateFunction = __buildModeWheel;
        }

        for (let i = 0; i < this._modeGroupWheel.navItems.length; i++) {
            if (this._modeGroupWheel.navItems[i].title === modeGroup) {
                this._modeGroupWheel.navigateWheel(i);
                break;
            }
        }

        this._exitWheel.navItems[0].navigateFunction = __exitMenu;
        this._exitWheel.navItems[1].navigateFunction = __prepScale;
    };

    this._checkWidgets = function(closeInput) {
        // Detect if label is changed, then reinit widget windows
        // if they are open.
        let thisBlock = this.blocks.blockList.indexOf(this);
        let topBlock = this.blocks.findTopBlock(thisBlock);
        let widgetTitle = document.getElementsByClassName("wftTitle");
        let lockInit = false;
        if (closeInput === false) {
            for (let i = 0; i < widgetTitle.length; i++) {
                if (lockInit === false) {
                    switch (widgetTitle[i].innerHTML) {
                        case "tempo":
                        case "rhythm maker":
                        case "pitch slider":
                        case "pitch staircase":
                        case "status":
                        case "phrase maker":
                        case "custom mode":
                        case "music keyboard":
                        case "pitch drum":
                        case "meter":
                        case "temperament":
                        case "mode":
                        case "timbre":
                            lockInit = true;
                            this.blocks.reInitWidget(topBlock, 5000);
                            break;
                    }
                }
            }
        }
    };

    this._labelChanged = function(closeInput, notPieMenu) {
        // Update the block values as they change in the DOM label.

        // Instead, we do this when we hide the DOM element.
        // this._checkWidgets(closeInput);

        if (this === null || this.label === null) {
            this._labelLock = false;
            return;
        }

        this._labelLock = true;

        if (closeInput) {
            this.label.style.display = "none";
            if (this.labelattr != null) {
                this.labelattr.style.display = "none";
            }
            docById("wheelDiv").style.display = "none";
        }

        // The pie menu may be visible too, so hide it.
        if (notPieMenu === undefined) {
            docById("wheelDiv").style.display = "none";
        }

        let oldValue = this.value;
        let newValue = this.label.value;

        if (this.labelattr != null) {
            let attrValue = this.labelattr.value;
            switch (attrValue) {
                case "𝄪":
                case "♯":
                case "𝄫":
                case "♭":
                    newValue = newValue + attrValue;
                    break;
                default:
                    break;
            }
        }

        let c = this.connections[0];

        if (oldValue === newValue) {
            // Nothing to do in this case.
            this._labelLock = false;
            if (
                this.name !== "text" ||
                c === null ||
                this.blocks.blockList[c].name !== "storein"
            ) {
                return;
            }
        }

        c = this.connections[0];
        if (this.name === "text" && c != null) {
            let cblock = this.blocks.blockList[c];
            let uniqueValue;
            switch (cblock.name) {
                case "action":
                    let that = this;

                    that.blocks.palettes.removeActionPrototype(oldValue);

                    // Ensure new name is unique.
                    uniqueValue = this.blocks.findUniqueActionName(
                        newValue
                    );
                    if (uniqueValue !== newValue) {
                        newValue = uniqueValue;
                        this.value = newValue;
                        let label = this.value.toString();
                        if (getTextWidth(label, "bold 20pt Sans") > TEXTWIDTH) {
                            label = label.substr(0, STRINGLEN) + "...";
                        }
                        this.text.text = label;
                        this.label.value = newValue;
                        this.updateCache();
                    }
                    break;
                case "pitch":
                    // In case of custom temperament
                    uniqueValue = this.blocks.findUniqueCustomName(
                        newValue
                    );
                    newValue = uniqueValue;
                    for (let pitchNumber in TEMPERAMENT["custom"]) {
                        if (pitchNumber !== "pitchNumber") {
                            if (
                                oldValue ==
                                TEMPERAMENT["custom"][pitchNumber][1]
                            ) {
                                TEMPERAMENT["custom"][
                                    pitchNumber
                                    ][1] = newValue;
                            }
                        }
                    }
                    this.value = newValue;
                    var label = this.value.toString();
                    if (getTextWidth(label, "bold 20pt Sans") > TEXTWIDTH) {
                        label = label.substr(0, STRINGLEN) + "...";
                    }
                    this.text.text = label;
                    this.label.value = newValue;
                    this.updateCache();
                    break;
                default:
                    break;
            }
        }

        // Update the block value and block text.
        if (this.name === "number") {
            let cblk1 = this.connections[0];
            let cblk2;

            if (cblk1 !== null) {
                cblk2 = this.blocks.blockList[cblk1].connections[0];
            } else {
                cblk2 = null;
            }

            if (this.value === "-") {
                this.value = -1;
            } else if ((cblk2 !== null) && (newValue < 0) && (this.blocks.blockList[cblk1].name === 'newnote' || this.blocks.blockList[cblk2].name == 'newnote')) {
                this.label.value = 0;
                this.value = 0;
            }
            else {
                this.value = Number(newValue);
            }

            if (isNaN(this.value)) {
                let thisBlock = this.blocks.blockList.indexOf(this);
                this.blocks.errorMsg(
                    newValue + ": " + _("Not a number"),
                    thisBlock
                );
                this.blocks.refreshCanvas();
                this.value = oldValue;
            }
        } else {
            this.value = newValue;
        }

        if (this.name === "solfege") {
            let obj = splitSolfege(this.value);
            var label = i18nSolfege(obj[0]);
            let attr = obj[1];

            if (attr !== "♮") {
                label += attr;
            }
        } else if (this.name === "eastindiansolfege") {
            let obj = splitSolfege(this.value);
            var label = WESTERN2EISOLFEGENAMES[obj[0]];
            let attr = obj[1];

            if (attr !== "♮") {
                label += attr;
            }
        } else if (this.name === "modename") {
            var label = this.value + " " + getModeNumbers(this.value);
        } else {
            var label = this.value.toString();
        }

        if (
            WIDENAMES.indexOf(this.name) === -1 &&
            getTextWidth(label, "bold 20pt Sans") > TEXTWIDTH
        ) {
            let slen = label.length - 5;
            let nlabel = "" + label.substr(0, slen) + "...";
            while (getTextWidth(nlabel, "bold 20pt Sans") > TEXTWIDTH) {
                slen -= 1;
                nlabel = "" + label.substr(0, slen) + "...";
                let foo = getTextWidth(nlabel, "bold 20pt Sans");
                if (slen <= STRINGLEN) {
                    break;
                }
            }

            label = nlabel;
        }

        this.text.text = label;

        if (closeInput) {
            // and hide the DOM textview...
            this.label.style.display = "none";
            docById("wheelDiv").style.display = "none";
        }

        // Make sure text is on top.
        this.container.setChildIndex(this.text, this.container.children.length - 1);
        this.updateCache();

        if (this.name === "text" && c != null) {
            let cblock = this.blocks.blockList[c];
            switch (cblock.name) {
                case "action":
                    // If the label was the name of an action, update the
                    // associated run this.blocks and the palette buttons
                    // Rename both do <- name and nameddo blocks.
                    this.blocks.renameDos(oldValue, newValue);

                    if (oldValue === _("action")) {
                        this.blocks.newNameddoBlock(
                            newValue,
                            this.blocks.actionHasReturn(c),
                            this.blocks.actionHasArgs(c)
                        );
                        this.blocks.setActionProtoVisiblity(false);
                    }

                    this.blocks.newNameddoBlock(
                        newValue,
                        this.blocks.actionHasReturn(c),
                        this.blocks.actionHasArgs(c)
                    );
                    let blockPalette = this.blocks.palettes.dict["action"];
                    for (
                        var blk = 0;
                        blk < blockPalette.protoList.length;
                        blk++
                    ) {
                        let block = blockPalette.protoList[blk];
                        if (oldValue === _("action")) {
                            if (
                                block.name === "nameddo" &&
                                block.defaults.length === 0
                            ) {
                                block.hidden = true;
                            }
                        } else {
                            if (
                                block.name === "nameddo" &&
                                block.defaults[0] === oldValue
                            ) {
                                blockPalette.remove(block, oldValue);
                            }
                        }
                    }

                    if (oldValue === _("action")) {
                        this.blocks.newNameddoBlock(
                            newValue,
                            this.blocks.actionHasReturn(c),
                            this.blocks.actionHasArgs(c)
                        );
                        this.blocks.setActionProtoVisiblity(false);
                    }
                    this.blocks.renameNameddos(oldValue, newValue);
                    this.blocks.palettes.hide();
                    this.blocks.palettes.updatePalettes("action");
                    this.blocks.palettes.show();
                    break;
                case "storein":
                    // Check to see which connection we are using in
                    // cblock.  We only do something if blk is attached to
                    // the name connection (1).
                    blk = this.blocks.blockList.indexOf(this);
                    if (cblock.connections[1] === blk && closeInput) {
                        // If the label was the name of a storein, update the
                        // associated box this.blocks and the palette buttons.
                        if (this.value !== "box") {
                            this.blocks.newStoreinBlock(this.value);
                            this.blocks.newStorein2Block(this.value);
                            this.blocks.newNamedboxBlock(this.value);
                        }

                        // Rename both box <- name and namedbox blocks.
                        this.blocks.renameBoxes(oldValue, newValue);
                        this.blocks.renameNamedboxes(oldValue, newValue);
                        this.blocks.renameStoreinBoxes(oldValue, newValue);
                        this.blocks.renameStorein2Boxes(oldValue, newValue);

                        this.blocks.palettes.hide();
                        this.blocks.palettes.updatePalettes("boxes");
                        this.blocks.palettes.show();
                    }
                    break;
                case "setdrum":
                case "playdrum":
                    if (_THIS_IS_MUSIC_BLOCKS_) {
                        if (newValue.slice(0, 4) === "http") {
                            this.blocks.logo.synth.loadSynth(0, newValue);
                        }
                    }
                    break;
                case "temperament1":
                    let temptemperament = TEMPERAMENT[oldValue];
                    delete TEMPERAMENT[oldValue];
                    TEMPERAMENT[newValue] = temptemperament;
                    updateTEMPERAMENTS();
                    break;
                default:
                    break;
            }
        }

        // We are done changing the label, so unlock.
        this._labelLock = false;

        if (_THIS_IS_MUSIC_BLOCKS_) {
            // Load the synth for the selected drum.
            if (this.name === "drumname") {
                this.blocks.logo.synth.loadSynth(
                    0,
                    getDrumSynthName(this.value)
                );
            } else if (this.name === "effectsname") {
                this.blocks.logo.synth.loadSynth(
                    0,
                    getDrumSynthName(this.value)
                );
            } else if (this.name === "voicename") {
                this.blocks.logo.synth.loadSynth(
                    0,
                    getVoiceSynthName(this.value)
                );
            } else if (this.name === "noisename") {
                this.blocks.logo.synth.loadSynth(
                    0,
                    getNoiseSynthName(this.value)
                );
            }
        }
    };

    /*
     * Sets up context menu for each block
     */
    this.piemenuBlockContext = function() {
        if (this.blocks.activeBlock === null) {
            return;
        }

        let pasteDx = 0;
        let pasteDy = 0;

        let that = this;
        let thisBlock = this.blocks.blockList.indexOf(this);

        // Position the widget centered over the active block.
        docById("contextWheelDiv").style.position = "absolute";

        let x = this.blocks.blockList[thisBlock].container.x;
        let y = this.blocks.blockList[thisBlock].container.y;

        let canvasLeft =
            this.blocks.canvas.offsetLeft + 28 * this.blocks.getStageScale();
        let canvasTop =
            this.blocks.canvas.offsetTop + 6 * this.blocks.getStageScale();

        docById("contextWheelDiv").style.left =
            Math.round(
                (x + this.blocks.stage.x) * this.blocks.getStageScale() +
                canvasLeft
            ) -
            150 +
            "px";
        docById("contextWheelDiv").style.top =
            Math.round(
                (y + this.blocks.stage.y) * this.blocks.getStageScale() +
                canvasTop
            ) -
            150 +
            "px";

        docById("contextWheelDiv").style.display = "";

        labels = [
            "imgsrc:header-icons/copy-button.svg",
            "imgsrc:header-icons/extract-button.svg",
            "imgsrc:header-icons/empty-trash-button.svg",
            "imgsrc:header-icons/cancel-button.svg"
        ];

        let topBlock = this.blocks.findTopBlock(thisBlock);
        if (this.name === 'action') {
            labels.push('imgsrc:header-icons/save-blocks-button.svg');
        }
        let message =
            this.blocks.blockList[this.blocks.activeBlock].protoblock.helpString;
        let helpButton;
        if (message) {
            labels.push("imgsrc:header-icons/help-button.svg");
            helpButton = labels.length - 1;
        } else {
            helpButton = null;
        }

        let wheel = new wheelnav("contextWheelDiv", null, 250, 250);
        wheel.colors = platformColor.wheelcolors;
        wheel.slicePathFunction = slicePath().DonutSlice;
        wheel.slicePathCustom = slicePath().DonutSliceCustomization();
        wheel.slicePathCustom.minRadiusPercent = 0.2;
        wheel.slicePathCustom.maxRadiusPercent = 0.6;
        wheel.sliceSelectedPathCustom = wheel.slicePathCustom;
        wheel.sliceInitPathCustom = wheel.slicePathCustom;
        wheel.clickModeRotate = false;
        wheel.initWheel(labels);
        wheel.createWheel();

        wheel.navItems[0].setTooltip(_("Duplicate"));
        wheel.navItems[1].setTooltip(_("Extract"));
        wheel.navItems[2].setTooltip(_("Move to trash"));
        wheel.navItems[3].setTooltip(_("Close"));
        if (this.blocks.blockList[topBlock].name === "action") {
            wheel.navItems[4].setTooltip(_("Save stack"));
        }

        if (helpButton !== null) {
            wheel.navItems[helpButton].setTooltip(_("Help"));
        }

        wheel.navItems[0].selected = false;

        wheel.navItems[0].navigateFunction = function() {
            that.blocks.activeBlock = thisBlock;
            that.blocks.prepareStackForCopy();
            that.blocks.pasteDx = pasteDx;
            that.blocks.pasteDy = pasteDy;
            that.blocks.pasteStack();
            pasteDx += 21;
            pasteDy += 21;
            // docById('contextWheelDiv').style.display = 'none';
        };

        wheel.navItems[1].navigateFunction = function() {
            that.blocks.activeBlock = thisBlock;
            that.blocks.extract();
            docById("contextWheelDiv").style.display = "none";
        };

        wheel.navItems[2].navigateFunction = function() {
            that.blocks.activeBlock = thisBlock;
            that.blocks.extract();
            that.blocks.sendStackToTrash(that.blocks.blockList[thisBlock]);
            docById("contextWheelDiv").style.display = "none";
        };

        wheel.navItems[3].navigateFunction = function() {
            docById("contextWheelDiv").style.display = "none";
        };

        if (this.name === "action") {
            wheel.navItems[4].navigateFunction = function() {
                that.blocks.activeBlock = thisBlock;
                that.blocks.prepareStackForCopy();
                that.blocks.saveStack();
            };
        }

        if (helpButton !== null) {
            wheel.navItems[helpButton].navigateFunction = function() {
                that.blocks.activeBlock = thisBlock;
                let helpWidget = new HelpWidget();
                helpWidget.init(blocks);
                docById("contextWheelDiv").style.display = "none";
            };
        }

        setTimeout(function() {
            that.blocks.stageClick = false;
        }, 500);
    };
}

/*
 * set elements to a array
 * if element is string,then set element's id to element
 * @public
 * @return{void}
 */
function $() {
    let elements = new Array();

    for (let i = 0; i < arguments.length; i++) {
        let element = arguments[i];
        if (typeof element === "string") {
            element = docById(element);
        }

        if (arguments.length === 1) {
            return element;
        }

        elements.push(element);
    }

    return elements;
}

window.hasMouse = false;
// Mousemove is not emulated for touch
document.addEventListener("mousemove", function(e) {
    window.hasMouse = true;
});

function _blockMakeBitmap(data, callback, args) {
    // Async creation of bitmap from SVG data.
    // Works with Chrome, Safari, Firefox (untested on IE).
    let img = new Image();

    img.onload = function() {
        let bitmap = new createjs.Bitmap(img);
        callback(bitmap, args);
    };

    img.src =
        "data:image/svg+xml;base64," +
        window.btoa(unescape(encodeURIComponent(data)));
}<|MERGE_RESOLUTION|>--- conflicted
+++ resolved
@@ -3142,12 +3142,11 @@
                 "hertz",
                 "right",
                 "left",
-<<<<<<< HEAD
-                "setpanning"
-=======
+                "setpanning",
                 "setbpm3",
                 "setmasterbpm2"
->>>>>>> b2a91d61
+
+              >>> master
             ].indexOf(this.blocks.blockList[this.connections[0]].name) === -1
         ) {
             return false;
@@ -4279,14 +4278,12 @@
                             this.value
                         );
                         break;
-<<<<<<< HEAD
                     case "setpanning":
                         this._piemenuNumber(
                             [ 100, 80, 60, 40, 20, 0, -20, -40, -60, -80, -100],
                             this.value
                         );
                         break;
-=======
                     case "setbpm3": case "setmasterbpm2": 
                         this._piemenuNumber ( 
                         [
@@ -4335,7 +4332,6 @@
                     );
                     break;
 
->>>>>>> b2a91d61
                 }
             } else {
                 labelElem.innerHTML =
