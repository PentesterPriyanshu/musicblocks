// Copyright (c) 2014-2019 Walter Bender
//
// This program is free software; you can redistribute it and/or
// modify it under the terms of the The GNU Affero General Public
// License as published by the Free Software Foundation; either
// version 3 of the License, or (at your option) any later version.
//
// You should have received a copy of the GNU Affero General Public
// License along with this library; if not, write to the Free Software
// Foundation, 51 Franklin Street, Suite 500 Boston, MA 02110-1335 USA

// Turtles
const DEFAULTCOLOR = 0;
const DEFAULTVALUE = 50;
const DEFAULTCHROMA = 100;
const DEFAULTSTROKE = 5;
const DEFAULTFONT = 'sans-serif';
// What is the scale factor when stage is shrunk?
const SCALEFACTOR = 4

// Turtle sprite
const TURTLEBASEPATH = 'images/';

function Turtle (name, turtles, drum) {
    this.name = name;
    this.turtles = turtles;
    this.drum = drum;

    if (drum) {
        console.log('turtle ' + name + ' is a drum.');
    }
    // Is the turtle running?
    this.running = false;

    // In the trash?
    this.trash = false;

    // Things used for drawing the turtle.
    this.container = null;
    this.x = 0;
    this.y = 0;
    this.bitmap = null;
    this.skinChanged = false; // Should we reskin the turtle on clear?
    this.shellSize = 55;
    this.blinkFinished = true;
    this.isSkinChanged = false;
    this._sizeInUse = 1;
    this._isSkinChanged = false;
    this.beforeBlinkSize = null;

    // Which start block is assocated with this turtle?
    this.startBlock = null;
    this.decorationBitmap = null; // Start block decoration.

    // Queue of blocks this turtle is executing.
    this.queue = [];

    // Listeners
    this.listeners = {};

    // Things used for what the turtle draws.
    this.penstrokes = null;
    this.imageContainer = null;
    this.svgOutput = '';
    // Are we currently drawing a path?
    this.svgPath = false;
    this.color = DEFAULTCOLOR;
    this.value = DEFAULTVALUE;
    this.chroma = DEFAULTCHROMA;
    this.stroke = DEFAULTSTROKE;
    this.canvasColor = 'rgba(255,0,49,1)'; // '#ff0031';
    this.canvasAlpha = 1.0;
    this.orientation = 0;
    this.fillState = false;
    this.hollowState = false;
    this.penState = true;
    this.font = DEFAULTFONT;
    this.media = []; // Media (text, images) we need to remove on clear.
    var canvas = document.getElementById('overlayCanvas');
    var ctx = canvas.getContext('2d');
    console.log(ctx.canvas.width + ' x ' + ctx.canvas.height);

    /**
     *  As the canvas scrolls the turtle is drawn under
     * 
     * @param  dx - change in x coordinate 
     * @param  dy - change in y coordinate 
     */
    this.doScrollXY = function (dx, dy) {
        // FIXME: how big?
        var imgData = ctx.getImageData(0, 0, ctx.canvas.width + dx, ctx.canvas.height + dx);
        ctx.putImageData(imgData, dx, dy);

        // Draw under the turtle as the canvas moves.
        for (var t = 0; t < this.turtles.turtleList.length; t++) {
            if (this.turtles.turtleList[t].trash) {
                continue;
            }

            if (this.turtles.turtleList[t].penState) {
                this.turtles.turtleList[t].processColor();
                ctx.lineWidth = this.turtles.turtleList[t].stroke;
                ctx.lineCap = 'round';
                ctx.beginPath();
                ctx.moveTo(this.turtles.turtleList[t].container.x + dx, this.turtles.turtleList[t].container.y + dy);
                ctx.lineTo(this.turtles.turtleList[t].container.x, this.turtles.turtleList[t].container.y);
                ctx.stroke();
                ctx.closePath();
            }
        }

        this.turtles.refreshCanvas();
    };

    /**
     *  Simulate an arc with line segments since Tinkercad cannot
     * 
     * @param  nsteps - turtle's steps
     * @param  cx - x coordinate of center
     * @param  cy - y coordinate of center
     * @param  radius - radius of arc
     * @param  sa - start angle
     * @param  ea - end angle
     * 
     */
    this._svgArc = function (nsteps, cx, cy, radius, sa, ea) {
        // import SVG arcs reliably.
        var a = sa;
        if (ea == null) {
            var da = Math.PI / nsteps;
        } else {
            var da = (ea - sa) / nsteps;
        }
        for (var i = 0; i < nsteps; i++) {
            var nx = cx + radius * Math.cos(a);
            var ny = cy + radius * Math.sin(a);
            this.svgOutput += nx + ',' + ny + ' ';
            a += da;
        }
    };

    /**
     *  Draws a bezier curve
     * 
     * @param  cp1x - the x-coordinate of the first bezier control point
     * @param  cp1y - the y-coordinate of the first bezier control point
     * @param  cp2x - the x-coordinate of the second bezier control point
     * @param  cp2y - the y-coordinate of the second bezier control point
     * @param  x2 - the x-coordinate of the ending point
     * @param  y2 - the y-coordinate of the ending point
     * 
     */
    this.doBezier = function (cp1x, cp1y, cp2x, cp2y, x2, y2) {
        // FIXME: Add SVG output
        if (this.penState && this.hollowState) {
            // Convert from turtle coordinates to screen coordinates.
            var nx = x2;
            var ny = y2;
            var ix = this.turtles.turtleX2screenX(this.x);
            var iy = this.turtles.turtleY2screenY(this.y);
            var fx = this.turtles.turtleX2screenX(x2);
            var fy = this.turtles.turtleY2screenY(y2);
            var cx1 = this.turtles.turtleX2screenX(cp1x);
            var cy1 = this.turtles.turtleY2screenY(cp1y);
            var cx2 = this.turtles.turtleX2screenX(cp2x);
            var cy2 = this.turtles.turtleY2screenY(cp2y);

            // First, we need to close the current SVG path.
            this.closeSVG();

            // Save the current stroke width.
            var savedStroke = this.stroke;
            this.stroke = 1;
            ctx.lineWidth = this.stroke;
            ctx.lineCap = 'round';
            // Draw a hollow line.
            if (savedStroke < 3) {
                var step = 0.5;
            } else {
                var step = (savedStroke - 2) / 2.;
            }

            steps = Math.max(Math.floor(savedStroke, 1));

            // We need both the initial and final headings.
            // The initial heading is the angle between (cp1x, cp1y) and (this.x, this.y).
            var degreesInitial = Math.atan2(cp1x - this.x, cp1y - this.y);
            degreesInitial = (180 * degreesInitial / Math.PI);
            if (degreesInitial < 0) {
                degreesInitial += 360;
            }
            // The final heading is the angle between (cp2x, cp2y) and (fx, fy).
            var degreesFinal = Math.atan2(nx - cp2x, ny - cp2y);
            degreesFinal = 180 * degreesFinal / Math.PI;
            if (degreesFinal < 0) {
                degreesFinal += 360;
            }

            // We also need to calculate the deltas for the 'caps' at each end.
            var capAngleRadiansInitial = (degreesInitial - 90) * Math.PI / 180.0;
            var dxi = step * Math.sin(capAngleRadiansInitial);
            var dyi = -step * Math.cos(capAngleRadiansInitial);
            var capAngleRadiansFinal = (degreesFinal - 90) * Math.PI / 180.0;
            var dxf = step * Math.sin(capAngleRadiansFinal);
            var dyf = -step * Math.cos(capAngleRadiansFinal);

            // The four 'corners'
            var ax = ix - dxi;
            var ay = iy - dyi;
            var axScaled = ax * this.turtles.scale;
            var ayScaled = ay * this.turtles.scale;
            var bx = fx - dxf;
            var by = fy - dyf;
            var bxScaled = bx * this.turtles.scale;
            var byScaled = by * this.turtles.scale;
            var cx = fx + dxf;
            var cy = fy + dyf;
            var cxScaled = cx * this.turtles.scale;
            var cyScaled = cy * this.turtles.scale;
            var dx = ix + dxi;
            var dy = iy + dyi;
            var dxScaled = dx * this.turtles.scale;
            var dyScaled = dy * this.turtles.scale;

            // Control points scaled for SVG output
            var cx1Scaled = (cx1 + dxi) * this.turtles.scale;
            var cy1Scaled = (cy1 + dyi) * this.turtles.scale;
            var cx2Scaled = (cx2 + dxf) * this.turtles.scale;
            var cy2Scaled = (cy2 + dyf) * this.turtles.scale;

            this.svgPath = true;

            // Initial arc
            var oAngleRadians = ((180 + degreesInitial) / 180) * Math.PI;
            var arccx = ix;
            var arccy = iy;
            var sa = oAngleRadians - Math.PI;
            var ea = oAngleRadians;
            ctx.arc(arccx, arccy, step, sa, ea, false);
            this._svgArc(steps, arccx * this.turtles.scale, arccy * this.turtles.scale, step * this.turtles.scale, sa, ea);

            // Final arc
            var oAngleRadians = (degreesFinal / 180) * Math.PI;
            var arccx = fx;
            var arccy = fy;
            var sa = oAngleRadians - Math.PI;
            var ea = oAngleRadians;
            ctx.arc(arccx, arccy, step, sa, ea, false);
            this._svgArc(steps, arccx * this.turtles.scale, arccy * this.turtles.scale, step * this.turtles.scale, sa, ea);

            var fx = this.turtles.turtleX2screenX(x2);
            var fy = this.turtles.turtleY2screenY(y2);
            var fxScaled = fx * this.turtles.scale;
            var fyScaled = fy * this.turtles.scale;

            ctx.stroke();
            ctx.closePath();
            // restore stroke.
            this.stroke = savedStroke;
            ctx.lineWidth = this.stroke;
            ctx.lineCap = 'round';
            ctx.moveTo(fx, fy);
            this.svgOutput += 'M ' + fxScaled + ',' + fyScaled + ' ';
            this.x = x2;
            this.y = y2;
        } else if (this.penState) {
            this.processColor();
            ctx.lineWidth = this.stroke;
            ctx.lineCap = 'round';
            ctx.beginPath();
            ctx.moveTo(this.container.x, this.container.y);

            // Convert from turtle coordinates to screen coordinates.
            var fx = this.turtles.turtleX2screenX(x2);
            var fy = this.turtles.turtleY2screenY(y2);
            var cx1 = this.turtles.turtleX2screenX(cp1x);
            var cy1 = this.turtles.turtleY2screenY(cp1y);
            var cx2 = this.turtles.turtleX2screenX(cp2x);
            var cy2 = this.turtles.turtleY2screenY(cp2y);

            ctx.bezierCurveTo(cx1 + dxi, cy1 + dyi, cx2 + dxf, cy2 + dyf, cx, cy);
            ctx.bezierCurveTo(cx2 - dxf, cy2 - dyf, cx1 - dxi, cy1 - dyi, ax, ay);
            ctx.bezierCurveTo(cx1, cy1, cx2, cy2, fx, fy);

            if (!this.svgPath) {
                this.svgPath = true;
                var ix = this.turtles.turtleX2screenX(this.x);
                var iy = this.turtles.turtleY2screenY(this.y);
                var ixScaled = ix * this.turtles.scale;
                var iyScaled = iy * this.turtles.scale;
                this.svgOutput += '<path d="M ' + ixScaled + ',' + iyScaled + ' ';
            }

            var cx1Scaled = cx1 * this.turtles.scale;
            var cy1Scaled = cy1 * this.turtles.scale;
            var cx2Scaled = cx2 * this.turtles.scale;
            var cy2Scaled = cy2 * this.turtles.scale;
            var fxScaled = fx * this.turtles.scale;
            var fyScaled = fy * this.turtles.scale;

            //Curve to: ControlPointX1, ControlPointY1 >> ControlPointX2, ControlPointY2 >> X, Y
            this.svgOutput += 'C ' + cx1Scaled + ',' + cy1Scaled + ' ' + cx2Scaled + ',' + cy2Scaled + ' ' + fxScaled + ',' + fyScaled;
            this.closeSVG();

            this.x = x2;
            this.y = y2;
            ctx.stroke();
            if (!this.fillState) {
                ctx.closePath();
            }
        } else {
            this.x = x2;
            this.y = y2;
            var fx = this.turtles.turtleX2screenX(x2);
            var fy = this.turtles.turtleY2screenY(y2);
        }

        // Update turtle position on screen.
        this.container.x = fx;
        this.container.y = fy;

        // The new heading is the angle between (cp2x, cp2y) and (nx, ny).
        var degrees = Math.atan2(nx - cp2x, ny - cp2y);
        degrees = 180 * degrees / Math.PI;
        this.doSetHeading(degrees);
    };

    /**
     *  Moves turtle
     * 
     * @param  ox - the old x-coordinate of the turtle
     * @param  oy - the old y-coordinate of the turtle
     * @param  x - on screen x coordinate
     * @param  y - on screen y coordinate
     * @param  invert - boolean value regarding whether coordinates are inverted or not
     * 
     */
    this.move = function (ox, oy, x, y, invert) {
        if (invert) {
            ox = this.turtles.turtleX2screenX(ox);
            oy = this.turtles.turtleY2screenY(oy);
            nx = this.turtles.turtleX2screenX(x);
            ny = this.turtles.turtleY2screenY(y);
        } else {
            nx = x;
            ny = y;
        }

        // Draw a line if the pen is down.
        if (this.penState && this.hollowState) {
            // First, we need to close the current SVG path.
            this.closeSVG();
            this.svgPath = true;
            // Save the current stroke width.
            var savedStroke = this.stroke;
            this.stroke = 1;
            ctx.lineWidth = this.stroke;
            ctx.lineCap = 'round';
            // Draw a hollow line.
            if (savedStroke < 3) {
                var step = 0.5;
            } else {
                var step = (savedStroke - 2) / 2.;
            }

            var capAngleRadians = (this.orientation - 90) * Math.PI / 180.0;
            var dx = step * Math.sin(capAngleRadians);
            var dy = -step * Math.cos(capAngleRadians);

            ctx.moveTo(ox + dx, oy + dy);
            var oxScaled = (ox + dx) * this.turtles.scale;
            var oyScaled = (oy + dy) * this.turtles.scale;
            this.svgOutput += '<path d="M ' + oxScaled + ',' + oyScaled + ' ';

            ctx.lineTo(nx + dx, ny + dy);
            var nxScaled = (nx + dx) * this.turtles.scale;
            var nyScaled = (ny + dy) * this.turtles.scale;
            this.svgOutput += nxScaled + ',' + nyScaled + ' ';

            var capAngleRadians = (this.orientation + 90) * Math.PI / 180.0;
            var dx = step * Math.sin(capAngleRadians);
            var dy = -step * Math.cos(capAngleRadians);

            var oAngleRadians = (this.orientation / 180) * Math.PI;
            var cx = nx;
            var cy = ny;
            var sa = oAngleRadians - Math.PI;
            var ea = oAngleRadians;
            ctx.arc(cx, cy, step, sa, ea, false);

            var nxScaled = (nx + dx) * this.turtles.scale;
            var nyScaled = (ny + dy) * this.turtles.scale;

            var radiusScaled = step * this.turtles.scale;

            // Simulate an arc with line segments since Tinkercad
            // cannot import SVG arcs reliably.
            // Replaces:
            // this.svgOutput += 'A ' + radiusScaled + ',' + radiusScaled + ' 0 0 1 ' + nxScaled + ',' + nyScaled + ' ';
            // this.svgOutput += 'M ' + nxScaled + ',' + nyScaled + ' ';

            steps = Math.max(Math.floor(savedStroke, 1));
            this._svgArc(steps, cx * this.turtles.scale, cy * this.turtles.scale, radiusScaled, sa);
            this.svgOutput += nxScaled + ',' + nyScaled + ' ';

            ctx.lineTo(ox + dx, oy + dy);
            var nxScaled = (ox + dx) * this.turtles.scale;
            var nyScaled = (oy + dy) * this.turtles.scale;
            this.svgOutput += nxScaled + ',' + nyScaled + ' ';

            var capAngleRadians = (this.orientation - 90) * Math.PI / 180.0;
            var dx = step * Math.sin(capAngleRadians);
            var dy = -step * Math.cos(capAngleRadians);

            var oAngleRadians = ((this.orientation + 180) / 180) * Math.PI;
            var cx = ox;
            var cy = oy;
            var sa = oAngleRadians - Math.PI;
            var ea = oAngleRadians;
            ctx.arc(cx, cy, step, sa, ea, false);

            var nxScaled = (ox + dx) * this.turtles.scale;
            var nyScaled = (oy + dy) * this.turtles.scale;

            var radiusScaled = step * this.turtles.scale;
            this._svgArc(steps, cx * this.turtles.scale, cy * this.turtles.scale, radiusScaled, sa);
            this.svgOutput += nxScaled + ',' + nyScaled + ' ';

            this.closeSVG();

            ctx.stroke();
            ctx.closePath();
            // restore stroke.
            this.stroke = savedStroke;
            ctx.lineWidth = this.stroke;
            ctx.lineCap = 'round';
            ctx.moveTo(nx, ny);
        } else if (this.penState) {
            ctx.lineTo(nx, ny);
            if (!this.svgPath) {
                this.svgPath = true;
                var oxScaled = ox * this.turtles.scale;
                var oyScaled = oy * this.turtles.scale;
                this.svgOutput += '<path d="M ' + oxScaled + ',' + oyScaled + ' ';
            }
            var nxScaled = nx * this.turtles.scale;
            var nyScaled = ny * this.turtles.scale;
            this.svgOutput += nxScaled + ',' + nyScaled + ' ';
            ctx.stroke();
            if (!this.fillState) {
                ctx.closePath();
            }
        } else {
            ctx.moveTo(nx, ny);
        }
        this.penstrokes.image = canvas;
        // Update turtle position on screen.
        this.container.x = nx;
        this.container.y = ny;
        if (invert) {
            this.x = x;
            this.y = y;
        } else {
            this.x = this.turtles.screenX2turtleX(x);
            this.y = this.turtles.screenY2turtleY(y);
        }
    };

    /**
     * @return {Number} {the turtle's index in turtleList (the turtle's number)}
     */
    this.getNumber = function () {
        return this.turtles.turtleList.indexOf(this);
    };

    /**
     *  Renames start block
     *
     * @param name - name string which is assigned to startBlock
     * 
     */
    this.rename = function (name) {
        this.name = name;

        // Use the name on the label of the start block.
        if (this.startBlock != null) {
            this.startBlock.overrideName = this.name;
            if (this.name === _('start drum')) {
                this.startBlock.collapseText.text = _('drum');
            } else {
                this.startBlock.collapseText.text = this.name;
            }
            this.startBlock.regenerateArtwork(false);
            this.startBlock.value = this.turtles.turtleList.indexOf(this);
        }
    };

    /**
     * Draws an arc with turtle pen and moves turtle to the end of the arc
     * 
     * @param  cx - x-coordinate of circle center
     * @param  cy - y-coordinate of circle center
     * @param  ox - old x-coordinate of turtle
     * @param  oy - old y coordinate of turtle
     * @param  x - onscreen x coordinate of turtle
     * @param  y - onscreen y coordinate of turtle
     * @param  radius - radius of circle (for arc)
     * @param  start - start angle
     * @param  end - end angle
     * @param  anticlockwise - boolean value regarding whether arc is cw or acw
     * @param  invert - boolean value regarding whether coordinates are inverted or not
     * 
     */
    this.arc = function (cx, cy, ox, oy, x, y, radius, start, end, anticlockwise, invert) {
        if (invert) {
            cx = this.turtles.turtleX2screenX(cx);
            cy = this.turtles.turtleY2screenY(cy);
            ox = this.turtles.turtleX2screenX(ox);
            oy = this.turtles.turtleY2screenY(oy);
            nx = this.turtles.turtleX2screenX(x);
            ny = this.turtles.turtleY2screenY(y);
        } else {
            nx = x;
            ny = y;
        }

        if (!anticlockwise) {
            sa = start - Math.PI;
            ea = end - Math.PI;
        } else {
            sa = start;
            ea = end;
        }

        // Draw an arc if the pen is down.
        if (this.penState && this.hollowState) {
            // First, we need to close the current SVG path.
            this.closeSVG();
            this.svgPath = true;
            // Save the current stroke width.
            var savedStroke = this.stroke;
            this.stroke = 1;
            ctx.lineWidth = this.stroke;
            ctx.lineCap = 'round';
            // Draw a hollow line.
            if (savedStroke < 3) {
                var step = 0.5;
            } else {
                var step = (savedStroke - 2) / 2.;
            }

            var capAngleRadians = (this.orientation + 90) * Math.PI / 180.0;
            var dx = step * Math.sin(capAngleRadians);
            var dy = -step * Math.cos(capAngleRadians);

            if (anticlockwise) {
                ctx.moveTo(ox + dx, oy + dy);
                var oxScaled = (ox + dx) * this.turtles.scale;
                var oyScaled = (oy + dy) * this.turtles.scale;
            } else {
                ctx.moveTo(ox - dx, oy - dy);
                var oxScaled = (ox - dx) * this.turtles.scale;
                var oyScaled = (oy - dy) * this.turtles.scale;
            }
            this.svgOutput += '<path d="M ' + oxScaled + ',' + oyScaled + ' ';

            ctx.arc(cx, cy, radius + step, sa, ea, anticlockwise);
            nsteps = Math.max(Math.floor(radius * Math.abs(sa - ea) / 2), 2);
            steps = Math.max(Math.floor(savedStroke, 1));

            this._svgArc(nsteps, cx * this.turtles.scale, cy * this.turtles.scale, (radius + step) * this.turtles.scale, sa, ea);

            var capAngleRadians = (this.orientation + 90) * Math.PI / 180.0;
            var dx = step * Math.sin(capAngleRadians);
            var dy = -step * Math.cos(capAngleRadians);

            var cx1 = nx;
            var cy1 = ny;
            var sa1 = ea;
            var ea1 = ea + Math.PI;
            ctx.arc(cx1, cy1, step, sa1, ea1, anticlockwise);
            this._svgArc(steps, cx1 * this.turtles.scale, cy1 * this.turtles.scale, step * this.turtles.scale, sa1, ea1);
            ctx.arc(cx, cy, radius - step, ea, sa, !anticlockwise);
            this._svgArc(nsteps, cx * this.turtles.scale, cy * this.turtles.scale, (radius - step) * this.turtles.scale, ea, sa);
            var cx2 = ox;
            var cy2 = oy;
            var sa2 = sa - Math.PI;
            var ea2 = sa;
            ctx.arc(cx2, cy2, step, sa2, ea2, anticlockwise);
            this._svgArc(steps, cx2 * this.turtles.scale, cy2 * this.turtles.scale, step * this.turtles.scale, sa2, ea2);
            this.closeSVG();

            ctx.stroke();
            ctx.closePath();
            // restore stroke.
            this.stroke = savedStroke;
            ctx.lineWidth = this.stroke;
            ctx.lineCap = 'round';
            ctx.moveTo(nx, ny);
        } else if (this.penState) {
            ctx.arc(cx, cy, radius, sa, ea, anticlockwise);
            if (!this.svgPath) {
                this.svgPath = true;
                var oxScaled = ox * this.turtles.scale;
                var oyScaled = oy * this.turtles.scale;
                this.svgOutput += '<path d="M ' + oxScaled + ',' + oyScaled + ' ';
            }
            if (anticlockwise) {
                var sweep = 0;
            } else {
                var sweep = 1;
            }
            var nxScaled = nx * this.turtles.scale;
            var nyScaled = ny * this.turtles.scale;
            var radiusScaled = radius * this.turtles.scale;
            this.svgOutput += 'A ' + radiusScaled + ',' + radiusScaled + ' 0 0 ' + sweep + ' ' + nxScaled + ',' + nyScaled + ' ';
            ctx.stroke();
            if (!this.fillState) {
                ctx.closePath();
            }
        } else {
            ctx.moveTo(nx, ny);
        }
        // Update turtle position on screen.
        this.container.x = nx;
        this.container.y = ny;
        if (invert) {
            this.x = x;
            this.y = y;
        } else {
            this.x = this.screenX2turtles.turtleX(x);
            this.y = this.screenY2turtles.turtleY(y);
        }
    };

    /**
     * Takes in turtle functions to reset the turtle position, pen, skin, media
     * 
     * @param  resetPen - boolean value regarding whether the pen's properties (color, value etc) should be reset
     * @param  resetSkin - boolean value regarding whether the turtle's 'skin' (color, blockname etc) should be reset
     * @param  resetPosition - boolean value regarding whether the turtle's position (orientation, x, y etc) should be reset
     * 
     */
    this.doClear = function (resetPen, resetSkin, resetPosition) {
        // Reset turtle.
        if (resetPosition) {
            this.x = 0;
            this.y = 0;
            this.orientation = 0.0;
        }

        if (resetPen) {
            var i = this.turtles.turtleList.indexOf(this) % 10;
            this.color = i * 10;
            this.value = DEFAULTVALUE;
            this.chroma = DEFAULTCHROMA;
            this.stroke = DEFAULTSTROKE;
            this.font = DEFAULTFONT;
        }

        this.container.x = this.turtles.turtleX2screenX(this.x);
        this.container.y = this.turtles.turtleY2screenY(this.y);

        if (resetSkin) {
            if (this.drum) {
                if (this.name !== _('start drum')) {
                    this.rename(_('start drum'));
                }
            } else {
                if (this.name !== _('start')) {
                    this.rename(_('start'));
                }
            }

            if (this.skinChanged) {
                var artwork = TURTLESVG;
                if (sugarizerCompatibility.isInsideSugarizer()) {
                    artwork = artwork.replace(/fill_color/g, sugarizerCompatibility.xoColor.fill).replace(/stroke_color/g, sugarizerCompatibility.xoColor.stroke);
                } else {
                    artwork = artwork.replace(/fill_color/g, FILLCOLORS[i]).replace(/stroke_color/g, STROKECOLORS[i]);
                }

                this.doTurtleShell(55, 'data:image/svg+xml;base64,' + window.btoa(unescape(encodeURIComponent(artwork))));
                this.skinChanged = false;
            }
        }

        this.bitmap.rotation = this.orientation;
        this.updateCache();

        // Clear all media.
        for (var i = 0; i < this.media.length; i++) {
            // Could be in the image Container or the Stage
            this.imageContainer.removeChild(this.media[i]);
            this.turtles.stage.removeChild(this.media[i]);
            delete this.media[i];
        }

        this.media = [];

        // Clear all graphics.
        this.penState = true;
        this.fillState = false;
        this.hollowState = false;

        this.canvasColor = getMunsellColor(this.color, this.value, this.chroma);
        if (this.canvasColor[0] === '#') {
            this.canvasColor = hex2rgb(this.canvasColor.split('#')[1]);
        }

        this.svgOutput = '';
        this.svgPath = false;
        this.penstrokes.image = null;
        ctx.beginPath();
        ctx.clearRect(0, 0, canvas.width, canvas.height);
        this.penstrokes.image = canvas;
        this.turtles.refreshCanvas();
    };

    /**
     * Removes penstrokes and clears canvas
     */
    this.clearPenStrokes = function () {
        this.penState = true;
        this.fillState = false;
        this.hollowState = false;

        this.canvasColor = getMunsellColor(this.color, this.value, this.chroma);
        if (this.canvasColor[0] === '#') {
            this.canvasColor = hex2rgb(this.canvasColor.split('#')[1]);
        }

        ctx.beginPath();
        ctx.clearRect(0, 0, canvas.width, canvas.height);
        this.processColor();
        ctx.lineWidth = this.stroke;
        ctx.lineCap = 'round';
        ctx.beginPath();
        this.penstrokes.image = canvas;
        this.svgOutput = '';
        this.svgPath = false;
        this.turtles.refreshCanvas();
    };

    /**
     * Takes in turtle functions to reset the turtle position, pen, skin, media
     * 
     * @param  steps - the number of steps the turtle goes forward by
     * 
     */
    this.doForward = function (steps) {

        this.processColor();
        if (!this.fillState) {
            ctx.lineWidth = this.stroke;
            ctx.lineCap = 'round';
            ctx.beginPath();
            ctx.moveTo(this.container.x, this.container.y);
        }

        // old turtle point
        var ox = this.turtles.screenX2turtleX(this.container.x);
        var oy = this.turtles.screenY2turtleY(this.container.y);

        // new turtle point
        var angleRadians = this.orientation * Math.PI / 180.0;
        var nx = ox + Number(steps) * Math.sin(angleRadians);
        var ny = oy + Number(steps) * Math.cos(angleRadians);

        this.move(ox, oy, nx, ny, true);
        this.turtles.refreshCanvas();
    };

    /**
     * Moves turtle to specific point (x, y)
     * 
     * @param  x - on-screen x coordinate of the point to where the turtle is moved
     * @param  y - on-screen y coordinate of the point to where the turtle is moved
     * 
     */
    this.doSetXY = function (x, y) {
        this.processColor();
        if (!this.fillState) {
            ctx.lineWidth = this.stroke;
            ctx.lineCap = 'round';
            ctx.beginPath();
            ctx.moveTo(this.container.x, this.container.y);
        }

        // old turtle point
        var ox = this.turtles.screenX2turtleX(this.container.x);
        var oy = this.turtles.screenY2turtleY(this.container.y);

        // new turtle point
        var nx = Number(x)
        var ny = Number(y);

        this.move(ox, oy, nx, ny, true);
        this.turtles.refreshCanvas();
    };

    /**
     * Draws arc with specified angle and radius by  
     * breaking up arcs into chucks of 90 degrees or less 
     * (in order to have exported SVG properly rendered).
     * 
     * @param  angle - angle of arc
     * @param  radius - radius of arc
     * 
     */
    this.doArc = function (angle, radius) {
        if (radius < 0) {
            radius = -radius;
        }
        var adeg = Number(angle);
        if (adeg < 0) {
            var factor = -1;
            adeg = -adeg;
        } else {
            var factor = 1;
        }
        var remainder = adeg % 90;
        var n = Math.floor(adeg / 90);
        for (var i = 0; i < n; i++) {
            this._doArcPart(90 * factor, radius);
        }
        if (remainder > 0) {
            this._doArcPart(remainder * factor, radius);
        }
    };

    /**
     * Draws arc parts for eventual combination into one arc
     * 
     * @param  angle - angle of arc
     * @param  radius - radius of arc
     * 
     */
    this._doArcPart = function (angle, radius) {
        this.processColor();
        if (!this.fillState) {
            ctx.lineWidth = this.stroke;
            ctx.lineCap = 'round';
            ctx.beginPath();
            ctx.moveTo(this.container.x, this.container.y);
        }

        var adeg = Number(angle);
        var angleRadians = (adeg / 180) * Math.PI;
        var oAngleRadians = (this.orientation / 180) * Math.PI;
        var r = Number(radius);

        // old turtle point
        ox = this.turtles.screenX2turtleX(this.container.x);
        oy = this.turtles.screenY2turtleY(this.container.y);

        if (adeg < 0) {
            var anticlockwise = true;
            adeg = -adeg;
            // center point for arc
            var cx = ox - Math.cos(oAngleRadians) * r;
            var cy = oy + Math.sin(oAngleRadians) * r;
            // new position of turtle
            var nx = cx + Math.cos(oAngleRadians + angleRadians) * r;
            var ny = cy - Math.sin(oAngleRadians + angleRadians) * r;
        } else {
            var anticlockwise = false;
            // center point for arc
            var cx = ox + Math.cos(oAngleRadians) * r;
            var cy = oy - Math.sin(oAngleRadians) * r;
            // new position of turtle
            var nx = cx - Math.cos(oAngleRadians + angleRadians) * r;
            var ny = cy + Math.sin(oAngleRadians + angleRadians) * r;
        }

        this.arc(cx, cy, ox, oy, nx, ny, r, oAngleRadians, oAngleRadians + angleRadians, anticlockwise, true);

        if (anticlockwise) {
            this.doRight(-adeg);
        } else {
            this.doRight(adeg);
        }
        this.turtles.refreshCanvas();
    };

    /**
     * Adds an image object to the canvas (shows an image)
     * 
     * @param  size - size of image
     * @param  myImage - image path
     * 
     */
    this.doShowImage = function (size, myImage) {
        // Is there a JS test for a valid image path?
        if (myImage === null) {
            return;
        }

        var image = new Image();
        var that = this;

        image.onload = function () {
            var bitmap = new createjs.Bitmap(image);
            that.imageContainer.addChild(bitmap);
            that.media.push(bitmap);
            bitmap.scaleX = Number(size) / image.width;
            bitmap.scaleY = bitmap.scaleX;
            bitmap.scale = bitmap.scaleX;
            bitmap.x = that.container.x;
            bitmap.y = that.container.y;
            bitmap.regX = image.width / 2;
            bitmap.regY = image.height / 2;
            bitmap.rotation = that.orientation;
            that.turtles.refreshCanvas();
        };

        image.src = myImage;
    };

    /**
     * Adds an image object from a URL to the canvas (shows an image)
     * 
     * @param  size - size of image
     * @param  myImage - URL of image (image address)
     * 
     */
    this.doShowURL = function (size, myURL) {
        if (myURL === null) {
            return;
        }
        var image = new Image();
        image.src = myURL;
        var turtle = this;

        image.onload = function () {
            var bitmap = new createjs.Bitmap(image);
            turtle.imageContainer.addChild(bitmap);
            turtle.media.push(bitmap);
            bitmap.scaleX = Number(size) / image.width;
            bitmap.scaleY = bitmap.scaleX;
            bitmap.scale = bitmap.scaleX;
            bitmap.x = turtle.container.x;
            bitmap.y = turtle.container.y;
            bitmap.regX = image.width / 2;
            bitmap.regY = image.height / 2;
            bitmap.rotation = turtle.orientation;
            turtle.turtles.refreshCanvas();
        };
    };

    /**
     * Adds an image object to the turtle
     * 
     * @param  size - size of image
     * @param  myImage - path of image
     * 
     */
    this.doTurtleShell = function (size, myImage) {
        if (myImage === null) {
            return;
        }

        var image = new Image();
        image.src = myImage;
        var that = this;
        this.shellSize = Number(size);

        image.onload = function () {
            that.container.removeChild(that.bitmap);
            that.bitmap = new createjs.Bitmap(image);
            that.container.addChild(that.bitmap);
            that.bitmap.scaleX = that.shellSize / image.width;
            that.bitmap.scaleY = that.bitmap.scaleX;
            that.bitmap.scale = that.bitmap.scaleX;
            that.bitmap.x = 0;
            that.bitmap.y = 0;
            that.bitmap.regX = image.width / 2;
            that.bitmap.regY = image.height / 2;
            that.bitmap.rotation = that.orientation;
            that.skinChanged = true;

            that.container.uncache();
            var bounds = that.container.getBounds();
            that.container.cache(bounds.x, bounds.y, bounds.width, bounds.height);

            // Recalculate the hit area as well.
            var hitArea = new createjs.Shape();
            hitArea.graphics.beginFill('#FFF').drawRect(0, 0, bounds.width, bounds.height);
            hitArea.x = -bounds.width / 2;
            hitArea.y = -bounds.height / 2;
            that.container.hitArea = hitArea;

            if (that.startBlock != null) {
                that.startBlock.container.removeChild(that.decorationBitmap);
                that.decorationBitmap = new createjs.Bitmap(myImage);
                that.startBlock.container.addChild(that.decorationBitmap);
                that.decorationBitmap.name = 'decoration';

                var width = that.startBlock.width;
                // FIXME: Why is the position off? Does it need a scale factor?
                that.decorationBitmap.x = width - 30 * that.startBlock.protoblock.scale / 2;
                that.decorationBitmap.y = 20 * that.startBlock.protoblock.scale / 2;
                that.decorationBitmap.scaleX = (27.5 / image.width) * that.startBlock.protoblock.scale / 2;
                that.decorationBitmap.scaleY = (27.5 / image.height) * that.startBlock.protoblock.scale / 2;
                that.decorationBitmap.scale = (27.5 / image.width) * that.startBlock.protoblock.scale / 2;
                that.startBlock.updateCache();
            }

            that.turtles.refreshCanvas();
        };
    };

    /**
     * Resizes decoration by width and scale
     * 
     * @param  scale - resize decoration by scale
     * @param  width - resize decoration by width
     * 
     */
    this.resizeDecoration = function (scale, width) {
        this.decorationBitmap.x = width - 30 * scale / 2;
        this.decorationBitmap.y = 35 * scale / 2;
        this.decorationBitmap.scaleX = this.decorationBitmap.scaleY = this.decorationBitmap.scale = 0.5 * scale / 2
    };

    /**
     * Adds a text object to the canvas
     * 
     * @param  size - specifies text size
     * @param  myText - string of text to be displayed
     * 
     */
    this.doShowText = function (size, myText) {
        if (myText === null) {
            return;
        }

        if (typeof (myText) !== 'string') {
            var textList = [myText.toString()];
        } else {
            var textList = myText.split('\\n');
        }

        var textSize = size.toString() + 'px ' + this.font;
        for (i = 0; i < textList.length; i++) {
            var text = new createjs.Text(textList[i], textSize, this.canvasColor);
            text.textAlign = 'left';
            text.textBaseline = 'alphabetic';
            this.turtles.stage.addChild(text);
            this.media.push(text);
            text.x = this.container.x;
            text.y = this.container.y + i * size;
            text.rotation = this.orientation;
            var xScaled = text.x * this.turtles.scale;
            var yScaled = text.y * this.turtles.scale;
            var sizeScaled = size * this.turtles.scale;
            this.svgOutput += '<text x="' + xScaled + '" y = "' + yScaled + '" fill="' + this.canvasColor + '" font-family = "' + this.font + '" font-size = "' + sizeScaled + '">' + myText + '</text>';
            this.turtles.refreshCanvas();
        }
    };

    /**
     * Turn right and display corresponding turtle graphic by rotating bitmap
     * 
     * @param  degrees - degrees for right turn
     * 
     */
    this.doRight = function (degrees) {
        this.orientation += Number(degrees);
        while (this.orientation < 0) {
            this.orientation += 360;
        }

        this.orientation %= 360;
        this.bitmap.rotation = this.orientation;
        // We cannot update the cache during the 'tween'.
        if (this.blinkFinished) {
            this.updateCache();
        }
    };

    /**
     * Sets the direction of where the turtle is heading by rotating bitmap
     * 
     * @param  degrees -  degrees turned to set the 'heading' of turtle
     * 
     */
    this.doSetHeading = function (degrees) {
        this.orientation = Number(degrees);
        while (this.orientation < 0) {
            this.orientation += 360;
        }

        this.orientation %= 360;
        this.bitmap.rotation = this.orientation;
        // We cannot update the cache during the 'tween'.
        if (this.blinkFinished) {
            this.updateCache();
        }
    };

    /**
     * Sets font
     * 
     * @param  font - font object
     * 
     */
    this.doSetFont = function (font) {
        this.font = font;
        this.updateCache();
    };

    /**
     * Sets color
     * Color sets hue but also selects maximum chroma.
     * 
     * @param  color - hex code specifying color 
     * 
     */
    this.doSetColor = function (color) {
        this.closeSVG();
        this.color = Number(color);
        var results = getcolor(this.color);
        this.canvasValue = results[0];
        this.value = results[0];
        this.canvasChroma = results[1];
        this.chroma = results[1];
        this.canvasColor = results[2];
        this.processColor();
    };

    /**
     * Sets pen's alpha value (transparency)
     * 
     * @param  alpha - alpha value
     * 
     */
    this.doSetPenAlpha = function (alpha) {
        this.canvasAlpha = alpha;
    };

    /**
     * Splits hex code for rgb number values.
     * 
     */
    this.processColor = function () {
        if (this.canvasColor[0] === '#') {
            this.canvasColor = hex2rgb(this.canvasColor.split('#')[1]);
        }

        var subrgb = this.canvasColor.substr(0, this.canvasColor.length - 2);
        ctx.strokeStyle = subrgb + this.canvasAlpha + ')';
        ctx.fillStyle = subrgb + this.canvasAlpha + ')';
    };

    /**
     * Sets hue for canvas
     * 
     *  @param  hue - hue hex code
     * 
     */
    this.doSetHue = function (hue) {
        this.closeSVG();
        this.color = Number(hue);
        this.canvasColor = getMunsellColor(this.color, this.value, this.chroma);
        this.processColor();
    };

    /**
     * Sets shade for canvas
     * 
     *  @param  shade - shade hex code
     * 
     */
    this.doSetValue = function (shade) {
        this.closeSVG();
        this.value = Number(shade);
        this.canvasColor = getMunsellColor(this.color, this.value, this.chroma);
        this.processColor();
    };

    /**
     * Sets chroma for canvas
     * 
     *  @param  chroma - chroma hex code
     * 
     */
    this.doSetChroma = function (chroma) {
        this.closeSVG();
        this.chroma = Number(chroma);
        this.canvasColor = getMunsellColor(this.color, this.value, this.chroma);
        this.processColor();
    };

    /**
     * Sets pen size/thickness
     * 
     *  @param  size - pen size which is assigned to pen stroke
     * 
     */
    this.doSetPensize = function (size) {
        this.closeSVG();
        this.stroke = size;
        ctx.lineWidth = this.stroke;
    };

    /**
     * Toggles penState - puts pen 'up'
     * 
     */
    this.doPenUp = function () {
        this.closeSVG();
        this.penState = false;
    };

    /**
     * Toggles penState - puts pen 'down' 
     * 
     */
    this.doPenDown = function () {
        this.penState = true;
    };

    /**
     * Begins fill path 
     * 
     */
    this.doStartFill = function () {
        /// start tracking points here
        ctx.beginPath();
        this.fillState = true;
    };

    /**
     * Ends fill path 
     * 
     */
    this.doEndFill = function () {
        /// redraw the points with fill enabled
        ctx.fill();
        ctx.closePath();
        this.closeSVG();
        this.fillState = false;
    };

    /**
     * Begins hollow line by toggling hollowState (to true)
     * 
     */
    this.doStartHollowLine = function () {
        /// start tracking points here
        this.hollowState = true;
    };

    /**
     * Ends hollow line by toggling hollowState (to false)
     * 
     */
    this.doEndHollowLine = function () {
        /// redraw the points with fill enabled
        this.hollowState = false;
    };

    /**
     * Function for closing SVG by changing SVG output to the canvas
     * 
     */
    this.closeSVG = function () {
        if (this.svgPath) {
            // For the SVG output, we need to replace rgba() with
            // rgb();fill-opacity:1 and rgb();stroke-opacity:1

            var svgColor = this.canvasColor.replace(/rgba/g, 'rgb');
            svgColor = svgColor.substr(0, this.canvasColor.length - 4) + ');';

            this.svgOutput += '" style="stroke-linecap:round;fill:';
            if (this.fillState) {
                this.svgOutput += svgColor + 'fill-opacity:' + this.canvasAlpha + ';';
            } else {
                this.svgOutput += 'none;';
            }

            this.svgOutput += 'stroke:' + svgColor + 'stroke-opacity:' + this.canvasAlpha + ';';
            var strokeScaled = this.stroke * this.turtles.scale;
            this.svgOutput += 'stroke-width:' + strokeScaled + 'pt;" />';
            this.svgPath = false;
        }
    };

    /**
     * Internal function for creating cache.
     * Includes workaround for a race condition.
     * 
     */
    this.createCache = function () {
        var that = this;
        that.bounds = that.container.getBounds();

        if (that.bounds == null) {
            setTimeout(function () {
                that.createCache();
            }, 200);
        } else {
            that.container.cache(that.bounds.x, that.bounds.y, that.bounds.width, that.bounds.height);
        }
    };

    /** 
     * Internal function for updating cache.
     * Includes workaround for a race condition. 
     * 
     */
<<<<<<< HEAD
   
    this.updateCache = function () {
=======
    this.updateCache = async function () {
>>>>>>> 6324c844
        var that = this;

        if (that.bounds == null) {
            console.log('Block container for ' + that.name + ' not yet ready.');
            await delayExecution(300)
                that.updateCache();
        } else {
            that.container.updateCache();
            that.turtles.refreshCanvas();
        }
    };

    /** 
     * Stops blinking of turtle if not already finished.
     * Sets timeout to null and blinkFinished boolean to true (if they have not been already changed)
     * 
     */
    this.stopBlink = async function () {
        if (this._blinkTimeout != null || !this.blinkFinished) {
            clearTimeout(this._blinkTimeout);
            this._blinkTimeout = null;

            this.container.visible = true;
            this.turtles.refreshCanvas();
            this.blinkFinished = true;

            /*
            this.bitmap.alpha = 1.0;
            this.bitmap.scaleX = this._sizeInUse;
            this.bitmap.scaleY = this.bitmap.scaleX;
            this.bitmap.scale = this.bitmap.scaleX;
            this.bitmap.rotation = this.orientation;
            this.skinChanged = this._isSkinChanged;
            var bounds = this.container.getBounds();
            this.container.cache(bounds.x, bounds.y, bounds.width, bounds.height);
            this.container.visible = true;
            this.turtles.refreshCanvas();
            this.blinkFinished = true;
            */
        }
    };

    /**
     * Causes turtle to blink (toggle turtle's visibility) every 100 ms.
     */
    this.blink =  async function (duration, volume) {
        var that = this;
        this._sizeInUse = that.bitmap.scaleX;
        this._blinkTimeout = null;

        //
        if (duration > 16) {
            return;
        }

        this.stopBlink();

        this.container.visible = false;
        this._blinkTimeout = await delayExecution(100)
            that.container.visible = true;
            that.turtles.refreshCanvas();
        this.turtles.refreshCanvas();

        /*

        if (this.beforeBlinkSize == null) {
            this.beforeBlinkSize = that.bitmap.scaleX;
        }

        if (this.blinkFinished) {
            this._sizeInUse = that.bitmap.scaleX;
        } else {
            this._sizeInUse = this.beforeBlinkSize;
        }

        this.stopBlink();
        this.blinkFinished = false;
        this.container.uncache();
        var scalefactor = 60 / 55;
        var volumescalefactor = 4 * (volume + 200) / 1000;
        // Conversion: volume of 1 = 0.804, volume of 50 = 1, volume of 100 = 1.1
        this.bitmap.alpha = 0.5;
        this.bitmap.scaleX *= scalefactor * volumescalefactor;  // sizeInUse * scalefactor * volumescalefactor;
        this.bitmap.scaleY = this.bitmap.scaleX;
        this.bitmap.scale = this.bitmap.scaleX;
        this._isSkinChanged = this.skinChanged;
        this.skinChanged = true;
        createjs.Tween.get(this.bitmap).to({alpha: 1, scaleX: this._sizeInUse, scaleY: this._sizeInUse, scale: this._sizeInUse}, 500 / duration);

        this._blinkTimeout = setTimeout(function () {
            that.bitmap.alpha = 1.0;
            that.bitmap.scaleX = that._sizeInUse;
            that.bitmap.scaleY = that.bitmap.scaleX;
            that.bitmap.scale = that.bitmap.scaleX;
            that.bitmap.rotation = that.orientation;
            that.skinChanged = that._isSkinChanged;
            var bounds = that.container.getBounds();
            that.container.cache(bounds.x, bounds.y, bounds.width, bounds.height);
            that.blinkFinished = true;
            that.turtles.refreshCanvas();
        }, 500 / duration);  // 500 / duration == (1000 * (1 / duration)) / 2
        */
    };
};


function Turtles () {
    this.masterStage = null;
    this.doClear = null;
    this.hideMenu = null;
    this.doGrid = null;
    this.hideGrids = null;
    this.stage = null;
    this.refreshCanvas = null;
    this.scale = 1.0;
    this.w = 1200;
    this.h = 900;
    this.backgroundColor = platformColor.background;
    this._canvas = null;
    this._rotating = false;
    this._drum = false;

    console.log('Creating border container');
    this._borderContainer = new createjs.Container();
    this._expandedBoundary = null;
    this._collapsedBoundary = null;
    this.isShrunk = false;
    this._expandButton = null;
    this._expandLabel = null;
    this._expandLabelBG = null;
    this._collapseButton = null;
    this._collapseLabel = null;
    this._collapseLabelBG = null;
    this._clearButton = null;
    this._clearLabel = null;
    this._clearLabelBG = null;
    this._gridButton = null;
    this._gridLabel = null;
    this._gridLabelBG = null;
    this._locked = false;
    this._queue = [];

    // The list of all of our turtles, one for each start block.
    this.turtleList = [];

    this.setGridLabel = function (text) {
        if (this._gridLabel !== null) {
            this._gridLabel.text = text;
        }
    };

    this.setMasterStage = function (stage) {
        this.masterStage = stage;
        return this;
    };

    this.setClear = function (doClear) {
        this.doClear = doClear;
        return this;
    };

    this.setDoGrid = function (doGrid) {
        this.doGrid = doGrid;
        return this;
    };

    this.setHideGrids = function (hideGrids) {
        this.hideGrids = hideGrids;
        return this;
    };

    this.setHideMenu = function (hideMenu) {
        this.hideMenu = hideMenu;
        return this;
    };

    this.setCanvas = function (canvas) {
        this._canvas = canvas;
        return this;
    };

    this.setStage = function (stage) {
        this.stage = stage;
        this.stage.addChild(this._borderContainer);
        return this;
    };

    this.scaleStage = function (scale) {
        this.stage.scaleX = scale;
        this.stage.scaleY = scale;
        this.refreshCanvas();
    };

    this.setRefreshCanvas = function (refreshCanvas) {
        this.refreshCanvas = refreshCanvas;
        return this;
    };

    this.setScale = function (w, h, scale) {
        if (this._locked) {
            this._queue = [w, h, scale];
        } else {
            this.scale = scale;
            this.w = w / scale;
            this.h = h / scale;
        }

        this.makeBackground();
    };

    this.deltaY = function (dy) {
        this.stage.y += dy;
    };

    /**
     * 
     * Makes background for canvas - clears containers, renders buttons
     * 
     * @param  setCollapsed used to specified whether the background should be collapsed
     * 
     */
    this.makeBackground = function (setCollapsed) {
        if (setCollapsed === undefined) {
            var doCollapse = false;
        } else {
            var doCollapse = setCollapsed;
        }

        // Remove any old background containers.
        for (var i = 0; i < this._borderContainer.children.length; i++) {
            this._borderContainer.children[i].visible = false;
            this._borderContainer.removeChild(this._borderContainer.children[i]);
        }

        // We put the buttons on the stage so they will be on top.
        if (this._expandButton !== null) {
            this.stage.removeChild(this._expandButton);
        }

        if (this._collapseButton !== null) {
            this.stage.removeChild(this._collapseButton);
        }

        if (this._clearButton !== null) {
            this.stage.removeChild(this._clearButton);
        }

        if (this._gridButton !== null) {
            this.stage.removeChild(this._gridButton);
        }

        var that = this;
        var circles = null;

        /**
         * Makes boundary for graphics (mouse) container by initialising 'MBOUNDARY' SVG
         * 
         */
        function __makeBoundary() {
            that._locked = true;
            var img = new Image();
            img.onload = function () {
                if (that._expandedBoundary !== null) {
                    that._expandedBoundary.visible = false;
                }

                that._expandedBoundary = new createjs.Bitmap(img);
                that._expandedBoundary.x = 0;
                that._expandedBoundary.y = 55 + LEADING;
                that._borderContainer.addChild(that._expandedBoundary);
                __makeBoundary2();
            };

            var dx = that.w - 5;
            var dy = that.h - 55 - LEADING;
            img.src = 'data:image/svg+xml;base64,' + window.btoa(
                unescape(encodeURIComponent(MBOUNDARY.replace('HEIGHT', that.h).replace('WIDTH', that.w).replace('Y', 10 / SCALEFACTOR).replace('X', 10 / SCALEFACTOR).replace('DY', dy).replace('DX', dx).replace('stroke_color', platformColor.ruleColor).replace('fill_color', that.backgroundColor).replace('STROKE', 20 / SCALEFACTOR))));
        };

        /**
         * Makes second boundary for graphics (mouse) container by initialising 'MBOUNDARY' SVG
         * 
         */
        function __makeBoundary2() {
            var img = new Image();
            img.onload = function () {
                if (that._collapsedBoundary !== null) {
                    that._collapsedBoundary.visible = false;
                }

                that._collapsedBoundary = new createjs.Bitmap(img);
                that._collapsedBoundary.x = 0;
                that._collapsedBoundary.y = 55 + LEADING;
                that._borderContainer.addChild(that._collapsedBoundary);
                that._collapsedBoundary.visible = false;

                __makeExpandButton();
            };

            var dx = that.w - 20;
            var dy = that.h - 55 - LEADING;
            img.src = 'data:image/svg+xml;base64,' + window.btoa(
                unescape(encodeURIComponent(MBOUNDARY.replace('HEIGHT', that.h).replace('WIDTH', that.w).replace('Y', 10).replace('X', 10).replace('DY', dy).replace('DX', dx).replace('stroke_color', platformColor.ruleColor).replace('fill_color', that.backgroundColor).replace('STROKE', 20))));
        };

        /**
         * Makes expand button by initailising 'EXPANDBUTTON' SVG.
         * Assigns click listener function to remove stage and add it at posiion 0.
         * 
         */
        function __makeExpandButton() {
            that._expandButton = new createjs.Container();
            that._expandLabel = null;
            that._expandLabelBG = null;

            that._expandLabel = new createjs.Text(_('Expand'), '14px Sans', '#282828');
            that._expandLabel.textAlign = 'center';
            that._expandLabel.x = 11.5;
            that._expandLabel.y = 55;
            that._expandLabel.visible = false;

            var img = new Image();
            img.onload = function () {
                if (that._expandButton !== null) {
                    that._expandButton.visible = false;
                }

                var bitmap = new createjs.Bitmap(img);
                that._expandButton.addChild(bitmap);
                bitmap.visible = true;
                that._expandButton.addChild(that._expandLabel);

                that._expandButton.x = that.w - 10 - 4 * 55;
                that._expandButton.y = 70 + LEADING + 6;
                that._expandButton.scaleX = SCALEFACTOR;
                that._expandButton.scaleY = SCALEFACTOR;
                that._expandButton.scale = SCALEFACTOR;
                that._expandButton.visible = false;
                // that._borderContainer.addChild(that._expandButton);
                that.stage.addChild(that._expandButton);

                that._expandButton.removeAllEventListeners('mouseover');
                that._expandButton.on('mouseover', function (event) {
                    if (that._expandLabel !== null) {
                        that._expandLabel.visible = true;

                        if (that._expandLabelBG === null) {
                            var b = that._expandLabel.getBounds();
                            that._expandLabelBG = new createjs.Shape();
                            that._expandLabelBG.graphics.beginFill('#FFF').drawRoundRect(that._expandLabel.x + b.x - 8, that._expandLabel.y + b.y - 2, b.width + 16, b.height + 8, 10, 10, 10, 10);
                            that._expandButton.addChildAt(that._expandLabelBG, 0);
                        } else {
                            that._expandLabelBG.visible = true;
                        }
                    }

                    that.refreshCanvas();
                });

                that._expandButton.removeAllEventListeners('mouseout');
                that._expandButton.on('mouseout', function (event) {
                    if (that._expandLabel !== null) {
                        that._expandLabel.visible = false;
                        that._expandLabelBG.visible = false;
                        that.refreshCanvas();
                    }
                });

                that._expandButton.removeAllEventListeners('pressmove');
                that._expandButton.on('pressmove', function (event) {
                    var w = (that.w - 10 - SCALEFACTOR * 55) / SCALEFACTOR;
                    var x = event.stageX / that.scale - w;
                    var y = event.stageY / that.scale - 16;
                    that.stage.x = Math.max(0, Math.min(that.w * 3 / 4, x));
                    that.stage.y = Math.max(55, Math.min(that.h * 3 / 4, y));
                    that.refreshCanvas();
                });

                that._expandButton.removeAllEventListeners('click');
                that._expandButton.on('click', function (event) {
                    // If the aux toolbar is open, close it.
                    var auxToolbar = docById('aux-toolbar');
                    if (auxToolbar.style.display === 'block') {
                        var menuIcon = docById('menu');
                        auxToolbar.style.display = 'none';
                        menuIcon.innerHTML = 'menu';
                        docById('toggleAuxBtn').className -= 'blue darken-1';
                    }
                    that.hideMenu();
                    that.scaleStage(1.0);
                    that._expandedBoundary.visible = true;
                    that._collapseButton.visible = true;
                    that._collapsedBoundary.visible = false;
                    that._expandButton.visible = false;
                    that.stage.x = 0;
                    that.stage.y = 0;
                    that.isShrunk = false;
                    for (var i = 0; i < that.turtleList.length; i++) {
                        that.turtleList[i].container.scaleX = 1;
                        that.turtleList[i].container.scaleY = 1;
                        that.turtleList[i].container.scale = 1;
                    }

                    that._clearButton.scaleX = 1;
                    that._clearButton.scaleY = 1;
                    that._clearButton.scale = 1;
                    that._clearButton.x = that.w - 5 - 2 * 55;

                    if (that._gridButton !== null) {
                        that._gridButton.scaleX = 1;
                        that._gridButton.scaleY = 1;
                        that._gridButton.scale = 1;
                        that._gridButton.x = that.w - 10 - 3 * 55;
                        that._gridButton.visible = true;
                    }

                    // remove the stage and add it back in position 0
                    that.masterStage.removeChild(that.stage);
                    that.masterStage.addChildAt(that.stage, 0);
                });

                __makeCollapseButton();
            };

            img.src = 'data:image/svg+xml;base64,' + window.btoa(
                unescape(encodeURIComponent(EXPANDBUTTON)));
        };

        /**
         * Makes collapse button by initailising 'EXPANDBUTTON' SVG.
         * Assigns click listener function to call collapse() method
         * 
         */
        function __makeCollapseButton() {
            that._collapseButton = new createjs.Container();
            that._collapseLabel = null;
            that._collapseLabelBG = null;

            that._collapseLabel = new createjs.Text(_('Collapse'), '14px Sans', '#282828');
            that._collapseLabel.textAlign = 'center';
            that._collapseLabel.x = 11.5;
            that._collapseLabel.y = 55;
            that._collapseLabel.visible = false;

            var img = new Image();
            img.onload = function () {
                if (that._collapseButton !== null) {
                    that._collapseButton.visible = false;
                }

                var bitmap = new createjs.Bitmap(img);
                that._collapseButton.addChild(bitmap);
                bitmap.visible = true;
                that._collapseButton.addChild(that._collapseLabel);

                // that._borderContainer.addChild(that._collapseButton);
                that.stage.addChild(that._collapseButton);

                that._collapseButton.visible = true;
                that._collapseButton.x = that.w - 55;
                that._collapseButton.y = 70 + LEADING + 6;
                that.refreshCanvas();

                that._collapseButton.removeAllEventListeners('click');
                that._collapseButton.on('click', function (event) {
                    // If the aux toolbar is open, close it.
                    var auxToolbar = docById('aux-toolbar');
                    if (auxToolbar.style.display === 'block') {
                        var menuIcon = docById('menu');
                        auxToolbar.style.display = 'none';
                        menuIcon.innerHTML = 'menu';
                        docById('toggleAuxBtn').className -= 'blue darken-1';
                    }
                    that.collapse();
                });

                that._collapseButton.removeAllEventListeners('mouseover');
                that._collapseButton.on('mouseover', function (event) {
                    if (that._collapseLabel !== null) {
                        that._collapseLabel.visible = true;

                        if (that._collapseLabelBG === null) {
                            var b = that._collapseLabel.getBounds();
                            that._collapseLabelBG = new createjs.Shape();
                            that._collapseLabelBG.graphics.beginFill('#FFF').drawRoundRect(that._collapseLabel.x + b.x - 8, that._collapseLabel.y + b.y - 2, b.width + 16, b.height + 8, 10, 10, 10, 10);
                            that._collapseButton.addChildAt(that._collapseLabelBG, 0);
                        } else {
                            that._collapseLabelBG.visible = true;
                        }

                        var r = 55 / 2;
                        circles = showButtonHighlight(that._collapseButton.x + 28, that._collapseButton.y + 28, r, event, palettes.scale, that.stage);
                    }

                    that.refreshCanvas();
                });

                that._collapseButton.removeAllEventListeners('mouseout');
                that._collapseButton.on('mouseout', function (event) {
                    hideButtonHighlight(circles, that.stage);
                    if (that._collapseLabel !== null) {
                        that._collapseLabel.visible = false;
                        that._collapseLabelBG.visible = false;
                        that.refreshCanvas();
                    }
                });

                __makeClearButton();
            };

            img.src = 'data:image/svg+xml;base64,' + window.btoa(
                unescape(encodeURIComponent(COLLAPSEBUTTON)))
        };

        /**
         * Makes clear button by initailising 'CLEARBUTTON' SVG.
         * Assigns click listener function to call doClear() method.
         * 
         */
        function __makeClearButton() {
            that._clearButton = new createjs.Container();
            that._clearLabel = null;
            that._clearLabelBG = null;

            that._clearButton.removeAllEventListeners('click');
            that._clearButton.on('click', function (event) {
                that.doClear();
            });

            that._clearLabel = new createjs.Text(_('Clean'), '14px Sans', '#282828');
            that._clearLabel.textAlign = 'center';
            that._clearLabel.x = 27.5;
            that._clearLabel.y = 55;
            that._clearLabel.visible = false;

            var img = new Image();
            img.onload = function () {
                var bitmap = new createjs.Bitmap(img);
                that._clearButton.addChild(bitmap);
                that._clearButton.addChild(that._clearLabel);

                bitmap.visible = true;
                that._clearButton.x = that.w - 5 - 2 * 55;
                that._clearButton.y = 70 + LEADING + 6;
                that._clearButton.visible = true;

                // that._borderContainer.addChild(that._clearButton);
                that.stage.addChild(that._clearButton);
                that.refreshCanvas();

                that._clearButton.removeAllEventListeners('mouseover');
                that._clearButton.on('mouseover', function (event) {
                    if (that._clearLabel !== null) {
                        that._clearLabel.visible = true;

                        if (that._clearLabelBG === null) {
                            var b = that._clearLabel.getBounds();
                            that._clearLabelBG = new createjs.Shape();
                            that._clearLabelBG.graphics.beginFill('#FFF').drawRoundRect(that._clearLabel.x + b.x - 8, that._clearLabel.y + b.y - 2, b.width + 16, b.height + 8, 10, 10, 10, 10);
                            that._clearButton.addChildAt(that._clearLabelBG, 0);
                        } else {
                            that._clearLabelBG.visible = true;
                        }

                        var r = 55 / 2;
                        circles = showButtonHighlight(that._clearButton.x + 28, that._clearButton.y + 28, r, event, palettes.scale, that.stage);
                    }

                    that.refreshCanvas();
                });

                that._clearButton.removeAllEventListeners('mouseout');
                that._clearButton.on('mouseout', function (event) {
                    hideButtonHighlight(circles, that.stage);
                    if (that._clearLabel !== null) {
                        that._clearLabel.visible = false;
                    }

                    if (that._clearLabelBG !== null) {
                        that._clearLabelBG.visible = false;
                    }

                    that.refreshCanvas();
                });

                if (doCollapse) {
                    that.collapse();
                }

                var language = localStorage.languagePreference;
                // if (!beginnerMode || language !== 'ja') {
                __makeGridButton();
                // }
            };

            img.src = 'data:image/svg+xml;base64,' + window.btoa(
                unescape(encodeURIComponent(CLEARBUTTON)));
        };

        /**
         * Makes 'cartesian' button by initailising 'CARTESIANBUTTON' SVG.
         * Assigns click listener function to doGrid() method
         * 
         */
        function __makeGridButton() {
            that._gridButton = new createjs.Container();
            that._gridLabel = null;
            that._gridLabelBG = null;

            that._gridButton.removeAllEventListeners('click');
            that._gridButton.on('click', function (event) {
                that.doGrid();
            });

            that._gridLabel = new createjs.Text(_('show Cartesian'), '14px Sans', '#282828');
            that._gridLabel.textAlign = 'center';
            that._gridLabel.x = 27.5;
            that._gridLabel.y = 55;
            that._gridLabel.visible = false;

            var img = new Image();
            img.onload = function () {
                var bitmap = new createjs.Bitmap(img);
                that._gridButton.addChild(bitmap);
                that._gridButton.addChild(that._gridLabel);

                bitmap.visible = true;
                that._gridButton.x = that.w - 10 - 3 * 55;
                that._gridButton.y = 70 + LEADING + 6;
                that._gridButton.visible = true;

                // that._borderContainer.addChild(that._gridButton);
                that.stage.addChild(that._gridButton);
                that.refreshCanvas();

                that._gridButton.removeAllEventListeners('mouseover');
                that._gridButton.on('mouseover', function (event) {
                    if (that._gridLabel !== null) {
                        that._gridLabel.visible = true;

                        if (that._gridLabelBG === null) {
                            var b = that._gridLabel.getBounds();
                            that._gridLabelBG = new createjs.Shape();
                            that._gridLabelBG.graphics.beginFill('#FFF').drawRoundRect(that._gridLabel.x + b.x - 8, that._gridLabel.y + b.y - 2, b.width + 16, b.height + 8, 10, 10, 10, 10);
                            that._gridButton.addChildAt(that._gridLabelBG, 0);
                        } else {
                            that._gridLabelBG.visible = true;
                        }

                        var r = 55 / 2;
                        circles = showButtonHighlight(that._gridButton.x + 28, that._gridButton.y + 28, r, event, palettes.scale, that.stage);
                    }

                    that.refreshCanvas();
                });

                that._gridButton.removeAllEventListeners('mouseout');
                that._gridButton.on('mouseout', function (event) {
                    hideButtonHighlight(circles, that.stage);
                    if (that._gridLabel !== null) {
                        that._gridLabel.visible = false;
                        that._gridLabelBG.visible = false;
                        that.refreshCanvas();
                    }
                });

                if (doCollapse) {
                    that.collapse();
                }

                that._locked = false;
                if (that._queue.length === 3) {
                    that.scale = that._queue[2];
                    that.w = that._queue[0] / that.scale;
                    that.h = that._queue[1] / that.scale;
                    that._queue = [];
                    that.makeBackground();
                }
            };

            img.src = 'data:image/svg+xml;base64,' + window.btoa(
                unescape(encodeURIComponent(CARTESIANBUTTON)));
        };

        if (!this._locked) {
            __makeBoundary();
        }

        return this;
    };

    /**
     * Toggles visibility of menu and grids. 
     * Scales down all 'turtles' in turtleList
     * Removes the stage and adds it back at the top
     * 
     */
    this.collapse = function () {
        this.hideMenu();
        this.hideGrids();
        this.scaleStage(0.25);
        this._collapsedBoundary.visible = true;
        this._expandButton.visible = true;
        this._expandedBoundary.visible = false;
        this._collapseButton.visible = false;
        this.stage.x = (this.w * 3 / 4) - 10;
        this.stage.y = 55 + LEADING + 6;
        this.isShrunk = true;
        for (var i = 0; i < this.turtleList.length; i++) {
            this.turtleList[i].container.scaleX = SCALEFACTOR;
            this.turtleList[i].container.scaleY = SCALEFACTOR;
            this.turtleList[i].container.scale = SCALEFACTOR;
        }

        this._clearButton.scaleX = SCALEFACTOR;
        this._clearButton.scaleY = SCALEFACTOR;
        this._clearButton.scale = SCALEFACTOR;
        this._clearButton.x = this.w - 5 - 8 * 55;

        if (this._gridButton !== null) {
            this._gridButton.scaleX = SCALEFACTOR;
            this._gridButton.scaleY = SCALEFACTOR;
            this._gridButton.scale = SCALEFACTOR;
            this._gridButton.x = this.w - 10 - 12 * 55;
            this._gridButton.visible = false;
        }

        // remove the stage and add it back at the top
        this.masterStage.removeChild(this.stage);
        this.masterStage.addChild(this.stage);

        this.refreshCanvas();
    };

    /**
     * 
     * Returns block object
     * 
     * @param  blocks 
     * @return blocks object
     */
    this.setBlocks = function (blocks) {
        this.blocks = blocks;
        return this;
    };

    /**
     * Adds drum to start block
     * 
     * @param  startBlock name of startBlock
     * @param  infoDict contains turtle color, shade, pensize, x, y, heading etc.
     * 
     */
    this.addDrum = function (startBlock, infoDict) {
        this._drum = true;
        this.add(startBlock, infoDict);
    };

    /**
     * Adds turtle to start block
     * 
     * @param  startBlock name of startBlock
     * @param  infoDict contains turtle color, shade, pensize, x, y, heading etc.
     * 
     */
    this.addTurtle = function (startBlock, infoDict) {
        this._drum = false;
        this.add(startBlock, infoDict);
        if (this.isShrunk) {
            var t = last(this.turtleList);
            t.container.scaleX = SCALEFACTOR;
            t.container.scaleY = SCALEFACTOR;
            t.container.scale = SCALEFACTOR;
        }
    };

    /**
     * Add a new turtle for each start block. Creates container for each turtle.
     * 
     * @param  startBlock name of startBlock
     * @param  infoDict contains turtle color, shade, pensize, x, y, heading etc.
     * 
     */
    this.add = function (startBlock, infoDict) {
        if (startBlock != null) {
            console.log('adding a new turtle ' + startBlock.name);
            if (startBlock.value !== this.turtleList.length) {
                startBlock.value = this.turtleList.length;
                console.log('turtle #' + startBlock.value);
            }
        } else {
            console.log('adding a new turtle startBlock is null');
        }

        var blkInfoAvailable = false;

        if (typeof (infoDict) === 'object') {
            if (Object.keys(infoDict).length > 0) {
                blkInfoAvailable = true;
            }
        }

        var i = this.turtleList.length;
        if (blkInfoAvailable && 'name' in infoDict) {
            turtleName = infoDict['name'];
        } else {
            var turtleName = _('start'); // i.toString();
        }

        var newTurtle = new Turtle(turtleName, this, this._drum);

        if (blkInfoAvailable) {
            if ('xcor' in infoDict) {
                newTurtle.x = infoDict['xcor'];
            }

            if ('ycor' in infoDict) {
                newTurtle.y = infoDict['ycor'];
            }
        }

        this.turtleList.push(newTurtle);

        // Each turtle needs its own canvas.
        newTurtle.imageContainer = new createjs.Container();
        this.stage.addChild(newTurtle.imageContainer);
        newTurtle.penstrokes = new createjs.Bitmap();
        this.stage.addChild(newTurtle.penstrokes);

        var turtleImage = new Image();
        i %= 10;
        newTurtle.container = new createjs.Container();
        this.stage.addChild(newTurtle.container);
        newTurtle.container.x = this.turtleX2screenX(newTurtle.x);
        newTurtle.container.y = this.turtleY2screenY(newTurtle.y);

        // Ensure that the buttons are on top.
        this.stage.removeChild(this._expandButton);
        this.stage.addChild(this._expandButton);
        this.stage.removeChild(this._collapseButton);
        this.stage.addChild(this._collapseButton);
        this.stage.removeChild(this._clearButton);
        this.stage.addChild(this._clearButton);
        if (this._gridButton !== null) {
            this.stage.removeChild(this._gridButton);
            this.stage.addChild(this._gridButton);
        }

        var hitArea = new createjs.Shape();
        hitArea.graphics.beginFill('#FFF').drawEllipse(-27, -27, 55, 55);
        hitArea.x = 0;
        hitArea.y = 0;
        newTurtle.container.hitArea = hitArea;

        function __processTurtleBitmap(that, name, bitmap, startBlock) {
            newTurtle.bitmap = bitmap;
            newTurtle.bitmap.regX = 27 | 0;
            newTurtle.bitmap.regY = 27 | 0;
            newTurtle.bitmap.cursor = 'pointer';
            newTurtle.container.addChild(newTurtle.bitmap);
            newTurtle.createCache();

            newTurtle.startBlock = startBlock;
            if (startBlock != null) {
                startBlock.updateCache();
                newTurtle.decorationBitmap = newTurtle.bitmap.clone();
                startBlock.container.addChild(newTurtle.decorationBitmap);
                newTurtle.decorationBitmap.name = 'decoration';
                var width = startBlock.width;
                var offset = 40;

                newTurtle.decorationBitmap.x = width - offset * startBlock.protoblock.scale / 2;

                newTurtle.decorationBitmap.y = 35 * startBlock.protoblock.scale / 2;
                newTurtle.decorationBitmap.scaleX = newTurtle.decorationBitmap.scaleY = newTurtle.decorationBitmap.scale = 0.5 * startBlock.protoblock.scale / 2
                startBlock.updateCache();
            }

            that.refreshCanvas();
        };

        if (this._drum) {
            var artwork = DRUMSVG;
        } else {
            var artwork = TURTLESVG;
        }

        if (sugarizerCompatibility.isInsideSugarizer()) {
            this._makeTurtleBitmap(artwork.replace(/fill_color/g, sugarizerCompatibility.xoColor.fill).replace(/stroke_color/g, sugarizerCompatibility.xoColor.stroke), 'turtle', __processTurtleBitmap, startBlock);
        } else {
            this._makeTurtleBitmap(artwork.replace(/fill_color/g, FILLCOLORS[i]).replace(/stroke_color/g, STROKECOLORS[i]), 'turtle', __processTurtleBitmap, startBlock);
        }

        newTurtle.color = i * 10;
        newTurtle.canvasColor = getMunsellColor(newTurtle.color, DEFAULTVALUE, DEFAULTCHROMA);
        var that = this;

        newTurtle.container.on('mousedown', function (event) {
            if (that._rotating) {
                return;
            }

            var offset = {
                x: newTurtle.container.x - (event.stageX / that.scale),
                y: newTurtle.container.y - (event.stageY / that.scale)
            }

            newTurtle.container.removeAllEventListeners('pressmove');
            newTurtle.container.on('pressmove', function (event) {
                if (newTurtle.running) {
                    return;
                }

                newTurtle.container.x = (event.stageX / that.scale) + offset.x;
                newTurtle.container.y = (event.stageY / that.scale) + offset.y;
                newTurtle.x = that.screenX2turtleX(newTurtle.container.x);
                newTurtle.y = that.screenY2turtleY(newTurtle.container.y);
                that.refreshCanvas();
            });
        });

        newTurtle.container.on('click', function (event) {
            // If turtles listen for clicks then they can be used as buttons.
            console.log('--> [click' + newTurtle.name + ']');
            that.stage.dispatchEvent('click' + newTurtle.name);
        });

        newTurtle.container.on('mouseover', function (event) {
            if (newTurtle.running) {
                return;
            }

            newTurtle.container.scaleX *= 1.2;
            newTurtle.container.scaleY = newTurtle.container.scaleX;
            newTurtle.container.scale = newTurtle.container.scaleX;
            that.refreshCanvas();
        });

        newTurtle.container.on('mouseout', function (event) {
            if (newTurtle.running) {
                return;
            }

            newTurtle.container.scaleX /= 1.2;
            newTurtle.container.scaleY = newTurtle.container.scaleX;
            newTurtle.container.scale = newTurtle.container.scaleX;
            that.refreshCanvas();
        });

        document.getElementById('loader').className = '';

        setTimeout(function () {
            if (blkInfoAvailable) {
                if ('heading' in infoDict) {
                    newTurtle.doSetHeading(infoDict['heading']);
                }

                if ('pensize' in infoDict) {
                    newTurtle.doSetPensize(infoDict['pensize']);
                }

                if ('grey' in infoDict) {
                    newTurtle.doSetChroma(infoDict['grey']);
                }

                if ('shade' in infoDict) {
                    newTurtle.doSetValue(infoDict['shade']);
                }

                if ('color' in infoDict) {
                    newTurtle.doSetColor(infoDict['color']);
                }

                if ('name' in infoDict) {
                    newTurtle.rename(infoDict['name'])
                }
            }
        }, 6000);

        this.refreshCanvas();
    };

    /**
     * Async creation of bitmap from SVG data
     * 
     * @param  data     SVG data
     * @param  name     name of bitmap
     * @param  callback function executed on load of bitmap
     * @param  extras   
     * 
     */
    this._makeTurtleBitmap = function (data, name, callback, extras) {

        // Works with Chrome, Safari, Firefox (untested on IE)
        var img = new Image();
        var that = this;

        img.onload = function () {
            complete = true;
            var bitmap = new createjs.Bitmap(img);
            callback(that, name, bitmap, extras);
        };

        img.src = 'data:image/svg+xml;base64,' + window.btoa(unescape(encodeURIComponent(data)));
    };

    /**
     * Convert on screen x coordinate to turtle x coordinate
     * @param x x coordinate 
     *
     */
    this.screenX2turtleX = function (x) {
        return x - (this._canvas.width / (2.0 * this.scale));
    };

    /**
     * Convert on screen y coordinate to turtle y coordinate
     * @param y y coordinate
     */
    this.screenY2turtleY = function (y) {
        return this.invertY(y);
    };

    /**
     * Convert turtle x coordinate to on screen x coordinate
     * @param x x coordinate
     */
    this.turtleX2screenX = function (x) {
        return (this._canvas.width / (2.0 * this.scale)) + x;
    };

    /**
     * Convert turtle y coordinate to on screen y coordinate
     * @param y y coordinate
     */
    this.turtleY2screenY = function (y) {
        return this.invertY(y);
    };

    /**
     * Invert y coordinate
     */
    this.invertY = function (y) {
        return this._canvas.height / (2.0 * this.scale) - y;
    };

    /**
     * Toggles 'running' boolean value for all turtles 
     */
    this.markAsStopped = function () {
        for (var turtle in this.turtleList) {
            this.turtleList[turtle].running = false;
            // Make sure the blink is really stopped.
            // this.turtleList[turtle].stopBlink();
        }

        this.refreshCanvas();
    };

    /**
     * Returns boolean value depending on whether turtle is running
     * 
     * @return {boolean} running
     */
    this.running = function () {
        for (var turtle in this.turtleList) {
            if (this.turtleList[turtle].running) {
                return true;
            }
        }
        return false;
    };
};


/**
 * Queue entry for managing running blocks.
 * 
 * @param  blk      block       
 * @param  count    count 
 * @param  parentBlk parent block
 * @param  args      arguments
 */
function Queue (blk, count, parentBlk, args) {
    this.blk = blk;
    this.count = count;
    this.parentBlk = parentBlk;
    this.args = args
};

/**
 * Converts hexcode to rgb 
 * 
 * @param  {Number} hex hexcode
 * @return {String} rgb values of hexcode + alpha which is 1
 */
function hex2rgb (hex) {
    var bigint = parseInt(hex, 16);
    var r = (bigint >> 16) & 255;
    var g = (bigint >> 8) & 255;
    var b = bigint & 255;

    return 'rgba(' + r + ',' + g + ',' + b + ',1)';
};<|MERGE_RESOLUTION|>--- conflicted
+++ resolved
@@ -1310,12 +1310,8 @@
      * Includes workaround for a race condition. 
      * 
      */
-<<<<<<< HEAD
    
-    this.updateCache = function () {
-=======
     this.updateCache = async function () {
->>>>>>> 6324c844
         var that = this;
 
         if (that.bounds == null) {
@@ -1333,7 +1329,7 @@
      * Sets timeout to null and blinkFinished boolean to true (if they have not been already changed)
      * 
      */
-    this.stopBlink = async function () {
+    this.stopBlink = function () {
         if (this._blinkTimeout != null || !this.blinkFinished) {
             clearTimeout(this._blinkTimeout);
             this._blinkTimeout = null;
