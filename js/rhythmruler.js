// Copyright (c) 2016 Walter Bender
// Copyright (c) 2016 Hemant Kasat
// This program is free software; you can redistribute it and/or
// modify it under the terms of the The GNU Affero General Public
// License as published by the Free Software Foundation; either
// version 3 of the License, or (at your option) any later version.
//
// You should have received a copy of the GNU Affero General Public
// License along with this library; if not, write to the Free Software
// Foundation, 51 Franklin Street, Suite 500 Boston, MA 02110-1335 USA

// This widget enable us to create a rhythms which can be imported
// into the pitch-time matrix and hence used to create chunks of
// notes.


function RhythmRuler () {
    // There is one ruler per drum.
    this.Drums = [];
    // Rulers, one per drum, contain the subdivisions defined by rhythm blocks.
    this.Rulers = [];
    // Save the history of divisions so as to be able to restore them.
    this._dissectHistory = [];

    this._playing = false;
    this._playingOne = false;
    this._playingAll = false;
    this._completed = 0;

    this._rulerSelected = 0;
    this._rulerPlaying = -1;
    
    this._noteWidth = function (noteValue) {
        return Math.floor(EIGHTHNOTEWIDTH * (8 / noteValue) * this._cellScale * 3) + 'px';
    };
    
    this._calculateZebraStripes = function(rulerno) {
        var ruler = docById('ruler' + rulerno);
        if (this._rulerSelected % 2 === 0) {
            var evenColor = MATRIXNOTECELLCOLOR;
        } else {
            var evenColor = MATRIXNOTECELLCOLORHOVER;
        }

        for (var i = 0; i < ruler.cells.length; i++) {
            var newCell = ruler.cells[i];
            if (evenColor === MATRIXNOTECELLCOLOR) {
                if (i % 2 === 0) {
                    newCell.style.backgroundColor = MATRIXNOTECELLCOLOR;
                } else {
                    newCell.style.backgroundColor = MATRIXNOTECELLCOLORHOVER;
                }
            }

            if (evenColor === MATRIXNOTECELLCOLORHOVER) {
                if (i % 2 === 0) {
                    newCell.style.backgroundColor = MATRIXNOTECELLCOLORHOVER;
                } else {
                    newCell.style.backgroundColor = MATRIXNOTECELLCOLOR;
                }
            }
        }
    };

    this._dissectRuler = function (event) {
        var inputNum = docById('dissectNumber').value;
        if (isNaN(inputNum)) {
            inputNum = 2;
        } else {
            inputNum = Math.abs(Math.floor(inputNum));
        }

        docById('dissectNumber').value = inputNum;

        var cell = event.target;
        this._rulerSelected = cell.parentNode.id[5];
        this.__dissect(cell, inputNum);
    };

    this.__dissect = function (cell, inputNum) {
        var that = this;

        var ruler = docById('ruler' + this._rulerSelected);
        var newCellIndex = cell.cellIndex;
        var noteValues = this.Rulers[this._rulerSelected][0];
        var divisionHistory = this.Rulers[this._rulerSelected][1];
        
        divisionHistory.push([newCellIndex, inputNum]);
        ruler.deleteCell(newCellIndex);
        
        var noteValue = noteValues[newCellIndex];
        var newNoteValue = inputNum * noteValue;
<<<<<<< HEAD
	    var tempwidth = this.noteWidth(newNoteValue);
=======
        var tempwidth = this._noteWidth(newNoteValue);
>>>>>>> 641cbd7b
        var tempwidthPixels = parseFloat(inputNum) * parseFloat(tempwidth) + 'px';
        var difference = parseFloat(this._noteWidth(noteValue)) - parseFloat(inputNum) * parseFloat(tempwidth);
        var newCellWidth = parseFloat(this._noteWidth(newNoteValue)) + parseFloat(difference) / inputNum + 'px';
        noteValues.splice(newCellIndex, 1);
        
        for (var i = 0; i < inputNum; i++) {
            var newCell = ruler.insertCell(newCellIndex+i);
            noteValues.splice(newCellIndex + i, 0, newNoteValue);
            newCell.innerHTML = calcNoteValueToDisplay(newNoteValue, 1);
            newCell.style.width = newCellWidth;
            newCell.style.minWidth = newCell.style.width;
            newCell.style.maxWidth = newCell.style.width;
            newCell.addEventListener('click', function(event) {
                that._dissectRuler(event);
            });
        }
        this._calculateZebraStripes(that._rulerSelected);
    };
    
    this._undo = function() {
        var divisionHistory = this.Rulers[this._rulerSelected][1];
        if (divisionHistory.length === 0) {
            // FIXME: Cycle through other rulers if necessary.
            return;
        }
        var ruler = docById('ruler' + this._rulerSelected);
        var noteValues = this.Rulers[this._rulerSelected][0];
        var inputNum = divisionHistory[divisionHistory.length - 1][1];
        var newCellIndex = divisionHistory[divisionHistory.length - 1][0];
        var cellWidth = ruler.cells[newCellIndex].style.width;
        var newCellWidth = parseFloat(cellWidth)*inputNum;
        var oldCellNoteValue = noteValues[newCellIndex];
        var newNoteValue = oldCellNoteValue/inputNum;
        
        var newCell = ruler.insertCell(newCellIndex);
        newCell.style.width = this._noteWidth(newNoteValue);
        newCell.style.minWidth = newCell.style.width;
        newCell.style.maxWidth = newCell.style.width;
        newCell.style.backgroundColor = MATRIXNOTECELLCOLOR;
        newCell.innerHTML = calcNoteValueToDisplay(oldCellNoteValue/inputNum, 1);
        
        noteValues[newCellIndex] = oldCellNoteValue/inputNum;
        noteValues.splice(newCellIndex + 1, inputNum - 1);
        
        var that = this;
        newCell.addEventListener('click', function(event) {
            console.log('adding DISSECT event too');
            that._dissectRuler(event);
        });
        
        for (var i = 0; i < inputNum; i++) {
            ruler.deleteCell(newCellIndex+1);
        }
        
        divisionHistory.pop();
        this._calculateZebraStripes(this._rulerSelected);
    };
    
    this._playAll = function() {
        this._logo.synth.stop();
        
        for (var i = 0; i < this.Rulers.length; i++) {
            var noteValues = this.Rulers[i][0];
            var noteValue = noteValues[0];
            var drumblockno = blocks.blockList[this.Drums[i]].connections[1];
            var drum = blocks.blockList[drumblockno].value;
            var ruler = docById('ruler' + i);
            var cell = ruler.cells[0];
            cell.style.backgroundColor = MATRIXBUTTONCOLOR;
            this._logo.synth.trigger('C2', this._logo.defaultBPMFactor / noteValue, drum);
            
            if (this._playingAll) {
                this._playNote(0, 0, i, 1);
            }
        }
    };
    
    this._playOne = function() {
        this._logo.synth.stop();
        var noteValues = this.Rulers[this._rulerSelected][0];
        var noteValue = noteValues[0];
        var ruler = docById('ruler' + this._rulerSelected);
        var cell = ruler.cells[0];
        cell.style.backgroundColor = MATRIXBUTTONCOLOR;
        var drumblockno = blocks.blockList[this.Drums[this._rulerSelected]].connections[1];
        var drum = blocks.blockList[drumblockno].value;
        this._logo.synth.trigger('C2', this._logo.defaultBPMFactor / noteValue, drum);
        
        if (this._playingOne) {
            this._playNote(0, 0, this._rulerSelected, 1)
        }
    };
    
    this._playNote = function(time, notesCounter, rulerno, colIndex) {
        var that = this;
        var noteValues = that.Rulers[rulerno][0];
        var noteValue = noteValues[notesCounter];
        time = 1 / noteValue;
        var drumblockno = blocks.blockList[this.Drums[rulerno]].connections[1];
        var drum = blocks.blockList[drumblockno].value;
        setTimeout(function() {
            var ruler = docById('ruler' + rulerno);
            
            if (notesCounter === noteValues.length - 1) {
                for (var i = 0; i < ruler.cells.length; i++) {
                    var cell = ruler.cells[i];
                    cell.style.backgroundColor =  MATRIXNOTECELLCOLOR;
                }
            } else {
                var cell = ruler.cells[colIndex];
                if (that._playing) {
                    cell.style.backgroundColor = MATRIXBUTTONCOLOR;
                }
            }
            
            if (notesCounter >= noteValues.length) {
                notesCounter = 1;
                that._logo.synth.stop()
            }
            
            notesCounter += 1;
            colIndex += 1;
            if (that._playing) {
                that._logo.synth.trigger(['C2'], that._logo.defaultBPMFactor / noteValue, drum);
            }
            
            if (notesCounter < noteValues.length) {
                if (that._playing) {
                    that._playNote(time, notesCounter, rulerno, colIndex);
                }
            } else {
                that._completed += 1;
            }
            if (that._playingAll) {
                if (that._completed === that.Rulers.length) {
                    console.log('playing again all rulers');
                    that._completed = 0;
                    var cell = ruler.cells[0];
                    cell.style.backgroundColor = MATRIXNOTECELLCOLOR;
                    that._logo.setTurtleDelay(0);
                    
                    for (var i = 0; i < that.Rulers.length; i++) {
                        that._calculateZebraStripes(i);
                    }
                    
                    that._playAll();
                }
            }
            if (that._playingOne) {
                if (that._completed === 1) {
                    console.log('playing again ruler' + that._rulerPlaying);
                    that._completed = 0;
                    var cell = ruler.cells[0];
                    cell.style.backgroundColor = MATRIXNOTECELLCOLOR;
                    that._logo.setTurtleDelay(0);
                    that._calculateZebraStripes(that._rulerPlaying);
                    that._playOne();
                }
            }
        }, that._logo.defaultBPMFactor * 1000 * time + that._logo.turtleDelay);
    };
    
    this._save = function(selectedruler) {
        var that = this;
        for (var name in this._logo.blocks.palettes.dict) {
            this._logo.blocks.palettes.dict[name].hideMenu(true);
        }
        
        this._logo.refreshCanvas();
        
        setTimeout(function() {
            var ruler = docById('ruler' + selectedruler);
            var noteValues = that.Rulers[selectedruler][0];
            
            var newStack = [[0, ['action', {'collapsed': false}], 100, 100, [null, 1, 2, null]], [1, ['text', {'value': 'rhythm'}], 0, 0, [0]]];
            var endOfStackIdx = 0;
            var previousBlock = 0;
            var samenotevalue = 1;
            for (var i = 0; i < ruler.cells.length; i++) {
                
                if (noteValues[i] === noteValues[i + 1] && i < ruler.cells.length - 1) {
                    samenotevalue += 1;
                    continue;
                } else {
                    var rhythmblockidx = newStack.length;
                    var noofnotes = rhythmblockidx + 1;
                    var notevalueidx = rhythmblockidx + 2;
                    var hiddenidx = rhythmblockidx + 3;
                    var noteValue = noteValues[i];
                    
                    newStack.push([rhythmblockidx, 'rhythm', 0, 0, [previousBlock, noofnotes, notevalueidx, hiddenidx]]);
                    newStack.push([noofnotes, ['number', {'value': samenotevalue}], 0, 0, [rhythmblockidx]]);
                    newStack.push([notevalueidx, ['number', {'value': noteValue}], 0, 0, [rhythmblockidx]]);
                    
                    if (i == ruler.cells.length - 1) {
                        newStack.push([hiddenidx, 'hidden', 0, 0, [rhythmblockidx, null]]);
                    }
                    else {
                        newStack.push([hiddenidx, 'hidden', 0, 0, [rhythmblockidx, hiddenidx + 1]]);
                    }
                    
                    var previousBlock = hiddenidx;
                    samenotevalue = 1;
                }
            }
            
            that._logo.blocks.loadNewBlocks(newStack);
            if (selectedruler > that.Rulers.length - 2) {
                return;
            } else {
                that._save(selectedruler+1);
            }
        }, 500);
    };

    this.init = function(logo) {
        console.log('init RhythmRuler');
        this._logo = logo;
        
        docById('rulerbody').style.display = 'inline';
        console.log('setting RhythmRuler visible');
        docById('rulerbody').style.visibility = 'visible';
        docById('rulerbody').style.border = 2;
        
        docById('drumDiv').style.display = 'inline';
        docById('drumDiv').style.visibility = 'visible';
        docById('drumDiv').style.border = 2;
        
        var w = window.innerWidth;
        this._cellScale = w / 1200;
        var iconSize = Math.floor(this._cellScale * 24);
        
        docById('rulerbody').style.width = Math.floor(w / 2) + 'px';
        docById('rulerbody').style.overflowX = 'auto';
        
        docById('drumDiv').style.width = Math.max(iconSize, Math.floor(w / 24)) + 'px';
        docById('drumDiv').style.overflowX = 'auto';
        
        var that = this;
        var table = docById('buttonTable');
        
        if (table !== null) {
            table.remove();
        }
        
        var table = docById('drum');
        
        if (table !== null) {
            table.remove();
        }
        
        for (var i = 0; i < this.Rulers.length; i++) {
            var rulertable = docById('rulerTable' + i);
            var rulerdrum = docById('rulerdrum' + i);
        }
        
        // The play all button
        var x = document.createElement('TABLE');
        x.setAttribute('id', 'drum');
        x.style.textAlign = 'center';
        x.style.borderCollapse = 'collapse';
        x.cellSpacing = 0;
        x.cellPadding = 0;
        
        var drumDiv = docById('drumDiv');
        drumDiv.style.paddingTop = 0 + 'px';
        drumDiv.style.paddingLeft = 0 + 'px';
        drumDiv.appendChild(x);
        drumDivPosition = drumDiv.getBoundingClientRect();
        
        var table = docById('drum');
        var row = table.insertRow(0);
        row.setAttribute('id', 'playalldrums');
        row.style.left = Math.floor(drumDivPosition.left) + 'px';
        row.style.top = Math.floor(drumDivPosition.top) + 'px';
        
        var cell = this._addButton(row, -1, 'play-button.svg', iconSize, _('play all'));

        cell.onclick=function() {
            if (that._playing) {
                if (that._playingAll) {
                    console.log('stopping all rulers');
                    this.innerHTML = '&nbsp;&nbsp;<img src="header-icons/play-button.svg" title="' + _('play all') + '" alt="' + _('play all') + '" height="' + iconSize + '" width="' + iconSize + '" vertical-align="middle">&nbsp;&nbsp;';
                    that._playing = false;
                    that._playingAll = false;
                    that._playingOne = false;
                    that._completed = 0;
                    that._rulerPlaying = -1;
                    for (var i = 0; i < that.Rulers.length; i++) {
                        that._calculateZebraStripes(i);
                    }
                }
            }
            else {
                if (!that._playingAll) {
                    console.log("playing all rulers");
                    this.innerHTML = '&nbsp;&nbsp;<img src="header-icons/pause-button.svg" title="' + _('pause') + '" alt="' + _('pause') + '" height="' + iconSize + '" width="' + iconSize + '" vertical-align="middle">&nbsp;&nbsp;';
                    that._logo.setTurtleDelay(0);
                    that._playingAll = true;
                    that._playing = true;
                    that._playingOne = false;
                    that._completed = 0;
                    that._rulerPlaying = -1;
                    that._playAll();
                }
            }
        };

        // Add rows for drum play buttons.
        for (var i = 0; i < this.Rulers.length; i++) {
            var row = table.insertRow(i + 1);
            row.setAttribute('id', 'drum' + i);
        }

        // Add tool buttons to top row
        var x = document.createElement('TABLE');
        x.setAttribute('id', 'buttonTable');
        x.style.textAlign = 'center';
        x.style.borderCollapse = 'collapse';
        x.cellSpacing = 0;
        x.cellPadding = 0;
        
        var rulerbodyDiv = docById('rulerbody');
        rulerbodyDiv.style.paddingTop = 0 + 'px';
        rulerbodyDiv.style.paddingLeft = 0 + 'px';
        rulerbodyDiv.appendChild(x);
        rulerbodyDivPosition = rulerbodyDiv.getBoundingClientRect();
        
        var table = docById('buttonTable');
        var header = table.createTHead();
        var row = header.insertRow(0);
        
        var cell = this._addButton(row, -1, 'export-chunk.svg', iconSize, _('save'));
        cell.onclick=function() {
            that._save(0);
        };
        
        var cell = this._addButton(row, 1, 'restore-button.svg', iconSize, _('undo'));
        cell.onclick=function() {
            that._undo();
        };
        
        // An input for setting the dissect number
        var cell = row.insertCell(2);
        cell.innerHTML = '<input id="dissectNumber" style="-webkit-user-select: text;-moz-user-select: text;-ms-user-select: text;" class="dissectNumber" type="dussectNumber" value="' + 2 + '" />';
        cell.style.top = 0;
        cell.style.left = 0;
        cell.style.width = Math.floor(MATRIXBUTTONHEIGHT * this._cellScale) + 'px';
        cell.style.minWidth = cell.style.width;
        cell.style.maxWidth = cell.style.width;
        cell.style.height = Math.floor(MATRIXBUTTONHEIGHT * this._cellScale) + 'px';
        cell.style.backgroundColor = MATRIXBUTTONCOLOR;
        // FIXME: should be contained in click event
        docById('dissectNumber').classList.add('hasKeyboard');
        
        var cell = this._addButton(row, 3, 'close-button.svg', iconSize, _('close'));
        cell.onclick=function() {
            // Save the new dissect history
            var dissectHistory = [];
            var drums = [];
            for (var i = 0; i < that.Rulers.length; i++) {
                var history = [];
                for (var j = 0; j < that.Rulers[i][1].length; j++) {
                    history.push(that.Rulers[i][1][j]);
                }

                dissectHistory.push([history, that.Drums[i]]);
                drums.push(that.Drums[i]);
            }

            // Look for any old entries that we may have missed.
            for (var i = 0; i < that._dissectHistory.length; i++) {
                var drum = that._dissectHistory[i][1];
                if (drums.indexOf(drum) === -1) {
                    var history = JSON.parse(JSON.stringify(that._dissectHistory[i][0]));
		    dissectHistory.push([history, drum]);
		}
	    }

            that._dissectHistory = JSON.parse(JSON.stringify(dissectHistory));

            for (var i = 0; i < that.Rulers.length; i++) {
		var rulertable = docById('rulerTable' + i);
		var rulerdrum = docById('rulerdrum' + i);
		if (rulertable !== null) {
                    rulertable.remove();
		}
		if (rulerdrum !== null) {
                    rulerdrum.remove();
		}
            }

            docById('rulerbody').style.visibility = 'hidden';
            docById('drumDiv').style.visibility = 'hidden';
            docById('rulerbody').style.border = 0;
            docById('drumDiv').style.border = 0;
            that._playing = false;
            that._playingOne = false;
            that._playingAll = false;
            // FIXME: should be contained in click event
            docById('dissectNumber').classList.remove('hasKeyboard');
        };

        // Create a play button for each ruler
        var table = docById('drum');
        for (var i = 0; i < this.Rulers.length; i++) {
            var row = table.rows[i + 1];
            var drumcell = this._addButton(row, -1, 'play-button.svg', iconSize, _('play'));
            drumcell.onclick=function() {
                if (that._playing) {
                    if (this.parentNode.id[4] === that._rulerPlaying) {
                        console.log("stopping ruler" + this.parentNode.id[4]);
                        this.innerHTML = '&nbsp;&nbsp;<img src="header-icons/play-button.svg" title="' + _('play') + '" alt="' + _('play') + '" height="' + iconSize + '" width="' + iconSize + '" vertical-align="middle">&nbsp;&nbsp;';
                        that._playing = false;
                        that._playingOne = false;
                        that._playingAll = false;
                        that._completed = 0;
                        that._rulerPlaying = -1;
                        setTimeout(that._calculateZebraStripes(this.parentNode.id[4]),1000);
                    }
                }
                else {
                    if (that._playingOne === false) {
                        console.log("playing ruler" + this.parentNode.id[4]);
                        that._rulerSelected = this.parentNode.id[4];
                        that._logo.setTurtleDelay(0);
                        that._playing = true;
                        that._playingOne = true;
                        that._playingAll = false;
                        that._completed = 0;
                        that._rulerPlaying = this.parentNode.id[4];
                        this.innerHTML = '&nbsp;&nbsp;<img src="header-icons/pause-button.svg" title="' + _('pause') + '" alt="' + _('pause') + '" height="' + iconSize + '" width="' + iconSize + '" vertical-align="middle">&nbsp;&nbsp;';
                        that._playOne();
                    }
                }
            };

            // Create individual rulers as tables.
            var rulerTable = document.createElement('TABLE');
            rulerTable.setAttribute('id', 'rulerTable' + i);
            rulerTable.style.textAlign = 'center';
            rulerTable.style.borderCollapse = 'collapse';
            rulerTable.cellSpacing = 0;
            rulerTable.cellPadding = 0;
            rulerbodyDiv.appendChild(rulerTable);

            var row = rulerTable.insertRow(-1);
            row.style.left = Math.floor(rulerbodyDivPosition.left) + 'px';
            row.style.top = Math.floor(MATRIXBUTTONHEIGHT * this._cellScale) + 'px';
            row.setAttribute('id', 'ruler' + i);
            for (var j = 0; j < that.Rulers[i][0].length; j++) {
                var noteValue = that.Rulers[i][0][j];
                var rulercell = row.insertCell(j);
                rulercell.innerHTML = calcNoteValueToDisplay(noteValue, 1);
                rulercell.style.width = that._noteWidth(noteValue);
                rulercell.minWidth = rulercell.style.width;
                rulercell.maxWidth = rulercell.style.width;
                rulercell.style.lineHeight = 60 + ' % ';
                if (i % 2 === 0) {
                    if (j % 2 === 0) {
                        rulercell.style.backgroundColor = MATRIXNOTECELLCOLOR;
                    } else {
                        rulercell.style.backgroundColor = MATRIXNOTECELLCOLORHOVER;
                    }
                } else {
                    if (j % 2 === 0) {
                        rulercell.style.backgroundColor = MATRIXNOTECELLCOLORHOVER;
                    } else {
                        rulercell.style.backgroundColor = MATRIXNOTECELLCOLOR;
                    }
                }
                
                rulercell.addEventListener('click', function(event) {
                    that._dissectRuler(event);
                });
            }

            // Match the play button height to the ruler height.
            table.rows[i + 1].cells[0].style.height = row.offsetHeight + 'px';
        }

        // Restore dissect history.
        for (var drum = 0; drum < this.Drums.length; drum++) {
            for (var i = 0; i < this._dissectHistory.length; i++) {
                if (this._dissectHistory[i][1] !== this.Drums[drum]) {
                    continue;
                }

                var rulerTable = docById('rulerTable' + drum);
                for (var j = 0; j < this._dissectHistory[i].length; j++) {
                    this._rulerSelected = drum;
                    if (this._dissectHistory[i][0][j] == undefined) {
                        continue;
                    }

                    var cell = rulerTable.rows[0].cells[this._dissectHistory[i][0][j][0]];
                    if (cell != undefined) {
                        this.__dissect(cell, this._dissectHistory[i][0][j][1]);
                    } else {
                        console.log('Could not find cell to divide. Did the order of the rhythm blocks change?');
                    }
                }
            }
        }
    };

    this._addButton = function(row, colIndex, icon, iconSize, label) {
        var cell = row.insertCell();
        cell.innerHTML = '&nbsp;&nbsp;<img src="header-icons/' + icon + '" title="' + label + '" alt="' + label + '" height="' + iconSize + '" width="' + iconSize + '" vertical-align="middle">&nbsp;&nbsp;';
        cell.style.width = Math.floor(MATRIXBUTTONHEIGHT * this._cellScale) + 'px';
        cell.style.minWidth = cell.style.width;
        cell.style.maxWidth = cell.style.width;
        cell.style.height = Math.floor(MATRIXBUTTONHEIGHT * this._cellScale) + 'px';
        cell.style.backgroundColor = MATRIXBUTTONCOLOR;

        cell.onmouseover=function() {
            this.style.backgroundColor = MATRIXBUTTONCOLORHOVER;
        }

        cell.onmouseout=function() {
            this.style.backgroundColor = MATRIXBUTTONCOLOR;
        }

        return cell;
    };
};<|MERGE_RESOLUTION|>--- conflicted
+++ resolved
@@ -90,11 +90,8 @@
         
         var noteValue = noteValues[newCellIndex];
         var newNoteValue = inputNum * noteValue;
-<<<<<<< HEAD
-	    var tempwidth = this.noteWidth(newNoteValue);
-=======
+
         var tempwidth = this._noteWidth(newNoteValue);
->>>>>>> 641cbd7b
         var tempwidthPixels = parseFloat(inputNum) * parseFloat(tempwidth) + 'px';
         var difference = parseFloat(this._noteWidth(noteValue)) - parseFloat(inputNum) * parseFloat(tempwidth);
         var newCellWidth = parseFloat(this._noteWidth(newNoteValue)) + parseFloat(difference) / inputNum + 'px';
