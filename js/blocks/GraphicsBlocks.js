function setupGraphicsBlocks() {

class HeadingBlock extends ValueBlock {
    constructor() {
        //.TRANS: orientation or compass direction
        super('heading', _('heading'));
        this.setPalette('graphics');
        this.beginnerBlock(true);
        this.setHelpString([_('The Heading block returns the orientation of the mouse.'), 'documentation', '']);

    }

    arg(logo, turtle, blk) {
        if (logo.inStatusMatrix && logo.blocks.blockList[logo.blocks.blockList[blk].connections[0]].name === 'print') {
            logo.statusFields.push([blk, 'heading']);
        } else {
            return logo.turtles.turtleList[turtle].orientation;
        }
    }
}

class YBlock extends ValueBlock {
    constructor() {
        //.TRANS: y coordinate
        super('y');
        this.setPalette('graphics');
        this.beginnerBlock(true);
<<<<<<< HEAD
        this.setHelpString([_('The Y block returns the vertical position of the mouse.'), 'documentation', null, 'xyhelp']);

=======
>>>>>>> 3713cc2d
        this.formBlock({
            name: this.lang === 'ja' ? _('y3') : _('y')
        });
    }

    arg(logo, turtle, blk) {
        if (logo.inStatusMatrix && logo.blocks.blockList[logo.blocks.blockList[blk].connections[0]].name === 'print') {
            logo.statusFields.push([blk, 'y']);
        } else {
            return logo.turtles.screenY2turtleY(logo.turtles.turtleList[turtle].container.y);
        }
    }
}

class XBlock extends ValueBlock {
    constructor() {
        //.TRANS: x coordinate
        super('x');
        this.setPalette('graphics');
        this.beginnerBlock(true);
<<<<<<< HEAD
        this.setHelpString([_('The X block returns the horizontal position of the mouse.'), 'documentation', null, 'xyhelp']);
=======
>>>>>>> 3713cc2d

        this.formBlock({
            name: this.lang === 'ja' ? _('x3') : _('x')
        });
    }

    arg(logo, turtle, blk) {
        if (logo.inStatusMatrix && logo.blocks.blockList[logo.blocks.blockList[blk].connections[0]].name === 'print') {
            logo.statusFields.push([blk, 'x']);
        } else {
            return logo.turtles.screenX2turtleX(logo.turtles.turtleList[turtle].container.x);
        }
    }
}

class ScrollXYBlock extends FlowBlock {
    constructor() {
        //.TRANS: scroll canvas image by x, y position
        super('scrollxy', _('scroll xy'));
        this.setPalette('graphics');
        this.beginnerBlock(true);
<<<<<<< HEAD
        this.setHelpString([_('The Scroll XY block moves the canvas.'), 'documentation', null, 'everybeathelp']);
=======
>>>>>>> 3713cc2d

        this.formBlock({
            args: 2, defaults: [100, 0],
            argLabels: this.lang === 'ja' ? [_('x2'), _('y2')] : [_('x'), _('y')]
        });
    }

    flow(args, logo, turtle, blk) {
        if (args.length === 2) {
            if (typeof(args[0]) === 'string' || typeof(args[1]) === 'string') {
                logo.errorMsg(NANERRORMSG, blk);
            } else if (logo.inMatrix) {
                logo.pitchTimeMatrix.addRowBlock(blk);
                if (logo.pitchBlocks.indexOf(blk) === -1) {
                    logo.pitchBlocks.push(blk);
                }
                logo.pitchTimeMatrix.rowLabels.push(logo.blocks.blockList[blk].name);
                logo.pitchTimeMatrix.rowArgs.push([args[0], args[1]]);
            } else if (logo.inNoteBlock[turtle].length > 0) {
                logo.embeddedGraphics[turtle][last(logo.inNoteBlock[turtle])].push(blk);
            } else {
                if (logo.suppressOutput[turtle]) {
                    var savedPenState = logo.turtles.turtleList[turtle].penState;
                    logo.turtles.turtleList[turtle].penState = false;
                    logo.turtles.turtleList[turtle].doScrollXY(args[0], args[1]);
                    logo.turtles.turtleList[turtle].penState = savedPenState;
                } else {
                    logo.turtles.turtleList[turtle].doScrollXY(args[0], args[1]);
                }

                if (logo.justCounting[turtle].length === 0) {
                    logo._playbackPush(turtle, [logo.previousTurtleTime[turtle], 'scrollxy', args[0], args[1]]);
                }
            }
        }
    }
}

class ClearBlock extends FlowBlock {
    constructor() {
        //.TRANS: erase the screen and return the mice to the center position
        super('clear', _('clear'));
        this.setPalette('graphics');
        this.setHelpString();
    }

    flow(args, logo, turtle, blk) {
        if (logo.inMatrix) {
            // ignore clear block in matrix
        } else if (logo.inNoteBlock[turtle].length > 0) {
            logo.embeddedGraphics[turtle][last(logo.inNoteBlock[turtle])].push(blk);
        } else {
            if (logo.suppressOutput[turtle]) {
                var savedPenState = logo.turtles.turtleList[turtle].penState;
                logo.turtles.turtleList[turtle].penState = false;
                logo.turtles.turtleList[turtle].doSetXY(0, 0);
                logo.turtles.turtleList[turtle].doSetHeading(0);
                logo.turtles.turtleList[turtle].penState = savedPenState;
            } else {
                logo.svgBackground = true;
                logo.turtles.turtleList[turtle].doClear(true, true, true);
            }

            if (logo.justCounting[turtle].length === 0) {
                logo._playbackPush(turtle, [logo.previousTurtleTime[turtle], 'clear']);
            }
        }
    }
}

class ControlPoint2Block extends FlowBlock {
    constructor() {
        super('controlpoint2');
        this.setPalette('graphics');
        this.setHelpString([_('The Control-point 2 block sets the second control point for the Bezier curve.'), 'documentation', '']);
        
        this.formBlock({
            //.TRANS: control point in a bezier curve
            name: _('control point 2'),
            args: 2, defaults: [100, 25],
            argLabels: this.lang === 'ja' ? [_('x1'), _('y1')] : [_('x'), _('y')]
        })
    }

    flow(args, logo, turtle, blk) {
        if (args.length === 2) {
            if (typeof(args[0]) === 'string' || typeof(args[1]) === 'string') {
                logo.errorMsg(NANERRORMSG, blk);
            } else if (logo.inNoteBlock[turtle].length > 0) {
                logo.embeddedGraphics[turtle][last(logo.inNoteBlock[turtle])].push(blk);
            } else {
                logo.cp2x[turtle] = args[0];
                logo.cp2y[turtle] = args[1];
                if (logo.justCounting[turtle].length === 0) {
                    logo._playbackPush(turtle, [logo.previousTurtleTime[turtle], 'controlpoint2', args[0], args[1]]);
                }
            }
        }
    }
}

class ControlPoint1Block extends FlowBlock {
    constructor() {
        super('controlpoint1');
        this.setPalette('graphics');
        this.setHelpString([_('The Control-point 1 block sets the first control point for the Bezier curve.'), 'documentation', '']);
        
        this.formBlock({
            //.TRANS: control point in a bezier curve
            name: _('control point 1'),
            args: 2, defaults: [100, 75],
            argLabels: this.lang === 'ja' ? [_('x1'), _('y1')] : [_('x'), _('y')]
        })
    }

    flow(args, logo, turtle, blk) {
        if (args.length === 2) {
            if (typeof(args[0]) === 'string' || typeof(args[1]) === 'string') {
                logo.errorMsg(NANERRORMSG, blk);
            } else if (logo.inNoteBlock[turtle].length > 0) {
                logo.embeddedGraphics[turtle][last(logo.inNoteBlock[turtle])].push(blk);
            } else {
                logo.cp1x[turtle] = args[0];
                logo.cp1y[turtle] = args[1];
                if (logo.justCounting[turtle].length === 0) {
                    logo._playbackPush(turtle, [logo.previousTurtleTime[turtle], 'controlpoint1', args[0], args[1]]);
                }
            }
        }
    }
}

class BezierBlock extends FlowBlock {
    constructor() {
        super('bezier');
        this.setPalette('graphics');
        this.setHelpString([_('The Bezier block draws a Bezier curve.'), 'documentation', '']);
        
        this.formBlock({
            //.TRANS: Bézier curves employ at least three points to define a curve
            name: _('bezier'),
            args: 2, defaults: [0, 100],
            argLabels: this.lang === 'ja' ? [_('x1'), _('y1')] : [_('x'), _('y')]
        })
    }

    flow(args, logo, turtle, blk) {
        if (args.length === 2) {
            if (typeof(args[0]) === 'string' || typeof(args[1]) === 'string') {
                logo.errorMsg(NANERRORMSG, blk);
            } else if (logo.inNoteBlock[turtle].length > 0) {
                logo.embeddedGraphics[turtle][last(logo.inNoteBlock[turtle])].push(blk);
            } else {
                if (logo.suppressOutput[turtle]) {
                    var savedPenState = logo.turtles.turtleList[turtle].penState;
                    logo.turtles.turtleList[turtle].penState = false;
                    logo.turtles.turtleList[turtle].doBezier(logo.cp1x[turtle], logo.cp1y[turtle], logo.cp2x[turtle], logo.cp2y[turtle], args[0], args[1]);
                    logo.turtles.turtleList[turtle].penState = savedPenState;
                } else {
                    logo.turtles.turtleList[turtle].doBezier(logo.cp1x[turtle], logo.cp1y[turtle], logo.cp2x[turtle], logo.cp2y[turtle], args[0], args[1]);
                }

                if (logo.justCounting[turtle].length === 0) {
                    logo._playbackPush(turtle, [logo.previousTurtleTime[turtle], 'bezier', args[0], args[1]]);
                }
            }
        }
    }
}

class ArcBlock extends FlowBlock {
    constructor() {
        super('arc');
        this.setPalette('graphics');
        this.beginnerBlock(true);
<<<<<<< HEAD
        this.setHelpString([_('The Arc block moves the mouse in a arc.'), 'documentation', null, 'archelp']);
=======
>>>>>>> 3713cc2d
        
        this.formBlock({
            //.TRANS: draws a part of the circumference of a circle
            name: _('arc'),
            args: 2, defaults: [90, 100],
            argLabels: [_('angle'), _('radius')]
        })
    }

    flow(args, logo, turtle, blk) {
        if (args.length === 2) {
            if (typeof(args[0]) === 'string' || typeof(args[1]) === 'string') {
                logo.errorMsg(NANERRORMSG, blk);
            } else if (logo.inMatrix) {
                logo.pitchTimeMatrix.addRowBlock(blk);
                if (logo.pitchBlocks.indexOf(blk) === -1) {
                    logo.pitchBlocks.push(blk);
                }
                logo.pitchTimeMatrix.rowLabels.push(logo.blocks.blockList[blk].name);
                logo.pitchTimeMatrix.rowArgs.push([args[0], args[1]]);
            } else if (logo.inNoteBlock[turtle].length > 0) {
                logo.embeddedGraphics[turtle][last(logo.inNoteBlock[turtle])].push(blk);
            } else {
                if (logo.suppressOutput[turtle]) {
                    var savedPenState = logo.turtles.turtleList[turtle].penState;
                    logo.turtles.turtleList[turtle].penState = false;
                    logo.turtles.turtleList[turtle].doArc(args[0], args[1]);
                    logo.turtles.turtleList[turtle].penState = savedPenState;
                } else {
                    logo.turtles.turtleList[turtle].doArc(args[0], args[1]);
                }

                if (logo.justCounting[turtle].length === 0) {
                    logo._playbackPush(turtle, [logo.previousTurtleTime[turtle], 'arc', args[0], args[1]]);
                }
            }
        }
    }
}

class SetHeadingBlock extends FlowBlock {
    constructor() {
        //.TRANS: set compass heading
        super('setheading', _('set heading'));
        this.setPalette('graphics');
        this.setHelpString([_('The Set heading block sets the heading of the mouse.'), 'documentation', '']);

        this.formBlock({
            args: 1, defaults: [0]
        });
    }

    flow(args, logo, turtle, blk) {
        if (args.length === 1) {
            if (typeof(args[0]) === 'string') {
                logo.errorMsg(NANERRORMSG, blk);
            } else if (logo.inMatrix) {
                logo.pitchTimeMatrix.addRowBlock(blk);
                if (logo.pitchBlocks.indexOf(blk) === -1) {
                    logo.pitchBlocks.push(blk);
                }
                logo.pitchTimeMatrix.rowLabels.push(logo.blocks.blockList[blk].name);
                logo.pitchTimeMatrix.rowArgs.push(args[0]);
            } else if (logo.inNoteBlock[turtle].length > 0) {
                logo.embeddedGraphics[turtle][last(logo.inNoteBlock[turtle])].push(blk);
            } else {
                logo.turtles.turtleList[turtle].doSetHeading(args[0]);
                if (logo.justCounting[turtle].length === 0) {
                    logo._playbackPush(turtle, [logo.previousTurtleTime[turtle], 'setheading', args[0]]);
                }
            }
        }
    }
}

class SetXYBlock extends FlowBlock {
    constructor() {
        super('setxy');
        this.setPalette('graphics');
        this.beginnerBlock(true);
<<<<<<< HEAD
        this.setHelpString([_('The Set XY block moves the mouse to a specific position on the screen.'), 'documentation', '']);
=======
>>>>>>> 3713cc2d
        
        this.formBlock({
            //.TRANS: set xy (Cartesian) position
            name: _('set xy'),
            args: 2, defaults: [0, 0],
            argLabels: this.lang === 'ja' ? [_('x1'), _('y1')] : [_('x'), _('y')]
        })
    }

    flow(args, logo, turtle, blk) {
        if (args.length === 2) {
            if (typeof(args[0]) === 'string' || typeof(args[1]) === 'string') {
                logo.errorMsg(NANERRORMSG, blk);
            } else if (logo.inMatrix) {
                logo.pitchTimeMatrix.addRowBlock(blk);
                if (logo.pitchBlocks.indexOf(blk) === -1) {
                    logo.pitchBlocks.push(blk);
                }
                logo.pitchTimeMatrix.rowLabels.push(logo.blocks.blockList[blk].name);
                logo.pitchTimeMatrix.rowArgs.push([args[0], args[1]]);
            } else if (logo.inNoteBlock[turtle].length > 0) {
                logo.embeddedGraphics[turtle][last(logo.inNoteBlock[turtle])].push(blk);
            } else {
                if (logo.suppressOutput[turtle]) {
                    var savedPenState = logo.turtles.turtleList[turtle].penState;
                    logo.turtles.turtleList[turtle].penState = false;
                    logo.turtles.turtleList[turtle].doSetXY(args[0], args[1]);
                    logo.turtles.turtleList[turtle].penState = savedPenState;
                } else {
                    logo.turtles.turtleList[turtle].doSetXY(args[0], args[1]);
                }

                if (logo.justCounting[turtle].length === 0) {
                    logo._playbackPush(turtle, [logo.previousTurtleTime[turtle], 'setxy', args[0], args[1]]);
                }
            }
        }
    }
}

class RightBlock extends FlowBlock {
    constructor() {
        super('right');
        this.setPalette('graphics');
        this.beginnerBlock(true);
<<<<<<< HEAD
        this.setHelpString([_('The Right block turns the mouse to the right.'), 'documentation', null, 'forwardhelp']);
=======
>>>>>>> 3713cc2d

        this.formBlock({
            //.TRANS: right1 and right are when turning right (clockwise)
            name: this.lang === 'ja' ? _('right1') : _('right'),
            args: 1, defaults: [90]
        });
    }

    flow(args, logo, turtle, blk) {
        if (args.length === 1) {
            if (typeof(args[0]) === 'string') {
                logo.errorMsg(NANERRORMSG, blk);
            } else if (logo.inMatrix) {
                logo.pitchTimeMatrix.addRowBlock(blk);
                if (logo.pitchBlocks.indexOf(blk) === -1) {
                    logo.pitchBlocks.push(blk);
                }
                logo.pitchTimeMatrix.rowLabels.push(logo.blocks.blockList[blk].name);
                logo.pitchTimeMatrix.rowArgs.push(args[0]);
            } else if (logo.inNoteBlock[turtle].length > 0) {
                logo.embeddedGraphics[turtle][last(logo.inNoteBlock[turtle])].push(blk);
            } else {
                if (logo.suppressOutput[turtle]) {
                    var savedPenState = logo.turtles.turtleList[turtle].penState;
                    logo.turtles.turtleList[turtle].penState = false;
                    logo.turtles.turtleList[turtle].doRight(args[0]);
                    logo.turtles.turtleList[turtle].penState = savedPenState;
                } else {
                    logo.turtles.turtleList[turtle].doRight(args[0]);
                }

                if (logo.justCounting[turtle].length === 0) {
                    logo._playbackPush(turtle, [logo.previousTurtleTime[turtle], 'right', args[0]]);
                }
            }
        }
    }
}

class MLeftBlock extends FlowBlock {
    constructor() {
        super('left');
        this.setPalette('graphics');
        this.beginnerBlock(true);
<<<<<<< HEAD
        this.setHelpString([_('The Left block turns the mouse to the left.'), 'documentation', null, 'forwardhelp']);
=======
>>>>>>> 3713cc2d

        this.formBlock({
            //.TRANS: left and left1 are when turning left (counter-clockwise)
            name: this.lang === 'ja' ? _('left1') : _('left'),
            args: 1, defaults: [90]
        });
    }

    flow(args, logo, turtle, blk) {
        if (args.length === 1) {
            if (typeof(args[0]) === 'string') {
                logo.errorMsg(NANERRORMSG, blk);
            } else if (logo.inMatrix) {
                logo.pitchTimeMatrix.addRowBlock(blk);
                if (logo.pitchBlocks.indexOf(blk) === -1) {
                    logo.pitchBlocks.push(blk);
                }
                logo.pitchTimeMatrix.rowLabels.push(logo.blocks.blockList[blk].name);
                logo.pitchTimeMatrix.rowArgs.push(args[0]);
            } else if (logo.inNoteBlock[turtle].length > 0) {
                logo.embeddedGraphics[turtle][last(logo.inNoteBlock[turtle])].push(blk);
            } else {
                if (logo.suppressOutput[turtle]) {
                    var savedPenState = logo.turtles.turtleList[turtle].penState;
                    logo.turtles.turtleList[turtle].penState = false;
                    logo.turtles.turtleList[turtle].doRight(-args[0]);
                    logo.turtles.turtleList[turtle].penState = savedPenState;
                } else {
                    logo.turtles.turtleList[turtle].doRight(-args[0]);
                }

                if (logo.justCounting[turtle].length === 0) {
                    logo._playbackPush(turtle, [logo.previousTurtleTime[turtle], 'right', -args[0]]);
                }
            }
        }
    }
}

class BackBlock extends FlowBlock {
    constructor() {
        //.TRANS: move backward (in the opposite direction of the current heading)
        super('back', _('back'));
        this.setPalette('graphics');
        this.beginnerBlock(true);
<<<<<<< HEAD
        this.setHelpString([_('The Back block moves the mouse backward.'), 'documentation', null, 'forwardhelp']);
=======
>>>>>>> 3713cc2d

        this.formBlock({
            args: 1, defaults: [100]
        });
    }

    flow(args, logo, turtle, blk) {
        if (args.length === 1) {
            if (typeof(args[0]) === 'string') {
                logo.errorMsg(NANERRORMSG, blk);
            } else if (logo.inMatrix) {
                logo.pitchTimeMatrix.addRowBlock(blk);
                if (logo.pitchBlocks.indexOf(blk) === -1) {
                    logo.pitchBlocks.push(blk);
                }
                logo.pitchTimeMatrix.rowLabels.push(logo.blocks.blockList[blk].name);
                logo.pitchTimeMatrix.rowArgs.push(args[0]);
            } else if (logo.inNoteBlock[turtle].length > 0) {
                logo.embeddedGraphics[turtle][last(logo.inNoteBlock[turtle])].push(blk);
            } else {
                if (logo.suppressOutput[turtle]) {
                    var savedPenState = logo.turtles.turtleList[turtle].penState;
                    logo.turtles.turtleList[turtle].penState = false;
                    logo.turtles.turtleList[turtle].doForward(-args[0]);
                    logo.turtles.turtleList[turtle].penState = savedPenState;
                } else {
                    logo.turtles.turtleList[turtle].doForward(-args[0]);
                }

                if (logo.justCounting[turtle].length === 0) {
                    logo._playbackPush(turtle, [logo.previousTurtleTime[turtle], 'forward', -args[0]]);
                }
            }
        }
    }
}

class ForwardBlock extends FlowBlock {
    constructor() {
        //.TRANS: move forward (in the direction of the current heading)
        super('forward', _('forward'));
        this.setPalette('graphics');
        this.beginnerBlock(true);
<<<<<<< HEAD
        this.setHelpString([_('The Forward block moves the mouse forward.'), 'documentation', null, 'forwardhelp']);
=======
>>>>>>> 3713cc2d

        this.formBlock({
            args: 1, defaults: [100]
        });
    }

    flow(args, logo, turtle, blk) {
        if (args.length === 1) {
            if (typeof(args[0]) === 'string') {
                logo.errorMsg(NANERRORMSG, blk);
            } else if (logo.inMatrix) {
                logo.pitchTimeMatrix.addRowBlock(blk);
                if (logo.pitchBlocks.indexOf(blk) === -1) {
                    logo.pitchBlocks.push(blk);
                }
                logo.pitchTimeMatrix.rowLabels.push(logo.blocks.blockList[blk].name);
                logo.pitchTimeMatrix.rowArgs.push(args[0]);
            } else if (logo.inNoteBlock[turtle].length > 0) {
                logo.embeddedGraphics[turtle][last(logo.inNoteBlock[turtle])].push(blk);
            } else {
                if (logo.suppressOutput[turtle]) {
                    var savedPenState = logo.turtles.turtleList[turtle].penState;
                    logo.turtles.turtleList[turtle].penState = false;
                    logo.turtles.turtleList[turtle].doForward(args[0]);
                    logo.turtles.turtleList[turtle].penState = savedPenState;
                } else {
                    logo.turtles.turtleList[turtle].doForward(args[0]);
                }

                if (logo.justCounting[turtle].length === 0) {
                    logo._playbackPush(turtle, [logo.previousTurtleTime[turtle], 'forward', args[0]]);
                }
            }
        }
    }
}


    new HeadingBlock().setup();
    new YBlock().setup();
    new XBlock().setup();
    new ScrollXYBlock().setup();
    new ClearBlock().setup();
    new ControlPoint1Block().setup();
    new ControlPoint2Block().setup();
    new BezierBlock().setup();
    new ArcBlock().setup();
    new SetHeadingBlock().setup();
    new SetXYBlock().setup();
    new RightBlock().setup();
    new MLeftBlock().setup();
    new BackBlock().setup();
    new ForwardBlock().setup();
}<|MERGE_RESOLUTION|>--- conflicted
+++ resolved
@@ -25,11 +25,9 @@
         super('y');
         this.setPalette('graphics');
         this.beginnerBlock(true);
-<<<<<<< HEAD
+
         this.setHelpString([_('The Y block returns the vertical position of the mouse.'), 'documentation', null, 'xyhelp']);
 
-=======
->>>>>>> 3713cc2d
         this.formBlock({
             name: this.lang === 'ja' ? _('y3') : _('y')
         });
@@ -50,10 +48,8 @@
         super('x');
         this.setPalette('graphics');
         this.beginnerBlock(true);
-<<<<<<< HEAD
+
         this.setHelpString([_('The X block returns the horizontal position of the mouse.'), 'documentation', null, 'xyhelp']);
-=======
->>>>>>> 3713cc2d
 
         this.formBlock({
             name: this.lang === 'ja' ? _('x3') : _('x')
@@ -75,10 +71,8 @@
         super('scrollxy', _('scroll xy'));
         this.setPalette('graphics');
         this.beginnerBlock(true);
-<<<<<<< HEAD
+
         this.setHelpString([_('The Scroll XY block moves the canvas.'), 'documentation', null, 'everybeathelp']);
-=======
->>>>>>> 3713cc2d
 
         this.formBlock({
             args: 2, defaults: [100, 0],
@@ -254,10 +248,8 @@
         super('arc');
         this.setPalette('graphics');
         this.beginnerBlock(true);
-<<<<<<< HEAD
+
         this.setHelpString([_('The Arc block moves the mouse in a arc.'), 'documentation', null, 'archelp']);
-=======
->>>>>>> 3713cc2d
         
         this.formBlock({
             //.TRANS: draws a part of the circumference of a circle
@@ -338,10 +330,8 @@
         super('setxy');
         this.setPalette('graphics');
         this.beginnerBlock(true);
-<<<<<<< HEAD
+
         this.setHelpString([_('The Set XY block moves the mouse to a specific position on the screen.'), 'documentation', '']);
-=======
->>>>>>> 3713cc2d
         
         this.formBlock({
             //.TRANS: set xy (Cartesian) position
@@ -387,10 +377,8 @@
         super('right');
         this.setPalette('graphics');
         this.beginnerBlock(true);
-<<<<<<< HEAD
+
         this.setHelpString([_('The Right block turns the mouse to the right.'), 'documentation', null, 'forwardhelp']);
-=======
->>>>>>> 3713cc2d
 
         this.formBlock({
             //.TRANS: right1 and right are when turning right (clockwise)
@@ -435,10 +423,8 @@
         super('left');
         this.setPalette('graphics');
         this.beginnerBlock(true);
-<<<<<<< HEAD
+
         this.setHelpString([_('The Left block turns the mouse to the left.'), 'documentation', null, 'forwardhelp']);
-=======
->>>>>>> 3713cc2d
 
         this.formBlock({
             //.TRANS: left and left1 are when turning left (counter-clockwise)
@@ -484,10 +470,8 @@
         super('back', _('back'));
         this.setPalette('graphics');
         this.beginnerBlock(true);
-<<<<<<< HEAD
+
         this.setHelpString([_('The Back block moves the mouse backward.'), 'documentation', null, 'forwardhelp']);
-=======
->>>>>>> 3713cc2d
 
         this.formBlock({
             args: 1, defaults: [100]
@@ -531,10 +515,8 @@
         super('forward', _('forward'));
         this.setPalette('graphics');
         this.beginnerBlock(true);
-<<<<<<< HEAD
+
         this.setHelpString([_('The Forward block moves the mouse forward.'), 'documentation', null, 'forwardhelp']);
-=======
->>>>>>> 3713cc2d
 
         this.formBlock({
             args: 1, defaults: [100]
