--- conflicted
+++ resolved
@@ -5,10 +5,8 @@
         super('backward');
         this.setPalette('flow');
         this.beginnerBlock(true);
-<<<<<<< HEAD
+
         this.setHelpString([_('The Backward block runs code in reverse order (Musical retrograde).'), 'documentation', '']);
-=======
->>>>>>> 3713cc2d
 
         this.formBlock({
             name: _('backward'),
@@ -532,15 +530,13 @@
         super('ifthenelse');
         this.setPalette('flow');
         this.beginnerBlock(true);
-<<<<<<< HEAD
+
 
 	if (beginnerMode && this.lang === 'ja') {
 	    this.setHelpString([_('Conditionals lets your program take different actions depending on the condition.') + ' ' + _('In this example if the mouse button is pressed a snare drum will play.'), 'documentation', null, 'elifhelp']);
 	} else {
             this.setHelpString([_('Conditionals lets your program take different actions depending on the condition.') + ' ' + _('In this example if the mouse button is pressed a snare drum will play, else a kick drum will play.'), 'documentation', null, 'elifhelp']);
 	}
-=======
->>>>>>> 3713cc2d
 
         this.formBlock({
             name: _('if'),
@@ -564,15 +560,13 @@
         super('if');
         this.setPalette('flow');
         this.beginnerBlock(true);
-<<<<<<< HEAD
+
 
 	if (beginnerMode && this.lang === 'ja') {
 	    this.setHelpString([_('Conditionals lets your program take different actions depending on the condition.') + ' ' + _('In this example if the mouse button is pressed a snare drum will play.'), 'documentation', null, 'ifhelp']);
 	} else {
             this.setHelpString([_('Conditionals lets your program take different actions depending on the condition.') + ' ' + _('In this example if the mouse button is pressed a snare drum will play.'), 'documentation', null, 'ifhelp']);
 	}
-=======
->>>>>>> 3713cc2d
 
         this.formBlock({
             name: _('if'),
@@ -594,10 +588,8 @@
         super('forever');
         this.setPalette('flow');
         this.beginnerBlock(true);
-<<<<<<< HEAD
+
         this.setHelpString([_('The Forever block will repeat the contained blocks forever.') + ' ' + _('In this example of a simple drum machine a kick drum will play 1/4 notes forever.'), 'documentation', null, 'foreverhelp']);
-=======
->>>>>>> 3713cc2d
 
         this.formBlock({
             name: _('forever'),
@@ -616,10 +608,8 @@
         super('repeat');
         this.setPalette('flow');
         this.beginnerBlock(true);
-<<<<<<< HEAD
+
         this.setHelpString([_('The Repeat block will repeat the contained blocks.') + ' ' + _('In this example the note will be played 4 times.'), 'documentation', null, 'repeathelp']);
-=======
->>>>>>> 3713cc2d
 
         this.formBlock({
             name: _('repeat'),
