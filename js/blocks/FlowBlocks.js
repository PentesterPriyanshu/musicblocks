function setupFlowBlocks() {

class BackwardBlock extends FlowClampBlock {
    constructor() {
        super('backward');
        this.setPalette('flow');
        this.beginnerBlock(true);
        this.setHelpString([_('The Backward block runs code in reverse order (Musical retrograde).'), 'documentation', '']);

        this.formBlock({
            name: _('backward'),
        });
        this.makeMacro((x, y) => [
            [0, 'backward', x, y, [null, 1, null]],
            [1, 'hidden', 0, 0, [0, null]]
        ]);
    }

    flow(args, logo, turtle, blk) {
        logo.backward[turtle].push(blk);
        // Set child to bottom block inside clamp
        let childFlow = logo.blocks.findBottomBlock(args[0]);
        let childFlowCount = 1;

        var listenerName = '_backward_' + turtle + '_' + blk;
        logo._setDispatchBlock(blk, turtle, listenerName);

        var nextBlock = logo.blocks.blockList[blk].connections[2];
        if (nextBlock == null) {
            logo.backward[turtle].pop();
        } else {
            if (nextBlock in logo.endOfClampSignals[turtle]) {
                logo.endOfClampSignals[turtle][nextBlock].push(listenerName);
            } else {
                logo.endOfClampSignals[turtle][nextBlock] = [listenerName];
            }
        }

        var __listener = function () {
            logo.backward[turtle].pop();
        };

        logo._setListener(turtle, listenerName, __listener);
        return [childFlow, childFlowCount];

    }
}

class DuplicateBlock extends FlowClampBlock {
    constructor() {
        super('duplicatenotes');
        this.setPalette('flow');
        this.setHelpString([_('The Duplicate block will run each block multiple times.') + ' ' + _('The output of the example is: Sol, Sol, Sol, Sol, Re, Re, Re, Re, Sol, Sol, Sol, Sol.'), 'documentation', null, 'duphelp']);

        this.formBlock({
            name: _('duplicate'),
            args: 1,
            defaults: [2]
        });
        this.makeMacro((x, y) => [
            [0, 'duplicatenotes', x, y, [null, 1, null, 2]],
            [1, ['number', {'value': 2}], 0, 0, [0]],
            [2, 'hidden', 0, 0, [0, null]]
        ]);
    }

    flow(args, logo, turtle, blk, receivedArg) {
        if (args[1] === undefined) return;

        if (args[0] === null || typeof (args[0]) !== 'number' || args[0] < 1) {
            logo.errorMsg(NOINPUTERRORMSG, blk);
            var arg0 = 2;
        } else {
            var arg0 = args[0];
        }

        var factor = Math.floor(arg0);
        if (factor < 1) {
            logo.errorMsg(ZERODIVIDEERRORMSG, blk);
            logo.stopTurtle = true;
        } else {
            logo.duplicateFactor[turtle] *= factor;

            // Queue each block in the clamp.
            var listenerName = '_duplicate_' + turtle;
            logo._setDispatchBlock(blk, turtle, listenerName);

            var __lookForOtherTurtles = function (blk, turtle) {
                for (var t in logo.connectionStore) {
                    if (t !== turtle.toString()) {
                        for (var b in logo.connectionStore[t]) {
                            if (b === blk.toString()) {
                                return t;
                            }
                        }
                    }
                }

                return null;
            }

            logo.inDuplicate[turtle] = true;

            var __listener = function (event) {
                logo.inDuplicate[turtle] = false;
                logo.duplicateFactor[turtle] /= factor;

                // Check for a race condition.
                // FIXME: Do something about the race condition.
                if (logo.connectionStoreLock) {
                    console.debug('LOCKED');
                }

                logo.connectionStoreLock = true;

                // The last turtle should restore the broken connections.
                if (__lookForOtherTurtles(blk, turtle) == null) {
                    var n = logo.connectionStore[turtle][blk].length;
                    for (var i = 0; i < n; i++) {
                        var obj = logo.connectionStore[turtle][blk].pop();
                        logo.blocks.blockList[obj[0]].connections[obj[1]] = obj[2];
                        if (obj[2] != null) {
                            logo.blocks.blockList[obj[2]].connections[0] = obj[0];
                        }
                    }
                } else {
                    delete logo.connectionStore[turtle][blk];
                }

                logo.connectionStoreLock = false;
            };

            logo._setListener(turtle, listenerName, __listener);

            // Test for race condition.
            // FIXME: Do something about the race condition.
            if (logo.connectionStoreLock) {
                console.debug('LOCKED');
            }

            logo.connectionStoreLock = true;

            // Check to see if another turtle has already disconnected
            // these blocks.
            var otherTurtle = __lookForOtherTurtles(blk, turtle);
            if (otherTurtle != null) {
                // Copy the connections and queue the blocks.
                logo.connectionStore[turtle][blk] = [];
                for (var i = logo.connectionStore[otherTurtle][blk].length; i > 0; i--) {
                    var obj = [logo.connectionStore[otherTurtle][blk][i - 1][0], logo.connectionStore[otherTurtle][blk][i - 1][1], logo.connectionStore[otherTurtle][blk][i - 1][2]];
                    logo.connectionStore[turtle][blk].push(obj);
                    var child = obj[0];
                    if (logo.blocks.blockList[child].name === 'hidden') {
                        child = logo.blocks.blockList[child].connections[0];
                    }

                    var queueBlock = new Queue(child, factor, blk, receivedArg);
                    logo.parentFlowQueue[turtle].push(blk);
                    logo.turtles.turtleList[turtle].queue.push(queueBlock);
                }
            } else {
                var child = logo.blocks.findBottomBlock(args[1]);
                while (child != blk) {
                    if (logo.blocks.blockList[child].name !== 'hidden') {
                        var queueBlock = new Queue(child, factor, blk, receivedArg);
                        logo.parentFlowQueue[turtle].push(blk);
                        logo.turtles.turtleList[turtle].queue.push(queueBlock);
                    }

                    child = logo.blocks.blockList[child].connections[0];
                }

                // Break the connections between blocks in the clamp so
                // that when we run the queues, only the individual blocks
                // run.
                logo.connectionStore[turtle][blk] = [];
                var child = args[1];
                while (child != null) {
                    var lastConnection = logo.blocks.blockList[child].connections.length - 1;
                    var nextBlk = logo.blocks.blockList[child].connections[lastConnection];
                    // Don't disconnect a hidden block from its parent.
                    if (nextBlk != null && logo.blocks.blockList[nextBlk].name === 'hidden') {
                        logo.connectionStore[turtle][blk].push([nextBlk, 1, logo.blocks.blockList[nextBlk].connections[1]]);
                        child = logo.blocks.blockList[nextBlk].connections[1];
                        logo.blocks.blockList[nextBlk].connections[1] = null;
                    } else {
                        logo.connectionStore[turtle][blk].push([child, lastConnection, nextBlk]);
                        logo.blocks.blockList[child].connections[lastConnection] = null;
                        child = nextBlk;
                    }

                    if (child != null) {
                        logo.blocks.blockList[child].connections[0] = null;
                    }
                }
            }

            logo.connectionStoreLock = false;
        }
    }
}

class DefaultCaseBlock extends FlowClampBlock {
    constructor() {
        super('defaultcase');
        this.setPalette('flow');
        this.setHelpString();

        this.formBlock({
            name: _('default'),
        });
    }

    flow(args, logo, turtle) {
        var switchBlk = last(logo.switchBlocks[turtle]);
        if (switchBlk === null) {
            logo.errorMsg(_('The Case Block must be used inside of a Switch Block.'), blk);
            logo.stopTurtle = true;
            return;
        }

        logo.switchCases[turtle][switchBlk].push(['__default__', args[0]]);
    }
}

class CaseBlock extends FlowClampBlock {
    constructor() {
        super('case');
        this.setPalette('flow');
        this.setHelpString([_('The Case block is used inside of a Switch to define matches.'), 'documentation', null, 'switchhelp']);

        this.formBlock({
            name: _('case'),
            args: 1,
            argTypes: ['anyin']
        });
    }

    flow(args, logo, turtle) {
        var switchBlk = last(logo.switchBlocks[turtle]);
        if (switchBlk === null) {
            logo.errorMsg(_('The Case Block must be used inside of a Switch Block.'), blk);
            logo.stopTurtle = true;
            return;
        }

        logo.switchCases[turtle][switchBlk].push([args[0], args[1]]);
    }
}

class SwitchBlock extends FlowClampBlock {
    constructor() {
        super('switch');
        this.setPalette('flow');
        this.setHelpString([_('The Switch block will run the code in the matching Case.'), 'documentation', null, 'switchhelp']);
        
        this.formBlock({
            name: _('switch'),
            args: 1,
            argTypes: ['anyin']
        });

        this.makeMacro((x, y) => [
            [0, 'switch', x, y, [null, 1, 2, 5]],
            [1, ['number', { 'value': 1 }], 0, 0, [0]],
            [2, 'case', 0, 0, [0, 3, null, 4]],
            [3, ['number', { 'value': 1 }], 0, 0, [2]],
            [4, 'defaultcase', 0, 0, [2, null, null]],
            [5, 'hidden', 0, 0, [0, null]]
        ])
    }

    flow(args, logo, turtle, blk) {
        logo.switchBlocks[turtle].push(blk);
        logo.switchCases[turtle][blk] = [];

        var listenerName = '_switch_' + blk + '_' + turtle;
        logo._setDispatchBlock(blk, turtle, listenerName);

        var __listener = function () {
            var switchBlk = last(logo.switchBlocks[turtle]);
            // Run the cases here.
            var argBlk = logo.blocks.blockList[switchBlk].connections[1];
            if (argBlk == null) {
                var switchCase = '__default__';
            } else {
                var switchCase = logo.parseArg(logo, turtle, argBlk, logo.receievedArg);
            }

            var caseFlow = null;
            for (var i = 0; i < logo.switchCases[turtle][switchBlk].length; i++) {
                if (logo.switchCases[turtle][switchBlk][i][0] === switchCase) {
                    caseFlow = logo.switchCases[turtle][switchBlk][i][1];
                    break;
                } else if (logo.switchCases[turtle][switchBlk][i][0] === '__default__') {
                    caseFlow = logo.switchCases[turtle][switchBlk][i][1];
                }
            }

            if (caseFlow != null) {
                var queueBlock = new Queue(caseFlow, 1, switchBlk, null);
                logo.parentFlowQueue[turtle].push(switchBlk);
                logo.turtles.turtleList[turtle].queue.push(queueBlock);
            }

            // Clean up afterward.
            logo.switchCases[turtle][switchBlk] = [];
            logo.switchBlocks[turtle].pop();
        };

        logo._setListener(turtle, listenerName, __listener);

        return [args[1], 1];
    }
}

class ClampBlock extends FlowClampBlock {
    constructor() {
        super('clamp');
        this.setPalette('flow');
        this.setHelpString();

        this.hidden = true;

        this.formBlock({
            name: ''
        }, false);
    }

    flow(args) {
        if (args.length === 1)
            return [args[0], 1];
    }
}

class BreakBlock extends BaseBlock {
    constructor() {
        super('break');
        this.setPalette('flow');
        this.setHelpString([_('The Stop block will stop a loop') + ': ' + _('Forever, Repeat, While, or Until.'), 'documentation', '']);
        //this.staticLabels.push(_('stop'));

        //this.adjustWidthToLabel();
        //this.basicBlockNoFlow();

        this.formBlock({
            name: _('stop'),
            flows: {
                top: true, bottom: 'tail',
                type: ''
            }
        });
    }

    flow(_, logo, turtle, blk) {
        logo._doBreak(turtle);
        // Since we pop the queue, we need to unhighlight our
        // parent.
        var parentBlk = logo.blocks.blockList[blk].connections[0];
        if (parentBlk != null) {
            if (!logo.suppressOutput[turtle] && logo.justCounting[turtle].length === 0) {
                logo.unhighlightQueue[turtle].push(parentBlk);
            }
        }
    }
}

class WaitForBlock extends FlowBlock {
    constructor() {
        super('waitFor');
        this.setPalette('flow');
        this.setHelpString([_('The Waitfor block will wait until the condition is true.'), 'documentation', null, 'waitforhelp']);

        this.formBlock({
            name: _('wait for'),
            args: 1, argTypes: ['booleanin'],
        });
    }

    flow(args, logo, turtle, blk) {
        if (args.length !== 1) return;

        if (!args[0]) {
            // Requeue.
            var parentBlk = logo.blocks.blockList[blk].connections[0];
            var queueBlock = new Queue(blk, 1, parentBlk);
            logo.parentFlowQueue[turtle].push(parentBlk);
            logo.turtles.turtleList[turtle].queue.push(queueBlock);
            logo._doWait(0.05);
        } else {
            // Since a wait for block was requeued each
            // time, we need to flush the queue of all but
            // the last one, otherwise the child of the
            // while block is executed multiple times.
            var queueLength = logo.turtles.turtleList[turtle].queue.length;
            var kept_one = false;
            for (var i = queueLength - 1; i > 0; i--) {
                if (logo.turtles.turtleList[turtle].queue[i].parentBlk === blk) {
                    if (kept_one) {
                        logo.turtles.turtleList[turtle].queue.pop();
                    } else {
                        kept_one = true;
                    }
                }
            }

            // We need to reset the turtle time.
            if (logo.firstNoteTime == null) {
                var d = new Date();
                logo.firstNoteTime = d.getTime();
            }

            var d = new Date();
            var elapsedTime = (d.getTime() - this.firstNoteTime) / 1000;
            logo.turtleTime[turtle] = elapsedTime;
            logo.previousTurtleTime[turtle] = elapsedTime;
        }
    }
}

class UntilBlock extends FlowClampBlock {
    constructor() {
        super('until');
        this.setPalette('flow');
        this.setHelpString([_('The Until block will repeat until the condition is true.'), 'documentation', null, 'untilhelp']);

        this.formBlock({
            name: _('until'),
            flows: {
                labels: [this.lang === 'js' ? _('do2') : _('do')]
            },
            args: 1, argTypes: ['booleanin'],
        });
    }

    flow(args, logo, turtle, blk) {
        if (args.length !== 2) return;

        if (!args[0]) {
            // We will add the outflow of the until block
            // each time through, so we pop it off so as
            // to not accumulate multiple copies.
            var queueLength = logo.turtles.turtleList[turtle].queue.length;
            if (queueLength > 0) {
                if (logo.turtles.turtleList[turtle].queue[queueLength - 1].parentBlk === blk) {
                    logo.turtles.turtleList[turtle].queue.pop();
                }
            }
            // Requeue.
            var parentBlk = logo.blocks.blockList[blk].connections[0];
            var queueBlock = new Queue(blk, 1, parentBlk);
            logo.parentFlowQueue[turtle].push(parentBlk);
            logo.turtles.turtleList[turtle].queue.push(queueBlock);
        } else {
            // Since an until block was requeued each
            // time, we need to flush the queue of all but
            // the last one, otherwise the child of the
            // until block is executed multiple times.
            var queueLength = logo.turtles.turtleList[turtle].queue.length;
            for (var i = queueLength - 1; i > 0; i--) {
                if (logo.turtles.turtleList[turtle].queue[i].parentBlk === blk) {
                    logo.turtles.turtleList[turtle].queue.pop();
                }
            }
        }

        // Queue the child flow.
        return [args[1], 1];
    }
}

class WhileBlock extends FlowClampBlock {
    constructor() {
        super('while');
        this.setPalette('flow');
        this.setHelpString([_('The While block will repeat while the condition is true.'), 'documentation', null, 'whilehelp']);

        this.formBlock({
            name: _('while'),
            flows: {
                labels: [this.lang === 'js' ? _('do2') : _('do')]
            },
            args: 1, argTypes: ['booleanin'],
        });
    }

    flow(args, logo, turtle, blk) {
        // While is tricky because we need to recalculate
        // args[0] each time, so we requeue the While block
        // itself.
        if (args.length !== 2) return;

        if (args[0]) {
            // We will add the outflow of the while block
            // each time through, so we pop it off so as
            // to not accumulate multiple copies.
            var queueLength = logo.turtles.turtleList[turtle].queue.length;
            if (queueLength > 0) {
                if (logo.turtles.turtleList[turtle].queue[queueLength - 1].parentBlk === blk) {
                    logo.turtles.turtleList[turtle].queue.pop();
                }
            }

            var parentBlk = logo.blocks.blockList[blk].connections[0];
            var queueBlock = new Queue(blk, 1, parentBlk);
            logo.parentFlowQueue[turtle].push(parentBlk);
            logo.turtles.turtleList[turtle].queue.push(queueBlock);

            // and queue the interior child flow.
            return [args[1], 1];
        } else {
            // Since a while block was requeued each time,
            // we need to flush the queue of all but the
            // last one, otherwise the child of the while
            // block is executed multiple times.
            var queueLength = logo.turtles.turtleList[turtle].queue.length;
            for (var i = queueLength - 1; i > 0; i--) {
                if (logo.turtles.turtleList[turtle].queue[i].parentBlk === blk) {
                    // if (logo.turtles.turtleList[turtle].queue[i].blk === blk) {
                    logo.turtles.turtleList[turtle].queue.pop();
                }
            }
        }
    }
}

class IfThenElseBlock extends FlowClampBlock {
    constructor() {
        super('ifthenelse');
        this.setPalette('flow');
<<<<<<< HEAD
	if (beginnerMode && this.lang === 'ja') {
	    this.setHelpString([_('Conditionals lets your program take different actions depending on the condition.') + ' ' + _('In this example if the mouse button is pressed a snare drum will play.'), 'documentation', null, 'elifhelp']);
	} else {
            this.setHelpString([_('Conditionals lets your program take different actions depending on the condition.') + ' ' + _('In this example if the mouse button is pressed a snare drum will play, else a kick drum will play.'), 'documentation', null, 'elifhelp']);
	}
=======
        this.beginnerBlock(true);
        this.setHelpString([_('Conditionals lets your program take different actions depending on the condition.') + ' ' + _('In this example if the mouse button is pressed a snare drum will play, else a kick drum will play.'), 'documentation', null, 'elifhelp']);
>>>>>>> a078382d

        this.formBlock({
            name: _('if'),
            flows: {
                labels: [_('then'), _('else')]
            },
            args: 1, argTypes: ['booleanin']
        });
    }

    flow(args) {
        if (args.length !== 3) return;
        if (args[0])
            return [args[1], 1];
        return [args[2], 1];
    }
}

class IfBlock extends FlowClampBlock {
    constructor() {
        super('if');
        this.setPalette('flow');
<<<<<<< HEAD

	if (beginnerMode && this.lang === 'ja') {
	    this.setHelpString([_('Conditionals lets your program take different actions depending on the condition.') + ' ' + _('In this example if the mouse button is pressed a snare drum will play.'), 'documentation', null, 'ifhelp']);
	} else {
            this.setHelpString([_('Conditionals lets your program take different actions depending on the condition.') + ' ' + _('In this example if the mouse button is pressed a snare drum will play.'), 'documentation', null, 'ifhelp']);
	}
=======
        this.beginnerBlock(true);
        this.setHelpString([_('Conditionals lets your program take different actions depending on the condition.') + ' ' + _('In this example if the mouse button is pressed a snare drum will play.'), 'documentation', null, 'ifhelp']);
>>>>>>> a078382d

        this.formBlock({
            name: _('if'),
            flows: {
                labels: [_('then')]
            },
            args: 1, argTypes: ['booleanin'],
        });
    }

    flow(args) {
        if (args.length === 2 && args[0])
            return [args[1], 1];
    }
}

class ForeverBlock extends FlowClampBlock {
    constructor() {
        super('forever');
        this.setPalette('flow');
        this.beginnerBlock(true);
        this.setHelpString([_('The Forever block will repeat the contained blocks forever.') + ' ' + _('In this example of a simple drum machine a kick drum will play 1/4 notes forever.'), 'documentation', null, 'foreverhelp']);

        this.formBlock({
            name: _('forever'),
        });
    }

    flow(args, logo, turtle) {
        if (args.length !== 1) return;

        return [args[0], logo.suppressOutput[turtle] ? 20 : -1];
    }
}

class RepeatBlock extends FlowClampBlock {
    constructor() {
        super('repeat');
        this.setPalette('flow');
        this.beginnerBlock(true);
        this.setHelpString([_('The Repeat block will repeat the contained blocks.') + ' ' + _('In this example the note will be played 4 times.'), 'documentation', null, 'repeathelp']);

        this.formBlock({
            name: _('repeat'),
            args: 1,
            argLabels: [''],
            defaults: [4]
        });
    }

    flow(args, logo) {
        if (args[1] === undefined) return;

        let arg;
        if (args[0] === null || typeof (args[0]) !== 'number' || args[0] < 1) {
            logo.errorMsg(NOINPUTERRORMSG, blk);
            arg = 1;
        } else {
            arg = args[0];
        }

        return [args[1], Math.floor(arg)];
    }
}

class DuplicateFactorBlock extends ValueBlock {
    constructor() {
        //.TRANS: factor used in determining how many duplications to make
        super('duplicatefactor', _('duplicate factor'));
        this.setPalette('flow');
        this.setHelpString();
        this.hidden = true;
    }

    arg(logo, turtle, blk) {
        if (logo.inStatusMatrix && logo.blocks.blockList[logo.blocks.blockList[blk].connections[0]].name === 'print') {
            logo.statusFields.push([blk, 'duplicate']);
        } else {
            logo.blocks.blockList[blk].value = logo.duplicateFactor[turtle];
        }
    }
}

class HiddenNoFlowBlock extends FlowBlock {
    constructor() {
        super('hiddennoflow');
        this.setPalette('flow');
        this.setHelpString();
        this.dockTypes[this.dockTypes.length - 1] = 'unavailable';
        this.size = 0;
        this.hidden = true;
    }

    flow() {}
}

class HiddenBlock extends FlowBlock {
    constructor() {
        super('hidden');
        this.setPalette('flow');
        this.setHelpString();
        this.size = 0;
        this.hidden = true;
    }

    flow() {}
}


    new BackwardBlock().setup();
    new DuplicateBlock().setup();
    new DefaultCaseBlock().setup();
    new CaseBlock().setup();
    new SwitchBlock().setup();
    new ClampBlock().setup();
    new BreakBlock().setup();
    new WaitForBlock().setup();
    new UntilBlock().setup();
    new WhileBlock().setup();
    new IfThenElseBlock().setup();
    new IfBlock().setup();
    new ForeverBlock().setup();
    new RepeatBlock().setup();
    new DuplicateFactorBlock().setup();
    new HiddenNoFlowBlock().setup();
    new HiddenBlock().setup();
}<|MERGE_RESOLUTION|>--- conflicted
+++ resolved
@@ -528,16 +528,13 @@
     constructor() {
         super('ifthenelse');
         this.setPalette('flow');
-<<<<<<< HEAD
+        this.beginnerBlock(true);
+
 	if (beginnerMode && this.lang === 'ja') {
 	    this.setHelpString([_('Conditionals lets your program take different actions depending on the condition.') + ' ' + _('In this example if the mouse button is pressed a snare drum will play.'), 'documentation', null, 'elifhelp']);
 	} else {
             this.setHelpString([_('Conditionals lets your program take different actions depending on the condition.') + ' ' + _('In this example if the mouse button is pressed a snare drum will play, else a kick drum will play.'), 'documentation', null, 'elifhelp']);
 	}
-=======
-        this.beginnerBlock(true);
-        this.setHelpString([_('Conditionals lets your program take different actions depending on the condition.') + ' ' + _('In this example if the mouse button is pressed a snare drum will play, else a kick drum will play.'), 'documentation', null, 'elifhelp']);
->>>>>>> a078382d
 
         this.formBlock({
             name: _('if'),
@@ -560,17 +557,13 @@
     constructor() {
         super('if');
         this.setPalette('flow');
-<<<<<<< HEAD
+        this.beginnerBlock(true);
 
 	if (beginnerMode && this.lang === 'ja') {
 	    this.setHelpString([_('Conditionals lets your program take different actions depending on the condition.') + ' ' + _('In this example if the mouse button is pressed a snare drum will play.'), 'documentation', null, 'ifhelp']);
 	} else {
             this.setHelpString([_('Conditionals lets your program take different actions depending on the condition.') + ' ' + _('In this example if the mouse button is pressed a snare drum will play.'), 'documentation', null, 'ifhelp']);
 	}
-=======
-        this.beginnerBlock(true);
-        this.setHelpString([_('Conditionals lets your program take different actions depending on the condition.') + ' ' + _('In this example if the mouse button is pressed a snare drum will play.'), 'documentation', null, 'ifhelp']);
->>>>>>> a078382d
 
         this.formBlock({
             name: _('if'),
