function setupBooleanBlocks() {

class NotBlock extends BooleanBlock {
    constructor() {
        super('not');
        this.setPalette('boolean');
        this.setHelpString([_('The Not block is the logical not operator.'), 'documentation', '']);

        this.formBlock({
            name: _('not'),
            args: 1, argTypes: ['booleanin']
        })
    }

    arg(logo, turtle, blk, receivedArg) {
        var cblk = logo.blocks.blockList[blk].connections[1];
        if (cblk === null) {
            logo.errorMsg(NOINPUTERRORMSG, blk);
            return false;
        }
        var a = logo.parseArg(logo, turtle, cblk, blk, receivedArg);
        try {
            return !a;
        } catch (e) {
            console.debug(e);
            logo.errorMsg(NOINPUTERRORMSG, blk);
            return false;
        }
    }
}

class AndBlock extends BooleanBlock {
    constructor() {
        super('and');
        this.setPalette('boolean');
        this.setHelpString([_('The And block is the logical and operator.'), 'documentation', '']);

        this.formBlock({
            name: _('and'),
            args: 2, argTypes: ['booleanin', 'booleanin']
        });
    }

    arg(logo, turtle, blk, receivedArg) {
        var cblk1 = logo.blocks.blockList[blk].connections[1];
        var cblk2 = logo.blocks.blockList[blk].connections[2];
        if (cblk1 === null || cblk2 === null) {
            logo.errorMsg(NOINPUTERRORMSG, blk);
            return false;
        } else {
            var a = logo.parseArg(logo, turtle, cblk1, blk, receivedArg);
            var b = logo.parseArg(logo, turtle, cblk2, blk, receivedArg);
            return a && b;
        }
    }
}

class OrBlock extends BooleanBlock {
    constructor() {
        super('or');
        this.setPalette('boolean');
        this.setHelpString([_('The Or block is the logical or operator.'), 'documentation', '']);

        this.formBlock({
            name: _('or'),
            args: 2, argTypes: ['booleanin', 'booleanin']
        });
    }

    arg(logo, turtle, blk, receivedArg) {
        var cblk1 = logo.blocks.blockList[blk].connections[1];
        var cblk2 = logo.blocks.blockList[blk].connections[2];
        if (cblk1 === null || cblk2 === null) {
            logo.errorMsg(NOINPUTERRORMSG, blk);
            return false;
        } else {
            var a = logo.parseArg(logo, turtle, cblk1, blk, receivedArg);
            var b = logo.parseArg(logo, turtle, cblk2, blk, receivedArg);
            return a || b;
        }
    }
}

class GreaterBlock extends BooleanBlock {
    constructor() {
        super('greater');
        this.setPalette('boolean');
        this.beginnerBlock(true);
<<<<<<< HEAD
        this.setHelpString([_('The Greater-than block returns True if the top number is greater than the bottom number.'), 'documentation', '']);
=======
>>>>>>> 3713cc2d
        this.fontsize = 14;
        this.formBlock({
            name: '>',
            args: 2, argTypes: ['numberin', 'numberin']
        });
    }

    arg(logo, turtle, blk, receivedArg) {
        var cblk1 = logo.blocks.blockList[blk].connections[1];
        var cblk2 = logo.blocks.blockList[blk].connections[2];
        if (cblk1 === null || cblk2 === null) {
            logo.errorMsg(NOINPUTERRORMSG, blk);
            return false;
        }

        var a = logo.parseArg(logo, turtle, cblk1, blk, receivedArg);
        var b = logo.parseArg(logo, turtle, cblk2, blk, receivedArg);
        try {
            return Number(a) > Number(b);
        } catch (e) {
            console.debug(e);
            logo.errorMsg(NOINPUTERRORMSG, blk);
            return false;
        }
    }
}

class LessBlock extends BooleanBlock {
    constructor() {
        super('less');
        this.setPalette('boolean');
        this.beginnerBlock(true);
<<<<<<< HEAD
        this.setHelpString([_('The Less-than block returns True if the top number is less than the bottom number.'), 'documentation', '']);
=======
>>>>>>> 3713cc2d
        this.fontsize = 14;
        this.formBlock({
            name: '<',
            args: 2, argTypes: ['numberin', 'numberin']
        });
    }

    arg(logo, turtle, blk, receivedArg) {
        var cblk1 = logo.blocks.blockList[blk].connections[1];
        var cblk2 = logo.blocks.blockList[blk].connections[2];
        if (cblk1 === null || cblk2 === null) {
            logo.errorMsg(NOINPUTERRORMSG, blk);
            return false;
        }
        var a = logo.parseArg(logo, turtle, cblk1, blk, receivedArg);
        var b = logo.parseArg(logo, turtle, cblk2, blk, receivedArg);
        try {
            return Number(a) < Number(b);
        } catch (e) {
            console.debug(e);
            logo.errorMsg(NOINPUTERRORMSG, blk);
            return false;
        }
    }
}

class EqualBlock extends BooleanBlock {
    constructor() {
        super('equal');
        this.setPalette('boolean');
        this.beginnerBlock(true);
<<<<<<< HEAD
        this.setHelpString([_('The Equal block returns True if the two numbers are equal.'), 'documentation', '']);
=======
>>>>>>> 3713cc2d
        this.fontsize = 14;
        this.formBlock({
            name: '=',
            args: 2, argTypes: ['anyin', 'anyin']
        });
    }

    arg(logo, turtle, blk, receivedArg) {
        var cblk1 = logo.blocks.blockList[blk].connections[1];
        var cblk2 = logo.blocks.blockList[blk].connections[2];
        if (cblk1 === null || cblk2 === null) {
            logo.errorMsg(NOINPUTERRORMSG, blk);
            return false;
        }
        var a = logo.parseArg(logo, turtle, cblk1, blk, receivedArg);
        var b = logo.parseArg(logo, turtle, cblk2, blk, receivedArg);
        try {
            return a === b;
        } catch (e) {
            console.debug(e);
            logo.errorMsg(NOINPUTERRORMSG, blk);
            return false
        }
    }
}

class StaticBooleanBlock extends BooleanBlock {
    constructor() {
        super('boolean');
        this.setPalette('boolean');
        this.setHelpString([_('The Boolean block is used to specify true or false.'), 'documentation', '']);
    }

    arg(logo, turtle, blk) {
        if (typeof(logo.blocks.blockList[blk].value) === 'string') {
            return logo.blocks.blockList[blk].value === _('true') || logo.blocks.blockList[blk].value === 'true';
        }
        return logo.blocks.blockList[blk].value;
    }
}


    new NotBlock().setup();
    new AndBlock().setup();
    new OrBlock().setup();
    new GreaterBlock().setup();
    new LessBlock().setup();
    new EqualBlock().setup();
    new StaticBooleanBlock().setup();
}<|MERGE_RESOLUTION|>--- conflicted
+++ resolved
@@ -86,10 +86,8 @@
         super('greater');
         this.setPalette('boolean');
         this.beginnerBlock(true);
-<<<<<<< HEAD
+
         this.setHelpString([_('The Greater-than block returns True if the top number is greater than the bottom number.'), 'documentation', '']);
-=======
->>>>>>> 3713cc2d
         this.fontsize = 14;
         this.formBlock({
             name: '>',
@@ -122,10 +120,8 @@
         super('less');
         this.setPalette('boolean');
         this.beginnerBlock(true);
-<<<<<<< HEAD
+
         this.setHelpString([_('The Less-than block returns True if the top number is less than the bottom number.'), 'documentation', '']);
-=======
->>>>>>> 3713cc2d
         this.fontsize = 14;
         this.formBlock({
             name: '<',
@@ -157,10 +153,8 @@
         super('equal');
         this.setPalette('boolean');
         this.beginnerBlock(true);
-<<<<<<< HEAD
+
         this.setHelpString([_('The Equal block returns True if the two numbers are equal.'), 'documentation', '']);
-=======
->>>>>>> 3713cc2d
         this.fontsize = 14;
         this.formBlock({
             name: '=',
