function setupIntervalsBlocks() {

class SetTemperamentBlock extends FlowBlock {
    constructor() {
        super('settemperament', _('set temperament'));
        this.setPalette('intervals');
        this.beginnerBlock(true);
<<<<<<< HEAD
        this.setHelpString([_('The Set temperament block is used to choose the tuning system used by Music Blocks.'), 'documentation', '']);

=======
>>>>>>> 3713cc2d
        this.formBlock({
            args: 3,
            argLabels: [_('temperament'), _('pitch'), _('octave')]
        });
        this.makeMacro((x, y) => [
            [0, 'settemperament', x, y, [null, 1, 2, 3, null]],
            [1, ['temperamentname', {'value': 'equal'}], 0, 0, [0]],
            [2, ['notename', {'value': 'C'}], 0, 0, [0]],
            [3, ['number', {'value': 4}], 0, 0, [0]]
        ]);
    }

    flow(args, logo) {
        logo.synth.inTemperament = args[0];
        logo.synth.startingPitch = args[1] + '' + args[2];

        logo.temperamentSelected.push(args[0]);
        var len = logo.temperamentSelected.length;

        if (logo.temperamentSelected[len - 1] !== logo.temperamentSelected[len - 2]) {
            logo.synth.changeInTemperament = true;
        }
    }
}

class TemperamentNameBlock extends ValueBlock {
    constructor() {
        super('temperamentname');
        this.setPalette('tone');
        this.setHelpString([_('The Temperament name block is used to select a tuning method.'), 'documentation', '']);
        this.extraWidth = 50;
        this.hidden = true;
        this.formBlock({ outType: 'anyout' });
    }
}

class ModeNameBlock extends ValueBlock {
    constructor() {
        super('modename');
        this.setPalette('intervals');
        this.setHelpString();
        this.formBlock({ outType: 'textout' });
        this.extraWidth = 50;
        this.hidden = true;
    }
}

class DoublyBlock extends LeftBlock {
    constructor() {
        // TRANS: doubly means to apply an augmentation or diminishment twice
        super('doubly', _('doubly'));
        this.setPalette('intervals');
        this.setHelpString([_('The Doubly block will double the size of an interval.'), 'documentation', null, 'doublyhelp']);
        this.formBlock({
            outType: 'anyout', args: 1,
            argTypes: ['anyin']
        });
    }

    arg(logo, turtle, blk, receivedArg) {
        var cblk = logo.blocks.blockList[blk].connections[1];
        //find block at end of chain
        if (cblk === null) {
            logo.errorMsg(NOINPUTERRORMSG, blk);
            return 0;
        } else {
            var currentblock = cblk;
            while (true) {
                var blockToCheck = logo.blocks.blockList[currentblock];
                if (blockToCheck.name === 'intervalname') {
                    // Augmented or diminished only
                    if (blockToCheck.value[0] === 'a') {
                        return logo.parseArg(logo, turtle, cblk, blk, receivedArg) + 1;
                    } else if (blockToCheck.value[0] === 'd') {
                        return logo.parseArg(logo, turtle, cblk, blk, receivedArg) - 1;
                    } else {
                        return logo.parseArg(logo, turtle, cblk, blk, receivedArg);
                    }
                } else if (blockToCheck.name !== 'doubly') {
                    var value = logo.parseArg(logo, turtle, cblk, blk, receivedArg);
                    if (typeof(value) === 'number') {
                        return value * 2;
                    } else if (typeof(value) === 'string') {
                        return value + value;
                    } else {
                        return value;
                    }
                }

                currentblock=logo.blocks.blockList[currentblock].connections[1];
                if (currentblock == null) {
                    return 0;
                }
            }
        }
    }
}

class IntervalNameBlock extends ValueBlock {
    constructor() {
        super('intervalname');
        this.setPalette('intervals');
        this.setHelpString();
        this.formBlock({ outType: 'numberout' });
    }
}

class MeasureIntervalSemitonesBlock extends LeftBlock {
    constructor() {
        super('measureintervalsemitones');
        this.setPalette('intervals');
        this.setHelpString([_('The Semi-tone interval block measures the distance between two notes in semi-tones.'), 'documentation', '']);
        this.formBlock({
            //.TRANS: measure the distance between two pitches in semi-tones
            name: _('semi-tone interval measure'),
            flows: { labels: [''], type: 'flow' }
        });
    }

    arg(logo, turtle, blk) {
        var cblk = logo.blocks.blockList[blk].connections[1];
        if (cblk == null) {
            logo.errorMsg(NOINPUTERRORMSG, blk);
            return 0;
        } else {
            var saveSuppressStatus = logo.suppressOutput[turtle];

            // We need to save the state of the boxes and heap
            // although there is a potential of a boxes
            // collision with other turtles.
            var saveBoxes = JSON.stringify(logo.boxes);
            var saveTurtleHeaps = JSON.stringify(logo.turtleHeaps[turtle]);
            // And the turtle state
            var saveX = logo.turtles.turtleList[turtle].x;
            var saveY = logo.turtles.turtleList[turtle].y;
            var saveColor = logo.turtles.turtleList[turtle].color;
            var saveValue = logo.turtles.turtleList[turtle].value;
            var saveChroma = logo.turtles.turtleList[turtle].chroma;
            var saveStroke = logo.turtles.turtleList[turtle].stroke;
            var saveCanvasAlpha = logo.turtles.turtleList[turtle].canvasAlpha;
            var saveOrientation = logo.turtles.turtleList[turtle].orientation;
            var savePenState = logo.turtles.turtleList[turtle].penState;

            logo.suppressOutput[turtle] = true;

            logo.justCounting[turtle].push(true);
            logo.justMeasuring[turtle].push(true);

            for (var b in logo.endOfClampSignals[turtle]) {
                logo.butNotThese[turtle][b] = [];
                for (var i = 0; i < logo.endOfClampSignals[turtle][b].length; i++) {
                    logo.butNotThese[turtle][b].push(i);
                }
            }

            var actionArgs = [];
            var saveNoteCount = logo.notesPlayed[turtle];
            logo.turtles.turtleList[turtle].running = true;
            logo._runFromBlockNow(logo, turtle, cblk, true, actionArgs, logo.turtles.turtleList[turtle].queue.length);
            if (logo.firstPitch[turtle].length > 0 && logo.lastPitch[turtle].length > 0) {
                return last(logo.lastPitch[turtle]) - last(logo.firstPitch[turtle]);
                logo.firstPitch[turtle].pop();
                logo.lastPitch[turtle].pop();
            } else {
                return 0;
                logo.errorMsg(_('You must use two pitch blocks when measuring an interval.'));
            }

            logo.notesPlayed[turtle] = saveNoteCount;

            // Restore previous state
            logo.boxes = JSON.parse(saveBoxes);
            logo.turtleHeaps[turtle] = JSON.parse(saveTurtleHeaps);

            logo.turtles.turtleList[turtle].doPenUp();
            logo.turtles.turtleList[turtle].doSetXY(saveX, saveY);
            logo.turtles.turtleList[turtle].color = saveColor;
            logo.turtles.turtleList[turtle].value = saveValue;
            logo.turtles.turtleList[turtle].chroma = saveChroma;
            logo.turtles.turtleList[turtle].stroke = saveStroke;
            logo.turtles.turtleList[turtle].canvasAlpha = saveCanvasAlpha;
            logo.turtles.turtleList[turtle].doSetHeading(saveOrientation);
            logo.turtles.turtleList[turtle].penState = savePenState;

            logo.justCounting[turtle].pop();
            logo.justMeasuring[turtle].pop();
            logo.suppressOutput[turtle] = saveSuppressStatus;

            // FIXME: we need to handle cascading.
            logo.butNotThese[turtle] = {};
        }
    }
}

class MeasureIntervalScalarBlock extends LeftBlock {
    constructor() {
        super('measureintervalscalar');
        this.setPalette('intervals');
        this.setHelpString([_('The Scalar interval block measures the distance between two notes in the current key and mode.'), 'documentation', '']);
        this.formBlock({
            //.TRANS: measure the distance between two pitches in steps of musical scale
            name: _('scalar interval measure'),
            flows: { labels: [''], type: 'flow' }
        });
    }

    arg(logo, turtle, blk) {
        var cblk = logo.blocks.blockList[blk].connections[1];
        if (cblk == null) {
            logo.errorMsg(NOINPUTERRORMSG, blk);
            return 0;
        } else {
            var saveSuppressStatus = logo.suppressOutput[turtle];

            // We need to save the state of the boxes and heap
            // although there is a potential of a boxes
            // collision with other turtles.
            var saveBoxes = JSON.stringify(logo.boxes);
            var saveTurtleHeaps = JSON.stringify(logo.turtleHeaps[turtle]);
            // And the turtle state
            var saveX = logo.turtles.turtleList[turtle].x;
            var saveY = logo.turtles.turtleList[turtle].y;
            var saveColor = logo.turtles.turtleList[turtle].color;
            var saveValue = logo.turtles.turtleList[turtle].value;
            var saveChroma = logo.turtles.turtleList[turtle].chroma;
            var saveStroke = logo.turtles.turtleList[turtle].stroke;
            var saveCanvasAlpha = logo.turtles.turtleList[turtle].canvasAlpha;
            var saveOrientation = logo.turtles.turtleList[turtle].orientation;
            var savePenState = logo.turtles.turtleList[turtle].penState;

            logo.suppressOutput[turtle] = true;

            logo.justCounting[turtle].push(true);
            logo.justMeasuring[turtle].push(true);

            for (var b in logo.endOfClampSignals[turtle]) {
                logo.butNotThese[turtle][b] = [];
                for (var i = 0; i < logo.endOfClampSignals[turtle][b].length; i++) {
                    logo.butNotThese[turtle][b].push(i);
                }
            }

            var actionArgs = [];
            var saveNoteCount = logo.notesPlayed[turtle];
            logo.turtles.turtleList[turtle].running = true;
            logo._runFromBlockNow(logo, turtle, cblk, true, actionArgs, logo.turtles.turtleList[turtle].queue.length);

            if (logo.firstPitch[turtle].length > 0 && logo.lastPitch[turtle].length > 0) {
                return logo._scalarDistance(turtle, last(logo.firstPitch[turtle]), last(logo.lastPitch[turtle]));

                logo.firstPitch[turtle].pop();
                logo.lastPitch[turtle].pop();
            } else {
                return 0;
                logo.errorMsg(_('You must use two pitch blocks when measuring an interval.'));
            }

            logo.notesPlayed[turtle] = saveNoteCount;

            // Restore previous state
            logo.boxes = JSON.parse(saveBoxes);
            logo.turtleHeaps[turtle] = JSON.parse(saveTurtleHeaps);

            logo.turtles.turtleList[turtle].doPenUp();
            logo.turtles.turtleList[turtle].doSetXY(saveX, saveY);
            logo.turtles.turtleList[turtle].color = saveColor;
            logo.turtles.turtleList[turtle].value = saveValue;
            logo.turtles.turtleList[turtle].chroma = saveChroma;
            logo.turtles.turtleList[turtle].stroke = saveStroke;
            logo.turtles.turtleList[turtle].canvasAlpha = saveCanvasAlpha;
            logo.turtles.turtleList[turtle].doSetHeading(saveOrientation);
            logo.turtles.turtleList[turtle].penState = savePenState;

            logo.justCounting[turtle].pop();
            logo.justMeasuring[turtle].pop();
            logo.suppressOutput[turtle] = saveSuppressStatus;

            // FIXME: we need to handle cascading.
            logo.butNotThese[turtle] = {};
        }
    }
}

function makeSemitoneIntervalMacroBlocks() {
    class SemitoneIntervalMacroBlock extends FlowBlock {
        constructor(type, value, isDown) {
            super((isDown ? 'down' : '') + type + value,
                  _((isDown ? 'down ' : '') + type) + ' ' + value);
            this.setPalette('intervals');
            this.setHelpString();
            this.makeMacro((x, y) => [
                [0, 'semitoneinterval', x, y, [null, 1, 6, 7]],
                ...[isDown
                    ? [1, 'minus', 0, 0, [0, 8, 3]]
                    : [1, 'plus', 0, 0, [0, 2, 3]]
                ],
                [2, ['intervalname', {'value': type + ' ' + value}], 0, 0, [1]],
                [3, 'multiply', 0, 0, [1, 4, 5]],
                [4, ['number', {'value': 0}], 0, 0, [3]],
                [5, ['number', {'value': 12}], 0, 0, [3]],
                [6, 'vspace', 0, 0, [0, null]],
                [7, 'hidden', 0, 0, [0, null]],
                ...(isDown ? [[8, 'neg', 0, 0, [1, 2]]] : [])
            ]);
        }
    }
    for (let i = 2; i <= 8; i++)
        new SemitoneIntervalMacroBlock('diminished', i).setup();
    for (let i = 1; i <= 8; i++)
        new SemitoneIntervalMacroBlock('augmented', i).setup();
    for (let i in [8, 5, 4])
        new SemitoneIntervalMacroBlock('perfect', i).setup();
    new SemitoneIntervalMacroBlock('minor', 6, true).setup();
    new SemitoneIntervalMacroBlock('minor', 3, true).setup();
    for (let i in [7, 6, 3, 2])
        new SemitoneIntervalMacroBlock('minor', i).setup();
    new SemitoneIntervalMacroBlock('major', 6, true).setup();
    new SemitoneIntervalMacroBlock('major', 3, true).setup();
    for (let i in [7, 6, 3, 2])
        new SemitoneIntervalMacroBlock('major', i).setup();
}

class PerfectBlock extends FlowClampBlock {
    constructor() {
        super('perfect');
        this.setPalette('intervals');
        this.setHelpString();
        this.formBlock({
            name: _('perfect'),
            args: 1, defaults: [5]
        });
        this.hidden = true;
    }
}

class SemitoneIntervalBlock extends FlowClampBlock {
    constructor() {
        super('semitoneinterval');
        this.setPalette('intervals');
        this.setHelpString([_('The Semi-tone interval block calculates a relative interval based on half steps.') + ' ' + _('In the figure, we add sol# to sol.'), 'documentation', '']);
        this.formBlock({
            //.TRANS: calculate a relative step between notes based on semi-tones
            name: _('semi-tone interval') + ' (+/–)',
            args: 1, defaults: [5]
        });
        this.makeMacro((x, y) => [
            [0, 'semitoneinterval', x, y, [null, 1, 6, 7]],
            [1, 'plus', 0, 0, [0, 2, 3]],
            [2, ['number', {'value': 5}], 0, 0, [1]],
            [3, 'multiply', 0, 0, [1, 4, 5]],
            [4, ['number', {'value': 0}], 0, 0, [3]],
            [5, ['number', {'value': 12}], 0, 0, [3]],
            [6, 'vspace', 0, 0, [0, null]],
            [7, 'hidden', 0, 0, [0, null]]
        ]);
    }

    flow(args, logo, turtle, blk) {
        if (args[1] === undefined) {
            // Nothing to do.
            return;
        }

        let arg;
        if (args[0] === null || typeof(args[0]) !== 'number') {
            logo.errorMsg(NOINPUTERRORMSG, blk);
            arg = 1;
        } else {
            arg = args[0];
        }

        let i = arg > 0 ? Math.floor(arg) : Math.ceil(arg);
        if (i !== 0) {
            logo.semitoneIntervals[turtle].push([i, logo.noteDirection[turtle]]);
            logo.noteDirection[turtle] = 0;

            var listenerName = '_semitone_interval_' + turtle;
            logo._setDispatchBlock(blk, turtle, listenerName);

            var __listener = function () {
                logo.semitoneIntervals[turtle].pop();
            };

            logo._setListener(turtle, listenerName, __listener);
        }

        return [args[1], 1];
    }
}

function makeIntervalMacroBlocks() {
    class ChordIntervalMacroBlock extends FlowBlock {
        constructor(name, display, value1, value2) {
            super(name, display);
            this.setPalette('intervals');
            this.beginnerBlock(true);
            this.setHelpString();
            this.makeMacro((x, y) => [
                [0, 'interval', x, y, [null, 1, 3, 2]],
                [1, ['number', {'value': value1}], 0, 0, [0]],
                [2, 'hidden', 0, 0, [0, null]],
                [3, 'interval', 0, 0, [0, 4, 6, 5]],
                [4, ['number', {'value': value2}], 0, 0, [3]],
                [5, 'hidden', 0, 0, [3, null]],
                [6, ['newnote', {'collapsed': false}], 0, 0, [3, 7, 10, 14]],
                [7, 'divide', 0, 0, [6, 8, 9]],
                [8, ['number', {'value': 1}], 0, 0, [7]],
                [9, ['number', {'value': 1}], 0, 0, [7]],
                [10, 'vspace', 0, 0, [6, 11]],
                [11, 'pitch', 0, 0, [10, 12, 13, null]],
                [12, ['solfege', {'value': 'do'}], 0, 0, [11]],
                [13, ['number', {'value': 4}], 0, 0, [11]],
                [14, 'hidden', 0, 0, [6, null]]
            ]);
        }
    }
    class IntervalMacroBlock extends FlowBlock {
        constructor(name, value, down) {
            super((down ? 'down' : '') + name + 'interval', _((down ? 'down ' : '') + name));
            this.setPalette('intervals');
            this.beginnerBlock(true);
            this.setHelpString();
            this.makeMacro((x, y) => [
                [0, 'interval', x, y, [null, 1, 6, 8]],
                [1, down ? 'minus' : 'plus',  0, 0, [0, 2, 3]],
                [2, ['number', {'value':  value}], 0, 0, [1]],
                [3, 'multiply', 0, 0, [1, 4, 5]],
                [4, ['number', {'value': 0}], 0, 0, [3]],
                [5, 'modelength', 0, 0, [3]],
                [6, 'vspace', 0, 0, [0, 7]],
                [7, 'vspace', 0, 0, [6, null]],
                [8, 'hidden', 0, 0, [0, null]]
            ]);
        }
    }
    let lang = localStorage.languagePreference || navigator.language;

    new ChordIntervalMacroBlock('chordV',
        lang === 'ja' ? _('chord5') : (_('chord') + ' V'),
        3, 2).setup();
    new ChordIntervalMacroBlock('chordIV',
        lang === 'ja' ? _('chord4') : (_('chord') + ' IV'),
        5, 2).setup();
    new ChordIntervalMacroBlock('chordI',
        lang === 'ja' ? _('chord1') : (_('chord') + ' I'),
        4, 2).setup();

    //.TRANS: down <n>th means the note is <n - 1> scale degrees below current note
    //.TRANS: <n>th means the note is the <n - 1> scale degrees above current note
    new IntervalMacroBlock('sixth', -5, true).setup();
    new IntervalMacroBlock('third', -2, true).setup();
    new IntervalMacroBlock('seventh', 6, true).setup();
    new IntervalMacroBlock('sixth', 5, true).setup();
    new IntervalMacroBlock('fifth', 4, true).setup();
    new IntervalMacroBlock('fourth', 3, true).setup();
    new IntervalMacroBlock('third', 2, true).setup();
    new IntervalMacroBlock('second', 1, true).setup();
    new IntervalMacroBlock('unison', 0, true).setup();
}

class ScalarIntervalBlock extends FlowClampBlock {
    constructor() {
        super('interval');
        this.setPalette('intervals');
        this.setHelpString([_('The Scalar interval block calculates a relative interval based on the current mode, skipping all notes outside of the mode.') + ' ' + _('In the figure, we add la to sol.'), 'documentation', null, 'intervalhelp']);
        this.formBlock({
            //.TRANS: calculate a relative step between notes based on semi-tones
            name: _('scalar interval') + ' (+/–)',
            args: 1, defaults: [5]
        });
        this.makeMacro((x, y) => [
            [0, 'interval', x, y, [null, 1, null, 2]],
            [1, ['number', {'value': 5}], 0, 0, [0]],
            [2, 'hidden', 0, 0, [0, null]]
        ]);
    }

    flow(args, logo, turtle, blk, receivedArg, actionArgs, isflow) {
        if (args[1] === undefined) {
            // Nothing to do.
            return;
        }

        let arg;
        if (args[0] === null || typeof(args[0]) !== 'number') {
            logo.errorMsg(NOINPUTERRORMSG, blk);
            arg = 1;
        } else {
            arg = args[0];
        }

        let i = arg > 0 ? Math.floor(arg) : Math.ceil(arg);
        logo.intervals[turtle].push(i);

        var listenerName = '_interval_' + turtle;
        logo._setDispatchBlock(blk, turtle, listenerName);

        var __listener = function (event) {
            logo.intervals[turtle].pop();
        };

        logo._setListener(turtle, listenerName, __listener);

        return [args[1], 1];
    }
}

class DefineModeBlock extends FlowClampBlock {
    constructor() {
        super('definemode');
        this.setPalette('intervals');
        this.setHelpString([_('The Define mode block allows you define a custom mode by specifiying pitch numbers.'), 'documentation', null, 'definemode']);
        this.formBlock({
            //.TRANS: define a custom mode
            name: _('define mode'),
            args: 1, argTypes: ['textin'], defaults: _('custom')
        });
        this.makeMacro((x, y) => [
            [0, 'definemode', x, y, [null, 1, 2, 16]],
            [1, ['modename', {'value': 'custom'}], 0, 0, [0]],
            [2, 'pitchnumber', 0, 0, [0, 3, 4]],
            [3, ['number', {'value': 0}], 0, 0, [2]],
            [4, 'pitchnumber', 0, 0, [2, 5, 6]],
            [5, ['number', {'value': 2}], 0, 0, [4]],
            [6, 'pitchnumber', 0, 0, [4, 7, 8]],
            [7, ['number', {'value': 4}], 0, 0, [6]],
            [8, 'pitchnumber', 0, 0, [6, 9, 10]],
            [9, ['number', {'value': 5}], 0, 0, [8]],
            [10, 'pitchnumber', 0, 0, [8, 11, 12]],
            [11, ['number', {'value': 7}], 0, 0, [10]],
            [12, 'pitchnumber', 0, 0, [10, 13, 14]],
            [13, ['number', {'value': 9}], 0, 0, [12]],
            [14, 'pitchnumber', 0, 0, [12, 15, null]],
            [15, ['number', {'value': 11}], 0, 0, [14]],
            [16, 'hidden', 0, 0, [0, null]]
        ]);
    }

    flow(args, logo, turtle, blk) {
        if (args[1] === undefined) {
            // nothing to do
            return;
        }

        logo.inDefineMode[turtle] = true;
        logo.defineMode[turtle] = [];

        if (args[0] === null) {
            logo.errorMsg(NOINPUTERRORMSG, blk);
            var modeName = 'custom';
        } else {
            var modeName = args[0].toLowerCase();
        }

        var listenerName = '_definemode_' + turtle;
        logo._setDispatchBlock(blk, turtle, listenerName);

        var __listener = function (event) {
            MUSICALMODES[modeName] = [];
            if (logo.defineMode[turtle].indexOf(0) === -1) {
                logo.defineMode[turtle].push(0);
                logo.errorMsg(_('Adding missing pitch number 0.'));
            }

            var pitchNumbers = logo.defineMode[turtle].sort(
                function(a, b) {
                    return a[0] - b[0];
                });

            for (var i = 0; i < pitchNumbers.length; i++) {
                if (pitchNumbers[i] < 0 || pitchNumbers[i] > 11) {
                    logo.errorMsg(_('Ignoring pitch numbers less than zero or greater than eleven.'));
                    continue;
                }

                if (i > 0 && pitchNumbers[i] === pitchNumbers[i - 1]) {
                    logo.errorMsg(_('Ignoring duplicate pitch numbers.'));
                    continue;
                }

                if (i < pitchNumbers.length - 1) {
                    MUSICALMODES[modeName].push(pitchNumbers[i + 1] - pitchNumbers[i]);
                } else {
                    MUSICALMODES[modeName].push(12 - pitchNumbers[i]);
                }
            }

            var cblk = logo.blocks.blockList[blk].connections[1];
            if (logo.blocks.blockList[cblk].name === 'modename') {
                logo.blocks.updateBlockText(cblk);
            }

            logo.inDefineMode[turtle] = false;
        };

        logo._setListener(turtle, listenerName, __listener);

        return [args[1], 1];
    }
}

class MoveableBlock extends FlowBlock {
    constructor() {
        super('movable', _('moveable Do'));  // legacy typo
        this.setPalette('intervals');
        this.beginnerBlock(true);
        this.setHelpString([_('When Moveable do is false, the solfege note names are always tied to specific pitches,') + ' ' + _('eg "do" is always "C-natural"); when Moveable do is true, the solfege note names are assigned to scale degrees ("do" is always the first degree of the major scale).'), 'documentation', null, 'movablehelp']);
	this.size = 0;
        this.formBlock({
            args: 1, argTypes: ['booleanin']
        });
        this.makeMacro((x, y) => [
            [0, 'movable', x, y, [null, 1, null]],
            [1, ['boolean', {'value':  true}], 0, 0, [0]]
        ]);
    }

    flow(args, logo, turtle) {
        if (args.length === 1) {
            logo.moveable[turtle] = args[0];
        }
    }
}

class ModeLengthBlock extends ValueBlock {
    constructor() {
        //.TRANS:  mode length is the number of notes in the mode, e.g., 7 for major and minor scales; 12 for chromatic scales
        super('modelength', _('mode length'));
        this.setPalette('intervals');
        this.beginnerBlock(true);
<<<<<<< HEAD
        this.setHelpString([_('The Mode length block is the number of notes in the current scale.') + ' ' + _('Most Western scales have 7 notes.'), 'documentation', '']);
=======
>>>>>>> 3713cc2d
    }

    arg(logo, turtle, blk) {
        if (logo.inStatusMatrix && logo.blocks.blockList[logo.blocks.blockList[blk].connections[0]].name === 'print') {
            logo.statusFields.push([blk, 'modelength']);
        } else {
            return getModeLength(logo.keySignature[turtle]);
        }
    }
}

class CurrentModeBlock extends ValueBlock {
    constructor() {
        //.TRANS: the mode in music is 'major', 'minor', etc.
        super('currentmode', _('current mode'));
        this.setPalette('intervals');
        this.setHelpString();
    }

    arg(logo, turtle, blk) {
        if (logo.inStatusMatrix && logo.blocks.blockList[logo.blocks.blockList[blk].connections[0]].name === 'print') {
            logo.statusFields.push([blk, 'currentmode']);
        } else {
            var obj = logo.keySignature[turtle].split(' ');
            return obj[1];
        }
    }
}

class KeyBlock extends ValueBlock {
    constructor() {
        //.TRANS: the key is a group of pitches with which a music composition is created
        super('key', _('current key'));
        this.setPalette('intervals');
        this.setHelpString();
    }

    arg(logo, turtle, blk) {
        if (logo.inStatusMatrix && logo.blocks.blockList[logo.blocks.blockList[blk].connections[0]].name === 'print') {
            logo.statusFields.push([blk, 'key']);
        } else {
            return logo.keySignature[turtle][0];
        }
    }
}

class SetKeyBlock extends FlowBlock {
    constructor() {
        //.TRANS: set the key and mode, e.g. C Major
        super('setkey', _('set key'));
        this.setPalette('intervals');
        this.beginnerBlock(true);
<<<<<<< HEAD
        this.setHelpString();
=======
>>>>>>> 3713cc2d
        this.formBlock({
            args: 1, argTypes: ['textin'], defaults: ['C']
        });
        this.hidden = true;
        this.deprecated = true;
    }

    flow(args, logo, turtle) {
        if (args.length === 1) {
            logo.keySignature[turtle] = args[0];
        }
    }
}

class SetKey2Block extends FlowBlock {
    constructor() {
        //.TRANS: set the key and mode, e.g. C Major
        super('setkey2', _('set key'));
        this.setPalette('intervals');
        this.beginnerBlock(true);

	if (beginnerMode && this.lang === 'ja') {
	    this.setHelpString([_('The Set key block is used to set the key and mode,'), 'documentation', '']);
	} else {
            this.setHelpString([_('The Set key block is used to set the key and mode,') + ' ' + _('eg C Major'), 'documentation', null, 'movablehelp']);
	}

        this.formBlock({
            args: 2, argTypes: ['anyin', 'anyin'],
            argLabels: [
                //.TRANS: key, e.g., C in C Major
                _('key'),
                //.TRANS: mode, e.g., Major in C Major
                _('mode')
            ]
        });
        this.makeMacro((x, y) => [
            [0, 'setkey2', x, y, [null, 1, 2, null]],
            [1, ['notename', {'value': 'C'}], 0, 0, [0]],
            [2, ['modename', {'value': 'major'}], 0, 0, [0]]
        ]);
    }

    flow(args, logo, turtle, blk) {
        if (args.length === 2) {
            var modename = 'major';
            for (var mode in MUSICALMODES) {
                if (mode === args[1] || _(mode) === args[1]) {
                    modename = mode;
                    logo._modeBlock = logo.blocks.blockList[blk].connections[2];
                    break;
                }
            }

            // Check to see if there are any transpositions on the key.
            if (turtle in logo.transposition) {
                var noteObj = getNote(args[0], 4, logo.transposition[turtle], logo.keySignature[turtle], false, null, logo.errorMsg, logo.synth.inTemperament);
                logo.keySignature[turtle] = noteObj[0] + ' ' + modename;
                logo.notationKey(turtle, noteObj[0], modename);
            } else {
                logo.keySignature[turtle] = args[0] + ' ' + modename;
                logo.notationKey(turtle, args[0], modename);
            }

            if (logo.insideModeWidget) {
                // Ensure logo the mode for Turtle 0 is set, since it
                // is used by the mode widget.
                logo.keySignature[0] = args[0] + ' ' + modename;
                logo.notationKey(0, args[0], modename);
            }
        }
    }
}

    new SetTemperamentBlock().setup();
    new TemperamentNameBlock().setup();
    new ModeNameBlock().setup();
    new DoublyBlock().setup();
    new IntervalNameBlock().setup();
    new MeasureIntervalSemitonesBlock().setup();
    new MeasureIntervalScalarBlock().setup();
    makeSemitoneIntervalMacroBlocks();
    new PerfectBlock().setup();
    new SemitoneIntervalBlock().setup();
    makeIntervalMacroBlocks();
    new ScalarIntervalBlock().setup();
    new DefineModeBlock().setup();
    new MoveableBlock().setup();
    new ModeLengthBlock().setup();
    new CurrentModeBlock().setup();
    new KeyBlock().setup();
    new SetKeyBlock().setup();
    new SetKey2Block().setup();
}<|MERGE_RESOLUTION|>--- conflicted
+++ resolved
@@ -5,11 +5,9 @@
         super('settemperament', _('set temperament'));
         this.setPalette('intervals');
         this.beginnerBlock(true);
-<<<<<<< HEAD
+
         this.setHelpString([_('The Set temperament block is used to choose the tuning system used by Music Blocks.'), 'documentation', '']);
 
-=======
->>>>>>> 3713cc2d
         this.formBlock({
             args: 3,
             argLabels: [_('temperament'), _('pitch'), _('octave')]
@@ -640,10 +638,8 @@
         super('modelength', _('mode length'));
         this.setPalette('intervals');
         this.beginnerBlock(true);
-<<<<<<< HEAD
+
         this.setHelpString([_('The Mode length block is the number of notes in the current scale.') + ' ' + _('Most Western scales have 7 notes.'), 'documentation', '']);
-=======
->>>>>>> 3713cc2d
     }
 
     arg(logo, turtle, blk) {
@@ -696,10 +692,9 @@
         super('setkey', _('set key'));
         this.setPalette('intervals');
         this.beginnerBlock(true);
-<<<<<<< HEAD
+
         this.setHelpString();
-=======
->>>>>>> 3713cc2d
+
         this.formBlock({
             args: 1, argTypes: ['textin'], defaults: ['C']
         });
