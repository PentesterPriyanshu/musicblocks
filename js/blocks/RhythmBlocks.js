function _playNote(args, logo, turtle, blk, receivedArg) {
    // We queue up the child flow of the note clamp and
    // once all of the children are run, we trigger a
    // _playnote_ event, then wait for the note to play.
    // The note can be specified by pitch or synth blocks.
    // The osctime block specifies the duration in
    // milleseconds while the note block specifies
    // duration as a beat value. Note: we should consider
    // the use of the global timer in Tone.js for more
    // accuracy.
    let childFlow, childFlowCount;

    if (args[1] === undefined) {
        // Should never happen, but if it does, nothing to do.
        return;
    }

    // Use the outer most note when nesting to determine the beat.
    if (logo.inNoteBlock[turtle].length === 0) {
        if (logo.notesPlayed[turtle][0] / logo.notesPlayed[turtle][1] < logo.pickup[turtle]) {
            var beatValue = 0;
            var measureValue = 0;
        } else {
            var beatValue = (((logo.notesPlayed[turtle][0] / logo.notesPlayed[turtle][1] - logo.pickup[turtle]) * logo.noteValuePerBeat[turtle]) % logo.beatsPerMeasure[turtle]) + 1;
            var measureValue = Math.floor(((logo.notesPlayed[turtle][0] / logo.notesPlayed[turtle][1] - logo.pickup[turtle]) * logo.noteValuePerBeat[turtle]) / logo.beatsPerMeasure[turtle]) + 1;
        }

        logo.currentBeat[turtle] = beatValue;
        logo.currentMeasure[turtle] = measureValue;
    }

    childFlow = args[1];
    childFlowCount = 1;

    // And only trigger from the outer most note when nesting.
    if (logo.inNoteBlock[turtle].length === 0) {
        // Queue any beat actions.
        // Put the childFlow into the queue before the beat action
        // so logo the beat action is at the end of the FILO.
        // Note: The offbeat cannot be Beat 1.
        if (logo.beatList[turtle].indexOf('everybeat') !== -1) {
            var queueBlock = new Queue(childFlow, childFlowCount, blk, receivedArg);
            logo.parentFlowQueue[turtle].push(blk);
            logo.turtles.turtleList[turtle].queue.push(queueBlock);
            childFlow = null;

            var eventName = '__everybeat_' + turtle + '__';
            logo.stage.dispatchEvent(eventName);
        }

        if (logo.beatList[turtle].indexOf(beatValue) !== -1) {
            var queueBlock = new Queue(childFlow, childFlowCount, blk, receivedArg);
            logo.parentFlowQueue[turtle].push(blk);
            logo.turtles.turtleList[turtle].queue.push(queueBlock);
            childFlow = null;

            var eventName = '__beat_' + beatValue + '_' + turtle + '__';
            logo.stage.dispatchEvent(eventName);
        } else if (beatValue > 1 && logo.beatList[turtle].indexOf('offbeat') !== -1) {
            var queueBlock = new Queue(childFlow, childFlowCount, blk, receivedArg);
            logo.parentFlowQueue[turtle].push(blk);
            logo.turtles.turtleList[turtle].queue.push(queueBlock);
            childFlow = null;

            var eventName = '__offbeat_' + turtle + '__';
            logo.stage.dispatchEvent(eventName);
        }

        var thisBeat = beatValue + logo.beatsPerMeasure[turtle] * (logo.currentMeasure[turtle] - 1);
        for (var f = 0; f < logo.factorList[turtle].length; f++) {
            var factor = thisBeat / logo.factorList[turtle][f];
            if (factor === Math.floor(factor)) {
                var queueBlock = new Queue(childFlow, childFlowCount, blk, receivedArg);
                logo.parentFlowQueue[turtle].push(blk);
                logo.turtles.turtleList[turtle].queue.push(queueBlock);
                childFlow = null;

                var eventName = '__beat_' + logo.factorList[turtle][f] + '_' + turtle + '__';
                logo.stage.dispatchEvent(eventName);
            }
        }
    }

    // A note can contain multiple pitch blocks to create
    // a chord. The chord is accumuated in these arrays,
    // which are used when we play the note.
    logo.clearNoteParams(turtle, blk, []);

    if (args[0] === null || typeof(args[0]) !== 'number') {
        logo.errorMsg(NOINPUTERRORMSG, blk)
        var arg = 1 / 4;
    } else {
        var arg = args[0];
    }

    // Ensure logo note duration is positive.
    if (arg > 0) {
        if (logo.blocks.blockList[blk].name === 'newnote') {
            var noteBeatValue = 1 / arg;
        } else {
            var noteBeatValue = arg;
        }
    } else {
        //.TRANS: Note value is the note duration.
        logo.errorMsg(_('Note value must be greater than 0.'), blk);
        var noteBeatValue = -arg;
    }

    logo.inNoteBlock[turtle].push(blk);
    if (logo.inNoteBlock[turtle].length > 1) {
        logo.multipleVoices[turtle] = true;
    }

    // Adjust the note value based on the beatFactor.
    logo.noteValue[turtle][last(logo.inNoteBlock[turtle])] = 1 / (noteBeatValue * logo.beatFactor[turtle]);

    var listenerName = '_playnote_' + turtle;
    logo._setDispatchBlock(blk, turtle, listenerName);

    var __listener = function (event) {
        if (logo.multipleVoices[turtle]) {
            logo.notationVoices(turtle, logo.inNoteBlock[turtle].length);
        }

        if (logo.inNoteBlock[turtle].length > 0) {
            if (logo.inNeighbor[turtle].length > 0) {
                var neighborNoteValue = logo.neighborNoteValue[turtle];
                logo.neighborArgBeat[turtle].push(logo.beatFactor[turtle] * (1 / neighborNoteValue));

                var nextBeat = (1 / noteBeatValue) - (2 * (logo.neighborNoteValue[turtle]));
                logo.neighborArgCurrentBeat[turtle].push(logo.beatFactor[turtle] * (1 / nextBeat));
            }

            logo._processNote(1 / logo.noteValue[turtle][last(logo.inNoteBlock[turtle])], last(logo.inNoteBlock[turtle]), turtle);
        }

        delete logo.oscList[turtle][last(logo.inNoteBlock[turtle])];
        delete logo.noteBeat[turtle][last(logo.inNoteBlock[turtle])];
        delete logo.noteBeatValues[turtle][last(logo.inNoteBlock[turtle])];
        delete logo.noteValue[turtle][last(logo.inNoteBlock[turtle])];
        delete logo.notePitches[turtle][last(logo.inNoteBlock[turtle])];
        delete logo.noteOctaves[turtle][last(logo.inNoteBlock[turtle])];
        delete logo.noteCents[turtle][last(logo.inNoteBlock[turtle])];
        delete logo.noteHertz[turtle][last(logo.inNoteBlock[turtle])];
        delete logo.noteDrums[turtle][last(logo.inNoteBlock[turtle])];
        delete logo.embeddedGraphics[turtle][last(logo.inNoteBlock[turtle])];
        logo.inNoteBlock[turtle].splice(-1, 1);

        if (logo.multipleVoices[turtle] && logo.inNoteBlock[turtle].length === 0) {
            logo.notationVoices(turtle, logo.inNoteBlock[turtle].length);
            logo.multipleVoices[turtle] = false;
        }

        // FIXME: broken when nesting
        logo.pitchBlocks = [];
        logo.drumBlocks = [];
    };

    logo._setListener(turtle, listenerName, __listener);

    return [childFlow, childFlowCount];
}

function _playSwing(args, logo, turtle, blk) {
    let childFlow;

    // Grab a bit from the next note to give to the current note.
    if (logo.blocks.blockList[blk].name === 'newswing2') {
        if (args[2] === undefined) {
            // Nothing to do.
	    return;
        }

        if (args[0] === null || typeof(args[0]) !== 'number' || args[0] <= 0) {
            logo.errorMsg(NOINPUTERRORMSG, blk);
            var arg0 = 1 / 24;
        } else {
            var arg0 = args[0];
        }

        if (args[1] === null || typeof(args[1]) !== 'number' || args[1] <= 0) {
            logo.errorMsg(NOINPUTERRORMSG, blk);
            var arg1 = 1 / 8;
        } else {
            var arg1 = args[1];
        }

        if (logo.suppressOutput[turtle]) {
            logo.notationSwing(turtle);
        } else {
            logo.swing[turtle].push(1 / arg0);
            logo.swingTarget[turtle].push(1 / arg1);
        }
        childFlow = args[2];
    } else if (logo.blocks.blockList[blk].name === 'newswing') {
        // deprecated
        logo.swing[turtle].push(1 / args[0]);
        logo.swingTarget[turtle].push(null);
        childFlow = args[1];
    } else {
        // deprecated
        logo.swing[turtle].push(args[0]);
        logo.swingTarget[turtle].push(null);
        childFlow = args[1];
    }
    logo.swingCarryOver[turtle] = 0;

    var listenerName = '_swing_' + turtle;
    logo._setDispatchBlock(blk, turtle, listenerName);

    var __listener = function (event) {
        if (!logo.suppressOutput[turtle]) {
            logo.swingTarget[turtle].pop();
            logo.swing[turtle].pop();
        }

        logo.swingCarryOver[turtle] = 0;
    };

    logo._setListener(turtle, listenerName, __listener);

    return [childFlow, 1];
}

function _playDotted(args, logo, turtle, blk) {
    // Dotting a note will increase its play time by
    // a(2 - 1/2^n)
    if (logo.blocks.blockList[blk].name === 'rhythmicdot') {
        var arg = 1;
    } else {
        if (args[0] == null) {
            logo.errorMsg(NOINPUTERRORMSG, blk);
            var arg = 0;
        } else {
            var arg = args[0];
        }
    }

    var currentDotFactor = 2 - (1 / Math.pow(2, logo.dotCount[turtle]));
    logo.beatFactor[turtle] *= currentDotFactor;
    if (arg >= 0) {
        logo.dotCount[turtle] += arg;
    } else if (arg === -1) {
        logo.errorMsg(_('An argument of -1 results in a note value of 0.'), blk);
        console.debug('ignoring dot arg of -1');
        arg = 0;
    } else {
        logo.dotCount[turtle] += 1 / arg;
    }

    var newDotFactor = 2 - (1 / Math.pow(2, logo.dotCount[turtle]));
    logo.beatFactor[turtle] /= newDotFactor;

    var listenerName = '_dot_' + turtle;
    logo._setDispatchBlock(blk, turtle, listenerName);

    var __listener = function (event) {
        var currentDotFactor = 2 - (1 / Math.pow(2, logo.dotCount[turtle]));
        logo.beatFactor[turtle] *= currentDotFactor;
        if (arg >= 0) {
            logo.dotCount[turtle] -= arg;
        } else {
            logo.dotCount[turtle] -= 1 / arg;
        }

        var newDotFactor = 2 - (1 / Math.pow(2, logo.dotCount[turtle]));
        logo.beatFactor[turtle] /= newDotFactor;
    };

    logo._setListener(turtle, listenerName, __listener);

    if (logo.blocks.blockList[blk].name === 'rhythmicdot') {
        return [args[0], 1];
    } else {
        return [args[1], 1];
    }
}

function setupRhythmBlocks() {

class MyNoteValueBlock extends ValueBlock {
    constructor() {
        //.TRANS: the value (e.g., 1/4 note) of the note being played.
        super('mynotevalue', _('note value'));
        this.setPalette('rhythm');
<<<<<<< HEAD
        this.beginnerBlock(true);
        this.setHelpString([_('The Note value block is the value of the duration of the note currently being played.'), 'documentation', null, 'everybeathelp']);
=======
        this.beginnerBlock('true');
>>>>>>> 3713cc2d
    }

    arg(logo, turtle, blk) {
        if (logo.inStatusMatrix && logo.blocks.blockList[logo.blocks.blockList[blk].connections[0]].name === 'print') {
            logo.statusFields.push([blk, 'mynotevalue']);
        } else {
            var value = 0;
            if (logo.noteValue[turtle][last(logo.inNoteBlock[turtle])] !== null && logo.noteValue[turtle][last(logo.inNoteBlock[turtle])] !== undefined) {
                if (logo.noteValue[turtle][last(logo.inNoteBlock[turtle])] !== 0) {
                    value = 1 / logo.noteValue[turtle][last(logo.inNoteBlock[turtle])];
                } else {
                    value = 0;
                }
            } else if (logo.lastNotePlayed[turtle] !== null) {
                value = logo.lastNotePlayed[turtle][1];
            } else if (logo.notePitches[turtle][last(logo.inNoteBlock[turtle])] !== undefined && logo.notePitches[turtle][last(logo.inNoteBlock[turtle])].length > 0) {
                value = logo.noteBeat[turtle][last(logo.inNoteBlock[turtle])];
            } else {
                console.debug('Cannot find a note for turtle ' + turtle);
                value = 0;
            }

            if (value !== 0)
                return 1 / value;
            return 0;
        }
    }
}

class SkipFactorBlock extends ValueBlock {
    constructor() {
        super('skipfactor', 'skip factor');
        this.setPalette('rhythm');
        this.setHelpString();
        this.hidden = true;
    }

    arg(logo, turtle, blk) {
        if (logo.inStatusMatrix && logo.blocks.blockList[logo.blocks.blockList[blk].connections[0]].name === 'print') {
            logo.statusFields.push([blk, 'skip']);
        } else {
            return logo.skipFactor[turtle];
        }
    }
}

class MillisecondsBlock extends FlowClampBlock {
    constructor() {
        super('osctime');
        this.setPalette('rhythm');
        this.setHelpString([_('The Milliseconds block is similar to a Note block except that it uses time (in MS) to specify the note duration.'), 'documentation', null, 'osctimehelp']);

        this.formBlock({
            name: _('milliseconds'),
            args: 1, defaults: [200],
            canCollapse: true,
        });

        this.makeMacro((x, y) => [
            [0, 'osctime', x, y, [null, 2, 1, 7]],
            [1, 'vspace', 0, 0, [0, 5]],
            [2, 'divide', 0, 0, [0, 3, 4]],
            [3, ['number', {'value': 1000}], 0, 0, [2]],
            [4, 'divide', 0, 0, [2, 8, 9]],
            [5, 'hertz', 0, 0, [1, 6, null]],
            [6, ['number', {'value': 392}], 0, 0, [5]],
            [7, 'hidden', 0, 0, [0, null]],
            [8, ['number', {'value': 3}], 0, 0, [4]],
            [9, ['number', {'value': 2}], 0, 0, [4]]
        ]);
    }

    flow(args, logo, turtle, blk, receivedArg) {
        return _playNote(args, logo, turtle, blk, receivedArg);
    }
}

class SwingBlock extends FlowClampBlock {
    constructor() {
        super('swing');
        this.setPalette('rhythm');
        this.setHelpString();

        this.formBlock({
            //.TRANS: swing is a rhythmic variation that emphasises the offbeat
            name: _('swing'), args: 1,
            defaults: [32]
        });
        this.makeMacro((x, y) => [
            [0, 'swing', x, y, [null, 1, null, 2]],
            [1, ['number', {'value': 32}], 0, 0, [0]],
            [2, 'hidden', 0, 0, [0, null]]
        ]);
        this.hidden = true;
    }

    flow(args, logo, turtle, blk) {
        return _playSwing(args, logo, turtle, blk);
    }
}

class NewSwingBlock extends FlowClampBlock {
    constructor() {
        super('newswing');
        this.setPalette('rhythm');
        this.setHelpString();

        this.formBlock({
            //.TRANS: swing is a rhythmic variation that emphasises the offbeat
            name: _('swing'), args: 1,
            defaults: [1 / 24]
        });
        this.makeMacro((x, y) => [
            [0, 'newswing', x, y, [null, 1, 4, 5]],
            [1, 'divide', 0, 0, [0, 2, 3]],
            [2, ['number', {'value': 1}], 0, 0, [1]],
            [3, ['number', {'value': 16}], 0, 0, [1]],
            [4, 'vspace', 0, 0, [0, null]],
            [5, 'hidden', 0, 0, [0, null]]
        ]);
        this.hidden = true;
    }

    flow(args, logo, turtle, blk) {
        return _playSwing(args, logo, turtle, blk);
    }
}


class NewSwing2Block extends FlowClampBlock {
    constructor() {
        super('newswing2');
        this.setPalette('rhythm');
        this.setHelpString([_('The Swing block works on pairs of notes (specified by note value), adding some duration (specified by swing value) to the first note and taking the same amount from the second note.'), 'documentation', null, 'swinghelp']);

        this.formBlock({
            name: _('swing'),
            args: 2, defaults: [1 / 24, 1 / 8],
            argLabels: [
                //.TRANS: the amount to shift to the offbeat note
                _('swing value'),
                _('note value')
            ],
            canCollapse: true,
        });
        this.makeMacro((x, y) => [
            [0, 'newswing2', x, y, [null, 1, 6, 9, 10]], 
            [1, 'hspace', 0, 0, [0, 2]],
            [2, 'hspace', 0, 0, [1, 3]],
            [3, 'divide', 0, 0, [2, 4, 5]],
            [4, ['number', {'value': 1}], 0, 0, [3]],
            [5, ['number', {'value': 24}], 0, 0, [3]],
            [6, 'divide', 0, 0, [0, 7, 8]],
            [7, ['number', {'value': 1}], 0, 0, [6]],
            [8, ['number', {'value': 8}], 0, 0, [6]],
            [9, 'vspace', 0, 0, [0, null]],
            [10, 'hidden', 0, 0, [0, null]]
        ]);
    }

    flow(args, logo, turtle, blk) {
        return _playSwing(args, logo, turtle, blk);
    }
}

class SkipNotesBlock extends FlowClampBlock {
    constructor() {
        super('skipnotes');
        this.setPalette('rhythm');
        this.setHelpString([_('The Skip notes block will cause notes to be skipped.'), 'documentation', null, 'skiphelp']);
        
        this.formBlock({
            //.TRANS: substitute rests on notes being skipped
            name: _('skip notes'),
            args: 1, defaults: [2],
            canCollapse: true,
        });
        this.makeMacro((x, y) => [
            [0, 'skipnotes', x, y, [null, 1, null, 2]],
            [1, ['number', {'value': 2}], 0, 0, [0]],
            [2, 'hidden', 0, 0, [0, null]]
        ]);
    }
}

class MultiplyBeatFactorBlock extends FlowClampBlock {
    constructor() {
        super('multiplybeatfactor');
        this.setPalette('rhythm');
        this.setHelpString([_('The Multiply note value block changes the duration of notes by changing their note values.'), 'documentation', null, 'multiplybeathelp']);

        this.formBlock({
            //.TRANS: speed up note duration by some factor, e.g. convert 1/4 to 1/8 notes by using a factor of 2
            name: _('multiply note value'),
            args: 1, defaults: [2],
            canCollapse: true,
        });
        this.makeMacro((x, y) => [
            [0, 'multiplybeatfactor', x, y, [null, 1, 4, 5]],
            [1, 'divide', 0, 0, [0, 2, 3]],
            [2, ['number', {'value': 1}], 0, 0, [1]],
            [3, ['number', {'value': 2}], 0, 0, [1]],
            [4, 'vspace', 0, 0, [0, null]],
            [5, 'hidden', 0, 0, [0, null]]
        ]);
    }

    flow(args, logo, turtle, blk) {
        if (args[1] === undefined) {
            // Nothing to do.
            return;
        }

        if (args[0] === null || typeof(args[0]) !== 'number' || args[0] <= 0) {
            logo.errorMsg(NOINPUTERRORMSG, blk);
            var factor = 2;
        } else {
            var factor = args[0];
        }

        logo.beatFactor[turtle] /= factor;

        var listenerName = '_multiplybeat_' + turtle;
        logo._setDispatchBlock(blk, turtle, listenerName);

        var __listener = function (event) {
            logo.beatFactor[turtle] *= factor;
        };

        logo._setListener(turtle, listenerName, __listener);

        return [args[1], 1];
    }
}

class TieBlock extends FlowClampBlock {
    constructor() {
        super('tie');
        this.setPalette('rhythm');
<<<<<<< HEAD
        this.beginnerBlock(true);
        this.setHelpString([_('The Tie block works on pairs of notes, combining them into one note.'), 'documentation', null, 'tiehelp']);
=======
        this.beginnerBlock(true)
>>>>>>> 3713cc2d

        this.formBlock({
            //.TRANS: tie notes together into one longer note
            name: _('tie'),
            canCollapse: true,
        });
        this.makeMacro((x, y) => [
            [0, 'tie', x, y, [null, null, 1]],
            [1, 'hidden', 0, 0, [0, null]]
        ]);
    }

    flow(args, logo, turtle, blk, receivedArg, actionArgs, isflow) {
        if (args[0] === undefined) {
            // Nothing to do.
            return;
        }

        // Tie notes together in pairs.
        logo.tie[turtle] = true;
        logo.tieNotePitches[turtle] = [];
        logo.tieNoteExtras[turtle] = [];
        logo.tieCarryOver[turtle] = 0;
        logo.tieFirstDrums[turtle] = [];

        var listenerName = '_tie_' + turtle;
        logo._setDispatchBlock(blk, turtle, listenerName);

        var __listener = function (event) {
            logo.tie[turtle] = false;

            // If tieCarryOver > 0, we have one more note to
            // play.
            if (logo.tieCarryOver[turtle] > 0) {
                if (logo.justCounting[turtle].length === 0) {
                    var lastNote = last(logo.inNoteBlock[turtle]);
                    if (lastNote != null && lastNote in logo.notePitches[turtle]) {
                        // Remove the note from the Lilypond list.
                        for (var i = 0; i < logo.notePitches[turtle][last(logo.inNoteBlock[turtle])].length; i++) {
                            logo.notationRemoveTie(turtle);
                        }
                    }
                }

                // Restore the extra note and play it
                var saveBlk = logo.tieNoteExtras[turtle][0];
                var noteValue = logo.tieCarryOver[turtle];
                logo.tieCarryOver[turtle] = 0;

                logo.inNoteBlock[turtle].push(saveBlk);

                logo.notePitches[turtle][saveBlk] = [];
                logo.noteOctaves[turtle][saveBlk] = [];
                logo.noteCents[turtle][saveBlk] = [];
                logo.noteHertz[turtle][saveBlk] = [];
                for (var i = 0; i < logo.tieNotePitches[turtle].length; i++) {
                    logo.notePitches[turtle][saveBlk].push(logo.tieNotePitches[turtle][i][0]);
                    logo.noteOctaves[turtle][saveBlk].push(logo.tieNotePitches[turtle][i][1]);
                    logo.noteCents[turtle][saveBlk].push(logo.tieNotePitches[turtle][i][2]);
                    logo.noteHertz[turtle][saveBlk].push(logo.tieNotePitches[turtle][i][3]);
                }

                logo.oscList[turtle][saveBlk] = logo.tieNoteExtras[turtle][1];
                logo.noteBeat[turtle][saveBlk] = logo.tieNoteExtras[turtle][2];
                logo.noteBeatValues[turtle][saveBlk] = logo.tieNoteExtras[turtle][3];
                logo.noteDrums[turtle][saveBlk] = logo.tieNoteExtras[turtle][4];
                // Graphics will have already been rendered.
                logo.embeddedGraphics[turtle][saveBlk] = [];

                logo._processNote(noteValue, saveBlk, turtle);
                if (logo.bpm[turtle].length > 0) {
                    var bpmFactor = TONEBPM / last(logo.bpm[turtle]);
                } else {
                    var bpmFactor = TONEBPM / logo._masterBPM;
                }

                // Wait until this note is played before continuing.
                logo._doWait(turtle, bpmFactor / noteValue);

                logo.inNoteBlock[turtle].pop();

                delete logo.notePitches[turtle][saveBlk];
                delete logo.noteOctaves[turtle][saveBlk];
                delete logo.noteCents[turtle][saveBlk];
                delete logo.noteHertz[turtle][saveBlk];
                delete logo.oscList[turtle][saveBlk];
                delete logo.noteBeat[turtle][saveBlk];
                delete logo.noteBeatValues[turtle][saveBlk];
                delete logo.noteDrums[turtle][saveBlk];
                delete logo.embeddedGraphics[turtle][saveBlk];

                // Remove duplicate note
                logo.notationStaging[turtle].pop();
            }

            logo.tieNotePitches[turtle] = [];
            logo.tieNoteExtras[turtle] = [];
        };

        logo._setListener(turtle, listenerName, __listener);

        return [args[0], 1];
    }
}

class RhythmicDotBlock extends FlowClampBlock {
    constructor() {
        super('rhythmicdot');
        this.setPalette('rhythm');
        this.setHelpString();

        this.formBlock({
            //.TRANS: a dotted note is played for 1.5x its value, e.g., 1/8. --> 3/16
            name: _('dot'),
            canCollapse: true,
        });
        this.makeMacro((x, y) => [
            [0, 'rhythmicdot', x, y, [null, null, 1]],
            [1, 'hidden', 0, 0, [0, null]]
        ]);
        this.hidden = true;
        this.deprecated = true;
    }

    flow(args, logo, turtle, blk) {
        return _playDotted(args, logo, turtle, blk);
    }
}

class RhythmicDot2Block extends FlowClampBlock {
    constructor() {
        super('rhythmicdot2');
        this.setPalette('rhythm');
        this.setHelpString([_('The Dot block extends the duration of a note by 50%.') + ' ' + _('Eg a dotted quarter note will play for 3/8 (1/4 + 1/8) of a beat.'), 'documentation', null, 'dothelp']);

        this.formBlock({
            //.TRANS: a dotted note is played for 1.5x its value, e.g., 1/8. --> 3/16
            name: _('dot'),
            args: 1, defaults: [1],
            canCollapse: true,
        });
        this.makeMacro((x, y) => [
            [0, 'rhythmicdot2', x, y, [null, 1, null, 2]],
            [1, ['number', {'value': 1}], 0, 0, [0]],
            [2, 'hidden', 0, 0, [0, null]]
        ]);
    }

    flow(args, logo, turtle, blk) {
        return _playDotted(args, logo, turtle, blk);
    }
}

class Rest2Block extends FlowBlock {
    constructor() {
        super('rest2', _('silence'));
        this.setPalette('rhythm');
<<<<<<< HEAD
        this.beginnerBlock(true);
        this.setHelpString([_('A rest of the specified note value duration can be constructed using a Silence block.'), 'documentation', null, 'rest2']);
=======
        this.beginnerBlock(true)
>>>>>>> 3713cc2d

        this.makeMacro((x, y) => [
            [0, 'newnote', x, y, [null, 1, 4, 6]],
            [1, 'divide', 0, 0, [0, 2, 3]],
            [2, ['number', {'value': 1}], 0, 0, [1]],
            [3, ['number', {'value': 4}], 0, 0, [1]],
            [4, 'vspace', 0, 0, [0, 5]],
            [5, 'rest2', 0, 0, [4, null]],
            [6, 'hidden', 0, 0, [0, null]]
        ]);
    }

    flow(args, logo, turtle) {
        if (logo.inNoteBlock[turtle].length > 0) {
            logo.notePitches[turtle][last(logo.inNoteBlock[turtle])].push('rest');
            logo.noteOctaves[turtle][last(logo.inNoteBlock[turtle])].push(4);
            logo.noteCents[turtle][last(logo.inNoteBlock[turtle])].push(0);
            logo.noteHertz[turtle][last(logo.inNoteBlock[turtle])].push(0);
            logo.noteBeatValues[turtle][last(logo.inNoteBlock[turtle])].push(logo.beatFactor[turtle]);
            logo.pushedNote[turtle] = true;
        }
    }
}

class Note4Block extends FlowClampBlock {
    constructor() {
        super('note4');
        this.setPalette('rhythm');
<<<<<<< HEAD
        this.beginnerBlock(true);
        this.setHelpString();
=======
        this.beginnerBlock(true)
>>>>>>> 3713cc2d

        this.formBlock({
            name: this.lang === 'ja'
                //.TRANS: Japanese only: note value block for drum
                ? _('note value drum')
                : _('note value') + ' ' + _('drum'),
            args: 1,
            canCollapse: true,
        });
        this.makeMacro((x, y) => [
            [0, 'newnote', x, y, [null, 1, 4, 7]],
            [1, 'divide', 0, 0, [0, 2, 3]],
            [2, ['number', {'value': 1}], 0, 0, [1]],
            [3, ['number', {'value': 4}], 0, 0, [1]],
            [4, 'vspace', 0, 0, [0, 5]],
            [5, 'playdrum', 0, 0, [4, 6, null]],
            [6, ['drumname', {'value': DEFAULTDRUM}], 0, 0, [5]],
            [7, 'hidden', 0, 0, [0, null]]
        ]);
    }

    flow(args, logo, turtle, blk, receivedArg, actionArgs, isflow) {}
}

class _NoteValueBlock extends FlowClampBlock {
    constructor(name, value) {
        super(name);
        this.setPalette('rhythm');
        this.setHelpString();

        this.formBlock({
            name: _('note value') + ' ' + value,
            args: 1,
            canCollapse: true,
        });
    }

    flow(args, logo, turtle, blk, receivedArg, actionArgs, isflow) {}
}

class Note3Block extends _NoteValueBlock {
    constructor() {
        super('note3', _('392 hertz'));
        this.setHelpString();
        this.makeMacro((x, y) => [
            [0, 'newnote', x, y, [null, 1, 4, 7]],
            [1, 'divide', 0, 0, [0, 2, 3]],
            [2, ['number', {'value': 1}], 0, 0, [1]],
            [3, ['number', {'value': 4}], 0, 0, [1]],
            [4, 'vspace', 0, 0, [0, 5]],
            [5, 'hertz', 0, 0, [4, 6, null]],
            [6, ['number', {'value': 392}], 0, 0, [5]],
            [7, 'hidden', 0, 0, [0, null]]
        ]);
    }

    flow(args, logo, turtle, blk, receivedArg, actionArgs, isflow) {}
}

class Note5Block extends _NoteValueBlock {
    constructor() {
        super('note5', '7');
        this.setHelpString();
        this.makeMacro((x, y) => [
            [0, 'newnote', x, y, [null, 1, 4, 7]],
            [1, 'divide', 0, 0, [0, 2, 3]],
            [2, ['number', {'value': 1}], 0, 0, [1]],
            [3, ['number', {'value': 4}], 0, 0, [1]],
            [4, 'vspace', 0, 0, [0, 5]],
            [5, 'pitchnumber', 0, 0, [4, 6, null]],
            [6, ['number', {'value': 7}], 0, 0, [5]],
            [7, 'hidden', 0, 0, [0, null]]
        ]);
    }

    flow(args, logo, turtle, blk, receivedArg, actionArgs, isflow) {}
}

class Note7Block extends _NoteValueBlock {
    constructor() {
        super('note7', '5 4');
        this.setHelpString();
        this.makeMacro((x, y) => [
            [0, 'newnote', x, y, [null, 1, 4, 8]],
            [1, 'divide', 0, 0, [0, 2, 3]],
            [2, ['number', {'value': 1}], 0, 0, [1]],
            [3, ['number', {'value': 4}], 0, 0, [1]],
            [4, 'vspace', 0, 0, [0, 5]],
            [5, 'scaledegree', 0, 0, [4, 6, 7, null]],
            [6, ['number', {'value': 5}], 0, 0, [5]],
            [7, ['number', {'value': 4}], 0, 0, [5]],
            [8, 'hidden', 0, 0, [0, null]]
        ]);
    }

    flow(args, logo, turtle, blk, receivedArg, actionArgs, isflow) {}
}

class Note6Block extends _NoteValueBlock {
    constructor() {
        super('note6', '+1');
        this.setHelpString();
        this.makeMacro((x, y) => [
            [0, 'newnote', x, y, [null, 1, 4, 7]],
            [1, 'divide', 0, 0, [0, 2, 3]],
            [2, ['number', {'value': 1}], 0, 0, [1]],
            [3, ['number', {'value': 4}], 0, 0, [1]],
            [4, 'vspace', 0, 0, [0, 5]],
            [5, 'steppitch', 0, 0, [4, 6, null]],
            [6, ['number', {'value': 1}], 0, 0, [5]],
            [7, 'hidden', 0, 0, [0, null]]
        ]);
    }

    flow(args, logo, turtle, blk, receivedArg, actionArgs, isflow) {}
}

class Note2Block extends _NoteValueBlock {
    constructor() {
        super('note2', 'G4');
        this.setHelpString();
        this.makeMacro((x, y) => [
            [0, 'newnote', x, y, [null, 1, 4, 8]],
            [1, 'divide', 0, 0, [0, 2, 3]],
            [2, ['number', {'value': 1}], 0, 0, [1]],
            [3, ['number', {'value': 4}], 0, 0, [1]],
            [4, 'vspace', 0, 0, [0, 5]],
            [5, 'pitch', 0, 0, [4, 6, 7, null]],
            [6, ['notename', {'value': 'G'}], 0, 0, [5]],
            [7, ['number', {'value': 4}], 0, 0, [5]],
            [8, 'hidden', 0, 0, [0, null]]
        ]);
    }

    flow(args, logo, turtle, blk, receivedArg, actionArgs, isflow) {}
}

class Note1Block extends _NoteValueBlock {
    constructor() {
        super('note1', i18nSolfege('sol') + '4');
        this.setHelpString();
        this.makeMacro((x, y) => [
            [0, 'newnote', x, y, [null, 1, 4, 8]],
            [1, 'divide', 0, 0, [0, 2, 3]],
            [2, ['number', {'value': 1}], 0, 0, [1]],
            [3, ['number', {'value': 4}], 0, 0, [1]],
            [4, 'vspace', 0, 0, [0, 5]],
            [5, 'pitch', 0, 0, [4, 6, 7, null]],
            [6, ['solfege', {'value': 'sol'}], 0, 0, [5]],
            [7, ['number', {'value': 4}], 0, 0, [5]],
            [8, 'hidden', 0, 0, [0, null]]
        ]);
    }

    flow(args, logo, turtle, blk, receivedArg, actionArgs, isflow) {}
}

class NoteBlock extends FlowClampBlock {
    constructor() {
        super('note');
        this.setPalette('rhythm');
        this.setHelpString();

        this.formBlock({
            name: 'deprecated note value',
            args: 1, defaults: [4],
            canCollapse: true,
        });
        this.makeMacro((x, y) => [
            [0, 'newnote', x, y, [null, 1, 2, 5]],
            [1, ['number', {'value': 8}], 0, 0, [0]],
            [2, 'pitch', 0, 0, [0, 3, 4, null]],
            [3, ['solfege', {'value': 'sol'}], 0, 0, [2]],
            [4, ['number', {'value': 4}], 0, 0, [2]],
            [5, 'hidden', 0, 0, [0, null]]
        ]);
        this.hidden = true;
        this.deprecated = true;
    }

    flow(args, logo, turtle, blk, receivedArg) {
        return _playNote(args, logo, turtle, blk, receivedArg);
    }
}

class NewNoteBlock extends FlowClampBlock {
    constructor() {
        super('newnote');
        this.setPalette('rhythm');
<<<<<<< HEAD
        this.beginnerBlock(true);
        this.setHelpString([_('The Note block is a container for one or more Pitch blocks.') + ' ' + _('The Note block specifies the duration (note value) of its contents.'), 'documentation', null, 'note1']);
=======
        this.beginnerBlock(true)
>>>>>>> 3713cc2d

        this.formBlock({
            name: _('note'),
            args: 1, argLabels: [this.lang === 'ja' ? _('value2') : _('value')],
            defaults: [1 / 4],
            canCollapse: true,
        });
        this.makeMacro((x, y) => [
            [0, 'newnote', x, y, [null, 1, 4, 8]],
            [1, 'divide', 0, 0, [0, 2, 3]],
            [2, ['number', {'value': 1}], 0, 0, [1]],
            [3, ['number', {'value': 4}], 0, 0, [1]],
            [4, 'vspace', 0, 0, [0, 5]],
            [5, 'pitch', 0, 0, [4, 6, 7, null]],
            [6, ['solfege', {'value': 'sol'}], 0, 0, [5]],
            [7, ['number', {'value': 4}], 0, 0, [5]],
            [8, 'hidden', 0, 0, [0, null]]
        ]);
    }

    flow(args, logo, turtle, blk, receivedArg) {
        return _playNote(args, logo, turtle, blk, receivedArg);
    }
}

class DefineFrequencyBlock extends FlowClampBlock {
    constructor() {
        super('definefrequency');
        this.setPalette('rhythm');
        this.setHelpString();

        this.formBlock({
            name: _('define frequency'), args: 1
        });
        this.hidden = true;
    }
}

class OctaveSpaceBlock extends FlowBlock {
    constructor() {
        super('octavespace', _('octave space'));
        this.setPalette('rhythm');
        this.setHelpString();

        this.formBlock({
            args: 1
        });
        this.hidden = true;
    }
}

    new MyNoteValueBlock().setup();
    new SkipFactorBlock().setup();
    new MillisecondsBlock().setup();
    new SwingBlock().setup();
    new NewSwingBlock().setup();
    new NewSwing2Block().setup();
    new SkipNotesBlock().setup();
    new MultiplyBeatFactorBlock().setup();
    new TieBlock().setup();
    new RhythmicDotBlock().setup();
    new RhythmicDot2Block().setup();
    new Rest2Block().setup();
    new Note4Block().setup();
    new Note3Block().setup();
    new Note5Block().setup();
    new Note7Block().setup();
    new Note6Block().setup();
    new Note2Block().setup();
    new Note1Block().setup();
    new NoteBlock().setup();
    new NewNoteBlock().setup();
    new DefineFrequencyBlock().setup();
}<|MERGE_RESOLUTION|>--- conflicted
+++ resolved
@@ -283,12 +283,9 @@
         //.TRANS: the value (e.g., 1/4 note) of the note being played.
         super('mynotevalue', _('note value'));
         this.setPalette('rhythm');
-<<<<<<< HEAD
+
         this.beginnerBlock(true);
         this.setHelpString([_('The Note value block is the value of the duration of the note currently being played.'), 'documentation', null, 'everybeathelp']);
-=======
-        this.beginnerBlock('true');
->>>>>>> 3713cc2d
     }
 
     arg(logo, turtle, blk) {
@@ -528,12 +525,9 @@
     constructor() {
         super('tie');
         this.setPalette('rhythm');
-<<<<<<< HEAD
+
         this.beginnerBlock(true);
         this.setHelpString([_('The Tie block works on pairs of notes, combining them into one note.'), 'documentation', null, 'tiehelp']);
-=======
-        this.beginnerBlock(true)
->>>>>>> 3713cc2d
 
         this.formBlock({
             //.TRANS: tie notes together into one longer note
@@ -691,12 +685,8 @@
     constructor() {
         super('rest2', _('silence'));
         this.setPalette('rhythm');
-<<<<<<< HEAD
         this.beginnerBlock(true);
         this.setHelpString([_('A rest of the specified note value duration can be constructed using a Silence block.'), 'documentation', null, 'rest2']);
-=======
-        this.beginnerBlock(true)
->>>>>>> 3713cc2d
 
         this.makeMacro((x, y) => [
             [0, 'newnote', x, y, [null, 1, 4, 6]],
@@ -725,12 +715,7 @@
     constructor() {
         super('note4');
         this.setPalette('rhythm');
-<<<<<<< HEAD
         this.beginnerBlock(true);
-        this.setHelpString();
-=======
-        this.beginnerBlock(true)
->>>>>>> 3713cc2d
 
         this.formBlock({
             name: this.lang === 'ja'
@@ -920,12 +905,8 @@
     constructor() {
         super('newnote');
         this.setPalette('rhythm');
-<<<<<<< HEAD
         this.beginnerBlock(true);
         this.setHelpString([_('The Note block is a container for one or more Pitch blocks.') + ' ' + _('The Note block specifies the duration (note value) of its contents.'), 'documentation', null, 'note1']);
-=======
-        this.beginnerBlock(true)
->>>>>>> 3713cc2d
 
         this.formBlock({
             name: _('note'),
