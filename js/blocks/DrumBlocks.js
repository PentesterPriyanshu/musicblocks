function setupDrumBlocks() {

class NoiseNameBlock extends ValueBlock {
    constructor() {
        super('noisename');
        this.setPalette('drum');
        this.formBlock({ outType: 'textout' });
        this.extraWidth = 50;
        this.setHelpString([_('The Noise name block is used to select a noise synthesizer.'), 'documentation', '']);
    }
}

class DrumNameBlock extends ValueBlock {
    constructor() {
        super('drumname');
        this.setPalette('drum');
        this.formBlock({ outType: 'textout' });
        this.extraWidth = 50;
        this.setHelpString([_('The Drum name block is used to select a drum.'), 'documentation', null, 'note4']);
    }
}

class EffectsNameBlock extends ValueBlock {
    constructor() {
        super('effectsname');
        this.setPalette('drum');
        this.formBlock({ outType: 'textout' });
        this.extraWidth = 50;
        this.setHelpString([_('The Effects name block is used to select a sound effect.'), 'documentation', null, 'effectshelp']);
    }
}

class PlayNoiseBlock extends FlowBlock {
    constructor() {
        super('playnoise', _('noise'));
        this.setPalette('drum');
        this.setHelpString([_('The Play noise block will generate white, pink, or brown noise.'), 'documentation', ''])
        this.formBlock({
            args: 1, defaults: [_('white noise')],
            argTypes: ['anyin'],
        });
        this.makeMacro((x, y) => [
            [0, 'playnoise', x, y, [null, 1, null]],
            [1, ['noisename', {'value': DEFAULTNOISE}], 0, 0, [0]]
        ]);
    }

    flow(args, logo, turtle, blk) {
        let arg;
        if (args.length !== 1 || args[0] == null || typeof(args[0]) !== 'string') {
            logo.errorMsg(NOINPUTERRORMSG, blk);
            arg = 'noise1';
        } else {
            arg = args[0];
        }

        let noisename = arg;
        for (let noise in NOISENAMES) {
            if (NOISENAMES[noise][0] === arg) {
                noisename = NOISENAMES[noise][1];
                break;
            } else if (NOISENAMES[noise][1] === arg) {
                noisename = arg;
                break;
            }
        }

        if (logo.inNoteBlock[turtle].length > 0) {
            // Add the noise sound as if it were a drum
            logo.noteDrums[turtle][last(logo.inNoteBlock[turtle])].push(noisename);
            if (logo.synthVolume[turtle][noisename] == undefined) {
                logo.synthVolume[turtle][noisename] = [DEFAULTVOLUME];
                logo.crescendoInitialVolume[turtle][noisename] = [DEFAULTVOLUME];
            }
        } else {
            logo.errorMsg(_('Noise Block: Did you mean to use a Note block?'), blk);
            return;
        }

        if (logo.inNoteBlock[turtle].length > 0) {
            logo.noteBeatValues[turtle][last(logo.inNoteBlock[turtle])].push(logo.beatFactor[turtle]);
        }

        logo.pushedNote[turtle] = true;
    }
}

function _createPlayDrumMacros() {
    class PlayDrumMacroBlock extends FlowBlock {
        constructor(name, displayName, isDrum, drumName) {
            super(name, _(name || displayName));
            this.setPalette('drum');
            this.formBlock({ args: 1 });
            this.makeMacro((x, y) => [
                [0, 'playdrum', x, y, [null, 1, null]],
                [1, [isDrum ? 'drumname' : 'effectsname', {'value': drumName || isDrum ? (displayName || name) : name}], 0, 0, [0]]
            ]);
        }
    }

    new PlayDrumMacroBlock('duck').setup();
    new PlayDrumMacroBlock('cat').setup();
    new PlayDrumMacroBlock('cricket').setup();
    new PlayDrumMacroBlock('dog').setup();
    new PlayDrumMacroBlock('bottle').setup();
    new PlayDrumMacroBlock('bubbles').setup();
    // Legacy typo
    new PlayDrumMacroBlock('chine', 'chime', true).setup();
    new PlayDrumMacroBlock('clang').setup();
    new PlayDrumMacroBlock('clap').setup();
    new PlayDrumMacroBlock('slap').setup();
    new PlayDrumMacroBlock('crash').setup();
    new PlayDrumMacroBlock('splash').setup();
    new PlayDrumMacroBlock('cowbell', 'cow bell', true).setup();
    new PlayDrumMacroBlock('ridebell', 'ride bell', true).setup();
    new PlayDrumMacroBlock('fingercymbals', 'finger cymbals', true).setup();
    new PlayDrumMacroBlock('trianglebell', 'triangle bell', true).setup();
    new PlayDrumMacroBlock('hihat', 'hi hat', true).setup();
    new PlayDrumMacroBlock('darbuka', 'darbuka drum', true).setup();
    new PlayDrumMacroBlock('cup', 'cup drum', true).setup();
    new PlayDrumMacroBlock('floortom', 'floor tom', true, 'floor tom tom').setup();
    new PlayDrumMacroBlock('tom', 'tom tom', true).setup();
    new PlayDrumMacroBlock('kick', 'kick drum', true).setup();
    new PlayDrumMacroBlock('snare', 'snare drum', true).setup();
}

class MapDrumBlock extends FlowClampBlock {
    constructor() {
        super('mapdrum');
        this.setPalette('drum');
        this.setHelpString([_('Replace every instance of a pitch with a drum sound.'), 'documentation', null, 'mapdrumhelp']);
        this.formBlock({
            //.TRANS: map a pitch to a drum sound
            name: _('map pitch to drum'),
            args: 1, argTypes: ['anyin'],
        });
        this.makeMacro((x, y) => [
            [0, 'mapdrum', x, y, [null, 1, 3, 2]],
            [1, ['drumname', {'value': 'kick drum'}], 0, 0,[0]],
            [2, 'hidden', 0, 0, [0, null]],
            [3, 'pitch', 0, 0, [0, 4, 5, null]],
            [4, ['solfege', {'value': 'sol'}], 0, 0, [3]],
            [5, ['number', {'value': 4}], 0, 0, [3]]
        ]);
    }

    flow(args, logo, turtle, blk) {
        var drumname = DEFAULTDRUM;
        for (var drum in DRUMNAMES) {
            if (DRUMNAMES[drum][0] === args[0]) {
                drumname = DRUMNAMES[drum][1];
            } else if (DRUMNAMES[drum][1] === args[0]) {
                drumname = args[0];
            }
        }

        logo.drumStyle[turtle].push(drumname);

        var listenerName = '_mapdrum_' + turtle;
        logo._setDispatchBlock(blk, turtle, listenerName);

        var __listener = function (event) {
            logo.drumStyle[turtle].pop();
        };

        logo._setListener(turtle, listenerName, __listener);
        if (logo.inRhythmRuler) {
            logo._currentDrumBlock = blk;
            logo.rhythmRuler.Drums.push(blk);
            logo.rhythmRuler.Rulers.push([[],[]]);
        }

        return [args[1], 1];
    }
}

class SetDrumBlock extends FlowClampBlock {
    constructor() {
        super('setdrum');
        this.setPalette('drum');
<<<<<<< HEAD

	if (beginnerMode && this.lang === 'ja') {
	    this.setHelpString([_('The Set drum block will select a drum sound to replace the pitch of any contained notes.'), 'documentation', null, 'rhythmruler2']);
	} else {
            this.setHelpString([_('The Set drum block will select a drum sound to replace the pitch of any contained notes.') + ' ' + _('In the example above, a kick drum sound will be played instead of sol.'), 'documentation', null, 'setdrumhelp'])
	}
=======
        this.beginnerBlock(true);
        this.setHelpString([_('The Set drum block will select a drum sound to replace the pitch of any contained notes.') + ' ' + _('In the example above, a kick drum sound will be played instead of sol.'), 'documentation', null, 'setdrumhelp'])
>>>>>>> a078382d
        this.formBlock({
            //.TRANS: set the current drum sound for playback
            name: _('set drum'),
            args: 1, argTypes: ['anyin'],
        });
        this.makeMacro((x, y) => [
            [0, 'setdrum', x, y, [null, 1, 2, 7]],
            [1, ['drumname', {'value': DEFAULTDRUM}], 0, 0, [0]],
            [2, 'rhythm2', 0, 0, [0, 3, 4, null]],
            [3, ['number', {'value': 1}], 0, 0, [2]],
            [4, 'divide', 0, 0, [2, 5, 6]],
            [5, ['number', {'value': 1}], 0, 0, [4]],
            [6, ['number', {'value': 1}], 0, 0, [4]],
            [7, 'hidden', 0, 0, [0, null]]
        ]);
    }

    flow(args, logo, turtle, blk) {
        var drumname = DEFAULTDRUM;
        for (var drum in DRUMNAMES) {
            if (DRUMNAMES[drum][0] === args[0]) {
                drumname = DRUMNAMES[drum][1];
            } else if (DRUMNAMES[drum][1] === args[0]) {
                drumname = args[0];
            }
        }

        logo.drumStyle[turtle].push(drumname);

        var listenerName = '_setdrum_' + turtle;
        logo._setDispatchBlock(blk, turtle, listenerName);

        var __listener = function (event) {
            var drumname = logo.drumStyle[turtle].pop();
            logo.pitchDrumTable[turtle] = {};
        };

        logo._setListener(turtle, listenerName, __listener);
        if (logo.inRhythmRuler) {
            logo._currentDrumBlock = blk;
            logo.rhythmRuler.Drums.push(blk);
            logo.rhythmRuler.Rulers.push([[],[]]);
        }

        return [args[1], 1];
    }
}

class PlayEffectBlock extends FlowBlock {
    constructor() {
        super('playeffect', _('sound effect'));
        this.setPalette('drum');
        this.beginnerBlock(true);
        this.formBlock({ args: 1, argTypes: ['anyin'] });
        this.makeMacro((x, y) => [
            [0, 'playdrum', x, y, [null, 1, null]],
            [1, ['effectsname', {'value': DEFAULTEFFECT}], 0, 0, [0]]
        ]);
    }
}

class PlayDrumBlock extends FlowBlock {
    constructor() {
        super('playdrum', _('drum'));
        this.setPalette('drum');
        this.beginnerBlock(true);
        this.setHelpString([_('You can use multiple Drum blocks within a Note block.'), 'documentation', null, 'note4'])
        this.formBlock({ args: 1, argTypes: ['anyin'] });
        this.makeMacro((x, y) => [
            [0, 'playdrum', x, y, [null, 1, null]],
            [1, ['drumname', {'value': DEFAULTDRUM}], 0, 0, [0]]
        ]);
    }

    flow(args, logo, turtle, blk) {
        if (args.length !== 1 || args[0] == null || typeof(args[0]) !== 'string') {
            logo.errorMsg(NOINPUTERRORMSG, blk);
            var arg = DEFAULTDRUM;
        } else {
            var arg = args[0];
        }

        var drumname = DEFAULTDRUM;
        if (arg.slice(0, 4) === 'http') {
            drumname = arg;
        } else {
            for (var drum in DRUMNAMES) {
                if (DRUMNAMES[drum][0] === arg) {
                    drumname = DRUMNAMES[drum][1];
                    break;
                } else if (DRUMNAMES[drum][1] === arg) {
                    drumname = arg;
                    break;
                }
            }
        }

        // If we are in a setdrum clamp, override the drum name.
        if (logo.drumStyle[turtle].length > 0) {
            drumname = last(logo.drumStyle[turtle]);
        }

        if (logo.inPitchDrumMatrix) {
            logo.pitchDrumMatrix.drums.push(drumname);
            logo.pitchDrumMatrix.addColBlock(blk);
            if (logo.drumBlocks.indexOf(blk) === -1) {
                logo.drumBlocks.push(blk);
            }
        } else if (logo.inMatrix) {
            logo.pitchTimeMatrix.rowLabels.push(drumname);
            logo.pitchTimeMatrix.rowArgs.push(-1);

            logo.pitchTimeMatrix.addRowBlock(blk);
            if (logo.drumBlocks.indexOf(blk) === -1) {
                logo.drumBlocks.push(blk);
            }
        } else if (logo.inNoteBlock[turtle].length > 0) {
            logo.noteDrums[turtle][last(logo.inNoteBlock[turtle])].push(drumname);
            if (logo.synthVolume[turtle][drumname] == undefined) {
                logo.synthVolume[turtle][drumname] = [DEFAULTVOLUME];
                logo.crescendoInitialVolume[turtle][drumname] = [DEFAULTVOLUME];
            }
        } else if (logo.blocks.blockList[blk].connections[0] == null && last(logo.blocks.blockList[blk].connections) == null) {
            // Play a stand-alone drum block as a quarter note.
            logo.clearNoteParams(turtle, blk, []);
            logo.inNoteBlock[turtle].push(blk);
            logo.noteDrums[turtle][last(logo.inNoteBlock[turtle])].push(drumname);

            if (logo.bpm[turtle].length > 0) {
                var bpmFactor = TONEBPM / last(logo.bpm[turtle]);
            } else {
                var bpmFactor = TONEBPM / logo._masterBPM;
            }

            var noteBeatValue = 4;
            var beatValue = bpmFactor / noteBeatValue;

            __callback = function () {
                var j = logo.inNoteBlock[turtle].indexOf(blk);
                logo.inNoteBlock[turtle].splice(j, 1);
            };

            logo._processNote(noteBeatValue, blk, turtle, __callback);
        } else {
            logo.errorMsg(_('Drum Block: Did you mean to use a Note block?'), blk);
            return;
        }

        if (logo.inNoteBlock[turtle].length > 0) {
            logo.noteBeatValues[turtle][last(logo.inNoteBlock[turtle])].push(logo.beatFactor[turtle]);
        }

        logo.pushedNote[turtle] = true;
    }
}

    new NoiseNameBlock().setup();
    new DrumNameBlock().setup();
    new EffectsNameBlock().setup();
    new PlayNoiseBlock().setup();
    _createPlayDrumMacros();
    new MapDrumBlock().setup();
    new SetDrumBlock().setup();
    new PlayEffectBlock().setup();
    new PlayDrumBlock().setup();
}<|MERGE_RESOLUTION|>--- conflicted
+++ resolved
@@ -178,17 +178,14 @@
     constructor() {
         super('setdrum');
         this.setPalette('drum');
-<<<<<<< HEAD
+        this.beginnerBlock(true);
 
 	if (beginnerMode && this.lang === 'ja') {
 	    this.setHelpString([_('The Set drum block will select a drum sound to replace the pitch of any contained notes.'), 'documentation', null, 'rhythmruler2']);
 	} else {
             this.setHelpString([_('The Set drum block will select a drum sound to replace the pitch of any contained notes.') + ' ' + _('In the example above, a kick drum sound will be played instead of sol.'), 'documentation', null, 'setdrumhelp'])
 	}
-=======
-        this.beginnerBlock(true);
-        this.setHelpString([_('The Set drum block will select a drum sound to replace the pitch of any contained notes.') + ' ' + _('In the example above, a kick drum sound will be played instead of sol.'), 'documentation', null, 'setdrumhelp'])
->>>>>>> a078382d
+
         this.formBlock({
             //.TRANS: set the current drum sound for playback
             name: _('set drum'),
