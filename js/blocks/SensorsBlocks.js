function setupSensorsBlocks() {
    class InputBlock extends FlowBlock {
        constructor() {
            super("input");
            this.setPalette("sensors");
            this.parameter = true;
            this.setHelpString([
                _(
                    "The Input block prompts for keyboard input."
                ),
                "documentation",
                ""
            ]);

	    this.formBlock({
		name: _("input"),
		args: 1,
		argTypes: ["anyin"],
		defaults: [_("Input a value")],
	    });

            if (this.lang === "ja") this.hidden = true;
        }

        flow(args, logo, turtle, blk) {

	    // Pause the flow while we wait for input.
            logo._doWait(turtle, 120);

	    // Display the input form.
            var inputElem = docById("labelDiv");
            inputElem.innerHTML =
                '<input id="textLabel" style="position: absolute; -webkit-user-select: text;-moz-user-select: text;-ms-user-select: text;" class="input" type="text" value="" />';
            var inputElem = docById("textLabel");
            var cblk = logo.blocks.blockList[blk].connections[1];
	    if (cblk !== null) {
		inputElem.placeholder = logo.blocks.blockList[cblk].value;
	    }
	    inputElem.style.left = logo.turtles.turtleList[turtle].container.x + "px";
	    inputElem.style.top = logo.turtles.turtleList[turtle].container.y + "px";
            inputElem.focus();

            var inputElem = docById("labelDiv");
            inputElem.classList.add("hasKeyboard");

	    // Add a handler to continue flow after the input.
	    function __keyPressed(event) {
		if (event.keyCode === 13) { // RETURN
		    var inputElem = docById("textLabel");
		    console.log(inputElem.value);
		    console.log('trying a number');
		    var value = inputElem.value;
		    if (isNaN(value)) {
			logo.inputValues[turtle] = value;
		    } else {
			logo.inputValues[turtle] = Number(value);
		    }

		    logo.clearRunBlock(turtle);
		    inputElem.classList.remove("hasKeyboard");
		    inputElem.style.display = "none";
		}
	    };

            var inputElem = docById("textLabel");
            inputElem.addEventListener("keypress", __keyPressed);
        };
    }

    class InputValueBlock extends ValueBlock {
        constructor() {
            super("inputvalue", _("input value"));
            this.setPalette("sensors");
            this.parameter = true;

            this.setHelpString([
                _(
                    "The Input-value block stores the input."
                ),
                "documentation",
		null,
                "input"
            ]);

            if (this.lang === "ja") this.hidden = true;
        }

        updateParameter(logo, turtle, blk) {
	    if (turtle in logo.inputValues) {
		return logo.inputValues[turtle];
	    } else {
		return 0;
	    }
        }

        arg(logo, turtle, blk) {
	    if (turtle in logo.inputValues) {
		return logo.inputValues[turtle];
	    } else {
                logo.errorMsg(NOINPUTERRORMSG, blk);
		return 0;
	    }
        }
    }

    class PitchnessBlock extends ValueBlock {
        constructor() {
            super("pitchness", _("pitch"));
            this.setPalette("sensors");
            this.parameter = true;
        }

        updateParameter(logo, turtle, blk) {
            return toFixed2(logo.blocks.blockList[blk].value);
        }

        arg(logo, turtle, blk) {
            if (logo.mic === null || _THIS_IS_TURTLE_BLOCKS_) {
                return 440;
            }
            if (logo.pitchAnalyser === null) {
                logo.pitchAnalyser = new Tone.Analyser({
                    type: "fft",
                    size: this.limit
                });

                this.mic.connect(this.pitchAnalyser);
            }

            let values = logo.pitchAnalyser.getValue();
            let max = 0;
            let idx = 0;
            for (let i = 0; i < this.limit; i++) {
                let v2 = values[i] * values[i];
                if (v2 > max) {
                    max = v2;
                    idx = i;
                }
            }

            return idx;
        }
    }

    class LoudnessBlock extends ValueBlock {
        constructor() {
            super("loudness", _("loudness"));
            this.setPalette("sensors");
            this.parameter = true;
            this.setHelpString([
                _(
                    "The Loudness block returns the volume detected by the microphone."
                ),
                "documentation",
                ""
            ]);
        }

        updateParameter(logo, turtle, blk) {
            return toFixed2(logo.blocks.blockList[blk].value);
        }

        arg(logo) {
            if (logo.mic === null) {
                return 0;
            }
            if (_THIS_IS_TURTLE_BLOCKS_) {
                return Math.round(logo.mic.getLevel() * 1000);
            }
            if (logo.volumeAnalyser === null) {
                logo.volumeAnalyser = new Tone.Analyser({
                    type: "waveform",
                    size: logo.limit
                });

                logo.mic.connect(logo.volumeAnalyser);
            }

            let values = logo.volumeAnalyser.getValue();
            let sum = 0;
            for (let k = 0; k < logo.limit; k++) {
                sum += values[k] * values[k];
            }

            let rms = Math.sqrt(sum / logo.limit);
            return Math.round(rms * 100);
        }
    }

    class MyClickBlock extends ValueBlock {
        constructor() {
            super("myclick", _("click"));
            this.setPalette("sensors");
            this.beginnerBlock(true);

            this.setHelpString([
                _("The Click block returns True if a mouse has been clicked."),
                "documentation",
                null,
                "clickhelp"
            ]);
        }

        arg(logo, turtle) {
            return "click" + logo.turtles.turtleList[turtle].name;
        }
    }

    class GetBlueBlock extends ValueBlock {
        constructor() {
            super("getblue", _("blue"));
            this.setPalette("sensors");
            this.parameter = true;
            this.setHelpString([
                _(
                    "The Get blue block returns the blue component of the pixel under the mouse."
                ),
                "documentation",
                ""
            ]);
        }

        updateParameter(logo, turtle, blk) {
            return toFixed2(logo.blocks.blockList[blk].value);
        }

        arg(logo, turtle) {
            let colorString = logo.turtles.turtleList[turtle].canvasColor;
            if (colorString[2] === "#")
                colorString = hex2rgb(colorString.split("#")[1]);
            let obj = colorString.split("(")[1].split(",");
            return parseInt(Number(obj[0]) / 2.55);
        }
    }

    class GetGreenBlock extends ValueBlock {
        constructor() {
            super("getgreen", _("green"));
            this.setPalette("sensors");
            this.parameter = true;
            this.setHelpString([
                _(
                    "The Get green block returns the green component of the pixel under the mouse."
                ),
                "documentation",
                ""
            ]);
        }

        updateParameter(logo, turtle, blk) {
            return toFixed2(logo.blocks.blockList[blk].value);
        }

        arg(logo, turtle) {
            let colorString = logo.turtles.turtleList[turtle].canvasColor;
            if (colorString[1] === "#")
                colorString = hex2rgb(colorString.split("#")[1]);
            let obj = colorString.split("(")[1].split(",");
            return parseInt(Number(obj[0]) / 2.55);
        }
    }

    class GetRedBlock extends ValueBlock {
        constructor() {
            super("getred", _("red"));
            this.setPalette("sensors");
            this.parameter = true;
            this.setHelpString([
                _(
                    "The Get red block returns the red component of the pixel under the mouse."
                ),
                "documentation",
                ""
            ]);
        }

        updateParameter(logo, turtle, blk) {
            return toFixed2(logo.blocks.blockList[blk].value);
        }

        arg(logo, turtle) {
            let colorString = logo.turtles.turtleList[turtle].canvasColor;
            if (colorString[0] === "#")
                colorString = hex2rgb(colorString.split("#")[1]);
            let obj = colorString.split("(")[1].split(",");
            return parseInt(Number(obj[0]) / 2.55);
        }
    }

    class GetColorPixelBlock extends ValueBlock {
        constructor() {
            super("getcolorpixel", _("pixel color"));
            this.setPalette("sensors");
            this.parameter = true;
            this.setHelpString([
                _(
                    "The Get pixel block returns the color of the pixel under the mouse."
                ),
                "documentation",
                ""
            ]);
        }

        updateParameter(logo, turtle, blk) {
            return toFixed2(logo.blocks.blockList[blk].value);
        }

        arg(logo, turtle) {
            let wasVisible = logo.turtles.turtleList[turtle].container.visible;
            logo.turtles.turtleList[turtle].container.visible = false;
            let x = logo.turtles.turtleList[turtle].container.x;
            let y = logo.turtles.turtleList[turtle].container.y;
            logo.refreshCanvas();

            let canvas = docById("overlayCanvas");
            let ctx = canvas.getContext("2d");
            let imgData = ctx.getImageData(Math.floor(x), Math.floor(y), 1, 1)
                .data;
            let color = searchColors(imgData[0], imgData[1], imgData[2]);
            if (imgData[3] === 0) {
                (color = body.style.background
                    .substring(
                        body.style.background.indexOf("(") + 1,
                        body.style.background.lastIndexOf(")")
                    )
                    .split(/,\s*/)),
                    (color = searchColors(color[0], color[1], color[2]));
            }

            if (wasVisible) {
                logo.turtles.turtleList[turtle].container.visible = true;
            }
            return color;
        }
    }

    class TimeBlock extends ValueBlock {
        constructor() {
            super("time", _("time"));
            this.setPalette("sensors");
            this.parameter = true;
            this.setHelpString([
                _(
                    "The Time block returns the number of seconds that the program has been running."
                ),
                "documentation",
                ""
            ]);
        }

        updateParameter(logo, turtle, blk) {
            return logo.blocks.blockList[blk].value;
        }

        arg(logo) {
            let d = new Date();
            return (d.getTime() - logo.time) / 1000;
        }
    }

    class MouseYBlock extends ValueBlock {
        constructor() {
            super("mousey", _("cursor y"));
            this.setPalette("sensors");
            this.beginnerBlock(true);
            this.parameter = true;
            this.setHelpString([
                _(
                    "The Cursor Y block returns the vertical position of the mouse."
                ),
                "documentation",
                null,
                "mousebuttonhelp"
            ]);
        }

        updateParameter(logo, turtle, blk) {
            return logo.blocks.blockList[blk].value;
        }

        arg(logo) {
            return logo.getStageY();
        }
    }

    class MouseXBlock extends ValueBlock {
        constructor() {
            super("mousex", _("cursor x"));
            this.setPalette("sensors");
            this.beginnerBlock(true);
            this.parameter = true;
            this.setHelpString([
                _(
                    "The Cursor X block returns the horizontal position of the mouse."
                ),
                "documentation",
                null,
                "mousebuttonhelp"
            ]);
        }

        updateParameter(logo, turtle, blk) {
            return logo.blocks.blockList[blk].value;
        }

        arg(logo) {
            return logo.getStageX();
        }
    }

    class MouseButtonBlock extends BooleanSensorBlock {
        constructor() {
            super("mousebutton", _("mouse button"));
            this.setPalette("sensors");
            this.beginnerBlock(true);
            this.parameter = true;
            this.setHelpString([
                _(
                    "The Mouse-button block returns True if the mouse button is pressed."
                ),
                "documentation",
                null,
                "mousebuttonhelp"
            ]);
            this.extraWidth = 20;
        }

        updateParameter(logo, turtle, blk) {
            if (logo.blocks.blockList[blk].value) {
                return _("true");
            } else {
                return _("false");
            }
        }

        arg(logo) {
            return logo.getStageMouseDown();
        }
    }

    class ToASCIIBlock extends LeftBlock {
        constructor() {
            super("toascii", _("to ASCII"));
            this.setPalette("sensors");
            this.parameter = true;
            this.setHelpString([
                _("The To ASCII block converts numbers to letters."),
                "documentation",
                ""
            ]);
            this.formBlock({
                args: 1,
                defaults: [65]
            });
        }

        updateParameter(logo, turtle, blk) {
            return logo.blocks.blockList[blk].value;
        }

        arg(logo, turtle, blk, receivedArg) {
            if (
                logo.inStatusMatrix &&
                logo.blocks.blockList[logo.blocks.blockList[blk].connections[0]]
                    .name === "print"
            ) {
                logo.statusFields.push([blk, "toascii"]);
            } else {
<<<<<<< HEAD
                var cblk1 = logo.blocks.blockList[blk].connections[1];
=======
                let cblk1 = logo.blocks.blockList[blk].connections[1];
>>>>>>> cadcf23e
                if (cblk1 === null) {
                    logo.errorMsg(NOINPUTERRORMSG, blk);
                    return "A";
                }
                let a = logo.parseArg(logo, turtle, cblk1, blk, receivedArg);
                if (typeof a === "number") {
                    if (a < 1) return 0;
                    else return String.fromCharCode(a);
                } else {
                    logo.errorMsg(NANERRORMSG, blk);
                    return 0;
                }
            }
        }
    }

    class KeyboardBlock extends ValueBlock {
        constructor() {
            super("keyboard", _("keyboard"));
            this.setPalette("sensors");
            this.parameter = true;
            this.setHelpString([
                _("The Keyboard block returns computer keyboard input."),
                "documentation",
                ""
            ]);
            this.makeMacro((x, y) => [
                [0, "toascii", x, y, [null, 1]],
                [1, "keyboard", 0, 0, [0, null]]
            ]);
        }

        updateParameter(logo, turtle, blk) {
            return logo.blocks.blockList[blk].value;
        }

        arg(logo) {
            logo.lastKeyCode = logo.getCurrentKeyCode();
            let val = logo.lastKeyCode;
            logo.clearCurrentKeyCode();
            return val;
        }
    }

    new InputValueBlock().setup();
    new InputBlock().setup();
    new PitchnessBlock().setup();
    new LoudnessBlock().setup();
    new MyClickBlock().setup();
    new GetBlueBlock().setup();
    new GetGreenBlock().setup();
    new GetRedBlock().setup();
    new GetColorPixelBlock().setup();
    new TimeBlock().setup();
    new MouseYBlock().setup();
    new MouseXBlock().setup();
    new MouseButtonBlock().setup();
    new ToASCIIBlock().setup();
    new KeyboardBlock().setup();
}<|MERGE_RESOLUTION|>--- conflicted
+++ resolved
@@ -466,11 +466,7 @@
             ) {
                 logo.statusFields.push([blk, "toascii"]);
             } else {
-<<<<<<< HEAD
-                var cblk1 = logo.blocks.blockList[blk].connections[1];
-=======
                 let cblk1 = logo.blocks.blockList[blk].connections[1];
->>>>>>> cadcf23e
                 if (cblk1 === null) {
                     logo.errorMsg(NOINPUTERRORMSG, blk);
                     return "A";
