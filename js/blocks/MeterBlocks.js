function setupMeterBlocks() {
    class CurrentMeterBlock extends ValueBlock {
        constructor() {
            //.TRANS: musical meter (time signature), e.g., 4:4
            super("currentmeter", _("current meter"));
            this.setPalette("meter");
            this.parameter = true;
            this.setHelpString();
        }

        updateParameter(logo, turtle, blk) {
            return logo.blocks.blockList[blk].value;
        }

        arg(logo, turtle, blk) {
            if (
                logo.inStatusMatrix &&
                logo.blocks.blockList[logo.blocks.blockList[blk].connections[0]].name === "print"
            ) {
                logo.statusFields.push([blk, "currentmeter"]);
            } else {
                return Singer.MeterActions.getCurrentMeter(turtle);
            }
        }
    }

    class BeatFactorBlock extends ValueBlock {
        constructor() {
            //.TRANS: number of beats per minute
            super("beatfactor", _("beat factor"));
            this.setPalette("meter");
            this.parameter = true;
            this.setHelpString();
        }

        updateParameter(logo, turtle, blk) {
            return logo.blocks.blockList[blk].value;
        }

        setter(logo, value, turtle, blk) {
            logo.turtles.ithTurtle(turtle).singer.beatFactor = value;
        }

        arg(logo, turtle, blk) {
            if (
                logo.inStatusMatrix &&
                logo.blocks.blockList[logo.blocks.blockList[blk].connections[0]]
                    .name === "print"
            ) {
                logo.statusFields.push([blk, "beatfactor"]);
            } else {
                return Singer.MeterActions.getBeatFactor(turtle);
            }
        }
    }

    class BPMFactorBlock extends ValueBlock {
        constructor() {
            super("bpmfactor");
            this.setPalette("meter");
            this.parameter = true;
            this.setHelpString([
                _(
                    "The Beats per minute block returns the current beats per minute."
                ),
                "documentation",
                ""
            ]);

            this.formBlock({
                //.TRANS: number of beats played per minute
                name:
                    this.lang === "ja"
                        ? _("beats per minute2")
                        : _("beats per minute")
            });
        }

        updateParameter(logo, turtle, blk) {
            return logo.blocks.blockList[blk].value;
        }

        setter(logo, value, turtle, blk) {
            let tur = logo.turtles.ithTurtle(turtle);

            let len = tur.singer.bpm.length;
            if (len > 0) {
                tur.singer.bpm[len - 1] = value;
            } else {
                tur.singer.bpm.push(value);
            }
        }

        arg(logo, turtle, blk) {
            if (
                logo.inStatusMatrix &&
                logo.blocks.blockList[logo.blocks.blockList[blk].connections[0]].name === "print"
            ) {
                logo.statusFields.push([blk, "bpm"]);
            } else {
                return Singer.MeterActions.getBPM(turtle);
            }
        }
    }

    class MeasureValueBlock extends ValueBlock {
        constructor() {
            //.TRANS: count of current musical measure in meter
            super("measurevalue", _("measure count"));
            this.setPalette("meter");
            this.parameter = true;
            this.setHelpString([
                _("The Measure count block returns the current measure."),
                "documentation",
                ""
            ]);
        }

        updateParameter(logo, turtle, blk) {
            return logo.blocks.blockList[blk].value;
        }

        arg(logo, turtle, blk) {
            if (
                logo.inStatusMatrix &&
                logo.blocks.blockList[logo.blocks.blockList[blk].connections[0]].name === "print"
            ) {
                logo.statusFields.push([blk, "measurevalue"]);
            } else {
                return Singer.MeterActions.getMeasureCount(turtle);
            }
        }
    }

    class BeatValueBlock extends ValueBlock {
        constructor() {
            //.TRANS: count of current beat in the meter
            super("beatvalue", _("beat count"));
            this.setPalette("meter");
            this.beginnerBlock(true);
            this.parameter = true;
            if (beginnerMode && this.lang === "ja") {
                this.setHelpString([
                    _(
                        "The Beat count block is the number of the current beat,"
                    ) +
                        " " +
                        _(
                            "In the figure, it is used to take an action on the first beat of each measure."
                        ),
                    "documentation",
                    null,
                    "everybeathelp"
                ]);
            } else {
                this.setHelpString([
                    _(
                        "The Beat count block is the number of the current beat,"
                    ) +
                        " " +
                        _("eg 1, 2, 3, or 4.") +
                        " " +
                        _(
                            "In the figure, it is used to take an action on the first beat of each measure."
                        ),
                    "documentation",
                    null,
                    "beatvaluehelp"
                ]);
            }
        }

        updateParameter(logo, turtle, blk) {
            return logo.blocks.blockList[blk].value;
        }

        arg(logo, turtle, blk) {
            if (
                logo.inStatusMatrix &&
                logo.blocks.blockList[logo.blocks.blockList[blk].connections[0]].name === "print"
            ) {
                logo.statusFields.push([blk, "beatvalue"]);
            } else {
                return Singer.MeterActions.getBeatCount(turtle);
            }
        }
    }

    class NoteCounterBlock extends LeftBlock {
        constructor() {
            //.TRANS: count the number of notes
            super("notecounter", _("sum note values"));
            this.setPalette("meter");
            this.parameter = true;
            this.setHelpString([
                _(
                    "The Note counter block can be used to count the number of contained notes."
                ),
                "documentation",
                null,
                "notecounterhelp"
            ]);
            this.formBlock({
                flows: {
                    labels: [""],
                    type: "flow"
                }
            });
        }

        updateParameter(logo, turtle, blk) {
            return logo.blocks.blockList[blk].value;
        }

        arg(logo, turtle, blk) {
            let cblk = logo.blocks.blockList[blk].connections[1];
            if (cblk === null) {
                logo.errorMsg(NOINPUTERRORMSG, blk);
                return 0;
            } else {
                return Singer.noteCounter(logo, turtle, cblk);
            }
        }
    }

    class NoteCounterBlock2 extends LeftBlock {
        constructor() {
            //.TRANS: count the number of notes
            super("notecounter2", _("note counter"));
            this.setPalette("meter");
            this.parameter = true;
            this.setHelpString([
                _(
                    "The Note counter block can be used to count the number of contained notes."
                ),
                "documentation",
                null,
                "notecounterhelp"
            ]);
            this.formBlock({
                flows: {
                    labels: [""],
                    type: "flow"
                }
            });
        }

        updateParameter(logo, turtle, blk) {
            return logo.blocks.blockList[blk].value;
        }

        arg(logo, turtle, blk) {
            let cblk = logo.blocks.blockList[blk].connections[1];
            if (cblk === null) {
                logo.errorMsg(NOINPUTERRORMSG, blk);
                return 0;
            } else {
                return Singer.numberOfNotes(logo, turtle, cblk);
            }
        }
    }

    class ElapsedNotesBlock extends ValueBlock {
        constructor() {
            //.TRANS: number of whole notes that have been played
            super("elapsednotes", _("whole notes played"));
            this.setPalette("meter");
            this.parameter = true;
            this.beginnerBlock(true);
            this.setHelpString([
                _(
                    "The Whole notes played block returns the total number of whole notes played."
                ),
                "documentation",
                null,
                "elapsedhelp"
            ]);
        }

        updateParameter(logo, turtle, blk) {
            return logo.blocks.blockList[blk].value;
        }

        arg(logo, turtle, blk) {
            if (
                logo.inStatusMatrix &&
                logo.blocks.blockList[logo.blocks.blockList[blk].connections[0]].name === "print"
            ) {
                logo.statusFields.push([blk, "elapsednotes"]);
            } else {
                return Singer.MeterActions.getWholeNotesPlayed(turtle);
            }
        }
    }

    class ElapsedNotes2Block extends LeftBlock {
        constructor() {
            //.TRANS: number of notes that have been played
            super("elapsednotes2", _("notes played"));
            this.setPalette("meter");
            this.beginnerBlock(true);
            this.setHelpString([
                _(
                    "The Notes played block is the number of notes that have been played."
                ) +
                    " " +
                    _("(By default, it counts quarter notes.)"),
                "documentation",
                null,
                "everybeathelp"
            ]);
            this.parameter = true;
            this.formBlock({
                args: 1
            });

            this.makeMacro((x, y) => [
                [0, "elapsednotes2", x, y, [null, 1]],
                [1, "divide", 0, 0, [0, 2, 3]],
                [2, ["number", { value: 1 }], 0, 0, [1]],
                [3, ["number", { value: 4 }], 0, 0, [1]]
            ]);
        }

        updateParameter(logo, turtle, blk) {
            return logo.blocks.blockList[blk].value;
        }

        arg(logo, turtle, blk, receivedArg) {
            if (
                logo.inStatusMatrix &&
                logo.blocks.blockList[logo.blocks.blockList[blk].connections[0]].name === "print"
            ) {
                logo.statusFields.push([blk, "elapsednotes2"]);
            } else {
                let cblk = logo.blocks.blockList[blk].connections[1];
                let noteValue = logo.parseArg(logo, turtle, cblk, blk, receivedArg);
                return Singer.MeterActions.getNotesPlayed(noteValue, turtle);
            }
        }
    }

    class DriftBlock extends FlowClampBlock {
        constructor() {
            super("drift");
            this.setPalette("meter");
            this.setHelpString([
                _(
                    "The No clock block decouples the notes from the master clock."
                ),
                "documentation",
                ""
            ]);
            this.formBlock({
                //.TRANS: don't lock notes to master clock
                name: _("no clock")
            });
            this.makeMacro((x, y) => [
                [0, "drift", x, y, [null, null, 1]],
                [1, "hidden", 0, 0, [0, null]]
            ]);
        }

        flow(args, logo, turtle, blk) {
            if (args[0] === undefined)
                return;

            Singer.MeterActions.setNoClock(turtle, blk);

            return [args[0], 1];
        }
    }

    class OffBeatDoBlock extends FlowBlock {
        constructor() {
            // .TRANS: on musical 'offbeat' do some action
            super("offbeatdo", _("on weak beat do"));
            this.setPalette("meter");
            this.setHelpString([
                _(
                    "The On-weak-beat block let you specify actions to take on weak (off) beats."
                ),
                "documentation",
                null,
                "everybeathelp"
            ]);
            this.formBlock({
                args: 1,
                argTypes: ["textin"],
                defaults: [_("action")]
            });
        }

        flow(args, logo, turtle, blk, receivedArg, actionArgs, isflow) {
            if (!(args[0] in logo.actions)) {
                logo.errorMsg(NOACTIONERRORMSG, blk, args[1]);
            } else {
                Singer.MeterActions.onWeakBeatDo(args[0], isflow, receivedArg, turtle, blk);
            }
        }
    }

    class OnBeatDoBlock extends FlowBlock {
        constructor() {
            // .TRANS: 'on' musical 'beat' 'do' some action
            super("onbeatdo", _("on strong beat"));
            this.setPalette("meter");
            this.setHelpString([
                _(
                    "The On-strong-beat block let you specify actions to take on specified beats."
                ),
                "documentation",
                null,
                "everybeathelp"
            ]);
            this.formBlock({
                args: 2,
                argTypes: ["numberin", "textin"],
                defaults: [1, _("action")],
                argLabels: [_("beat"), this.lang === "ja" ? _("do1") : _("do")]
            });
        }

        flow(args, logo, turtle, blk, receivedArg, actionArgs, isflow) {
            if (args.length === 2) {
                if (!(args[1] in logo.actions)) {
                    logo.errorMsg(NOACTIONERRORMSG, blk, args[1]);
                } else {
                    Singer.MeterActions.onStrongBeatDo(
                        args[0], args[1], isflow, receivedArg, turtle, blk
                    );
                }
            }
        }
    }
    class EveryBeatDoBlockNew extends FlowBlock {
        constructor() {
            // .TRANS: on every beat, do some action
            super("everybeatdonew", _("on every beat do"));
            this.setPalette("meter");
            this.beginnerBlock(true);

            this.setHelpString([
                _(
                    "The On-every-beat block let you specify actions to take on every beat."
                ),
                "documentation",
                null,
                "everybeathelp"
            ]);

            this.formBlock({
                args: 1,
                argTypes: ["textin"],
                defaults: [_("action")]
            });

            this.makeMacro((x, y) => {
                return [
                    [0, ["everybeatdonew",{}], x, y, [null, 1, null]],
                    [1, ["text", { "value": "action" }], 0, 0, [0]]
                ]
            });
        }

        flow(args, logo, turtle, blk, receivedArg, actionArgs, isflow) {
            if (!(args[0] in logo.actions)) {
                logo.errorMsg(NOACTIONERRORMSG, blk, args[1]);
            } else {
                Singer.MeterActions.onEveryBeatDo(args[0], isflow, receivedArg, turtle, blk);
            }
        }
    }

    class EveryBeatDoBlock extends FlowBlock {
        constructor() {
            // .TRANS: on every note played, do some action
            super("everybeatdo", _("on every note do"));
            this.setPalette("meter");
            this.beginnerBlock(true);

            this.setHelpString([
                _(
                    "The On-every-note block let you specify actions to take on every note."
                ),
                "documentation",
                null,
                "everybeathelp"
            ]);

            this.formBlock({
                args: 1,
                argTypes: ["textin"],
                defaults: [_("action")]
            });
        }

        flow(args, logo, turtle, blk, receivedArg, actionArgs, isflow) {
            // Set up a listener for every beat for this turtle.
            if (!(args[0] in logo.actions)) {
                logo.errorMsg(NOACTIONERRORMSG, blk, args[1]);
            } else {
                Singer.MeterActions.onEveryNoteDo(args[0], isflow, receivedArg, turtle, blk);
            }
        }
    }

    class SetMasterBPM2Block extends FlowBlock {
        constructor() {
            //.TRANS: sets tempo by defniing a beat and beats per minute
            super("setmasterbpm2", _("master beats per minute"));
            this.setPalette("meter");
            this.beginnerBlock(true);

            this.setHelpString([
                _(
                    "The Master beats per minute block sets the number of 1/4 notes per minute for every voice."
                ),
                "documentation",
                null,
                "setmasterbpm2"
            ]);

            this.formBlock({
                args: 2,
                defaults: [90, 1 / 4],
                argLabels: [_("bpm"), _("beat value")]
            });
            this.makeMacro((x, y) => [
                [0, "setmasterbpm2", x, y, [null, 1, 2, 5]],
                [1, ["number", { value: 90 }], 0, 0, [0]],
                [2, "divide", 0, 0, [0, 3, 4]],
                [3, ["number", { value: 1 }], 0, 0, [2]],
                [4, ["number", { value: 4 }], 0, 0, [2]],
                [5, "vspace", 0, 0, [0, null]]
            ]);
        }

        flow(args, logo, turtle, blk) {
            if (args.length === 2 && typeof args[0] === "number" && typeof args[1] === "number") {
                Singer.MeterActions.setMasterBPM(args[0], args[1], blk);

                logo.notation.notationTempo(turtle, args[0], args[1]);
            }

            if (logo.inTempo) {
                logo.tempo.BPMBlocks.push(blk);
                let bpmnumberblock = logo.blocks.blockList[blk].connections[1];
                logo.tempo.BPMs.push(
                    logo.blocks.blockList[bpmnumberblock].text.text
                );
            }
        }
    }

    class SetMasterBPMBlock extends FlowBlock {
        constructor() {
            super("setmasterbpm", _("master beats per minute"));
            this.setPalette("meter");
            this.setHelpString();
            this.formBlock({
                args: 1,
                defaults: [90]
            });
            this.hidden = true;
        }

        flow(args, logo, turtle, blk) {
            if (args.length === 1 && typeof args[0] === "number") {
                if (args[0] < 30) {
                    logo.errorMsg(_("Beats per minute must be > 30."), blk);
                    Singer.masterBPM = 30;
                } else if (args[0] > 1000) {
                    logo.errorMsg(_("Maximum beats per minute is 1000."), blk);
                    Singer.masterBPM = 1000;
                } else {
                    Singer.masterBPM = args[0];
                }

                Singer.defaultBPMFactor = TONEBPM / Singer.masterBPM;
            }

            if (logo.inTempo) {
                logo.tempo.BPMBlocks.push(blk);
                let bpmnumberblock = logo.blocks.blockList[blk].connections[1];
                logo.tempo.BPMs.push(logo.blocks.blockList[bpmnumberblock].text.text);
            }
        }
    }

    class SetBPM3Block extends FlowBlock {
        constructor() {
            //.TRANS: sets tempo by defniing a beat and beats per minute
            super("setbpm3", _("beats per minute"));
            this.setPalette("meter");
            this.beginnerBlock(true);

            this.setHelpString([
                _(
                    "The Beats per minute block sets the number of 1/4 notes per minute."
                ),
                "documentation",
                null,
                "bpmhelp"
            ]);

            this.formBlock({
                args: 2,
                defaults: [90, 1 / 4],
                argLabels: [_("bpm"), _("beat value")]
            });
            this.makeMacro((x, y) => [
                [0, "setbpm3", x, y, [null, 1, 2, 5]],
                [1, ["number", { value: 90 }], 0, 0, [0]],
                [2, "divide", 0, 0, [0, 3, 4]],
                [3, ["number", { value: 1 }], 0, 0, [2]],
                [4, ["number", { value: 4 }], 0, 0, [2]],
                [5, "vspace", 0, 0, [0, null]]
            ]);
        }

        flow(args, logo, turtle, blk) {
<<<<<<< HEAD
            if (
                args.length === 2 &&
                typeof args[0] === "number" &&
                typeof args[1] === "number"
            ) {
                var bpm = (args[0] * args[1]) / 0.25;
                let obj, target;
                if (bpm < 30) {
                    obj = rationalToFraction(args[1]);
                    target = (30 * 0.25) / args[1];
                    logo.errorMsg(
                        obj[0] +
                            "/" +
                            obj[1] +
                            " " +
                            _("beats per minute must be greater than") +
                            " " +
                            target,
                        blk
                    );
                    bpm = 30;
                } else if (bpm > 1000) {
                    obj = rationalToFraction(args[1]);
                    target = (1000 * 0.25) / args[1];
                    logo.errorMsg(
                        _("maximum") +
                            " " +
                            obj[0] +
                            "/" +
                            obj[1] +
                            " " +
                            _("beats per minute is") +
                            " " +
                            target,
                        blk
                    );
                    bpm = 1000;
                } else {
                    bpm = bpm;
                }
=======
            if (args.length === 2 && typeof args[0] === "number" && typeof args[1] === "number") {
                Singer.MeterActions.setBPM(args[0], args[1], turtle, blk);
>>>>>>> 3afc62be

                logo.notation.notationTempo(turtle, args[0], args[1]);
            }

            if (logo.inTempo) {
                logo.tempo.BPMBlocks.push(blk);
                let bpmnumberblock = logo.blocks.blockList[blk].connections[1];
                logo.tempo.BPMs.push(logo.blocks.blockList[bpmnumberblock].text.text);
            }
            if (logo.inMusicKeyboard) {
                logo.musicKeyboard.bpm = bpm;
            }
        }
    }

    class SetBPM2Block extends FlowClampBlock {
        constructor() {
            super("setbpm2");
            this.setPalette("meter");
            this.setHelpString();

            this.formBlock({
                // .TRANS: sets tempo for notes contained in block
                name: _("beats per minute"),
                args: 2,
                argLabels: [_("bpm"), _("beat value")],
                defaults: [90, 1 / 4]
            });
            this.makeMacro((x, y) => [
                [0, "setbpm2", x, y, [null, 1, 3, 2, 6]],
                [1, ["number", { value: 90 }], 0, 0, [0]],
                [2, "vspace", 0, 0, [0, null]],
                [3, "divide", 0, 0, [0, 4, 5]],
                [4, ["number", { value: 1 }], 0, 0, [3]],
                [5, ["number", { value: 4 }], 0, 0, [3]],
                [6, "hidden", 0, 0, [0, null]]
            ]);
            this.hidden = true;
        }

        flow(args, logo, turtle, blk) {
            let tur = logo.turtles.ithTurtle(turtle);

            if (
                args.length === 3 &&
                typeof args[0] === "number" &&
                typeof args[1] == "number"
            ) {
                let bpm = (args[0] * args[1]) / 0.25;
                if (args[0] < 30) {
                    logo.errorMsg(_("Beats per minute must be > 30."));
                    bpm = 30;
                } else if (args[0] > 1000) {
                    logo.errorMsg(_("Maximum beats per minute is 1000."));
                    bpm = 1000;
                }

                logo.notation.notationTempo(turtle, args[0], args[1]);
                tur.singer.bpm.push(bpm);

                let listenerName = "_bpm_" + turtle;
                logo.setDispatchBlock(blk, turtle, listenerName);

                let __listener = event => {
                    tur.singer.bpm.pop();
                };

                logo.setTurtleListener(turtle, listenerName, __listener);

                return [args[2], 1];
            }
        }
    }

    class SetBPMBlock extends FlowClampBlock {
        constructor() {
            super("setbpm");
            this.setPalette("meter");
            this.setHelpString();

            this.formBlock({
                // .TRANS: old block to set tempo using only bpm for notes contained in block
                name: _("beats per minute"),
                args: 1,
                defaults: [90]
            });
            this.makeMacro((x, y) => [
                [0, "setbpm", x, y, [null, 1, null, 2]],
                [1, ["number", { value: 90 }], 0, 0, [0]],
                [2, "hidden", 0, 0, [0, null]]
            ]);
            this.hidden = true;
        }

        flow(args, logo, turtle, blk) {
            let tur = logo.turtles.ithTurtle(turtle);

            if (args.length === 2 && typeof args[0] === "number") {
                let bpm;
                if (args[0] < 30) {
                    logo.errorMsg(_("Beats per minute must be > 30."), blk);
                    bpm = 30;
                } else if (args[0] > 1000) {
                    logo.errorMsg(_("Maximum beats per minute is 1000."), blk);
                    bpm = 1000;
                } else {
                    bpm = args[0];
                }

                tur.singer.bpm.push(bpm);

                let listenerName = "_bpm_" + turtle;
                logo.setDispatchBlock(blk, turtle, listenerName);

                let __listener = function(event) {
                    tur.singer.bpm.pop();
                };

                logo.setTurtleListener(turtle, listenerName, __listener);

                return [args[1], 1];
            }
        }
    }

    class PickupBlock extends FlowBlock {
        constructor() {
            //.TRANS: anacrusis
            super("pickup", _("pickup"));
            this.setPalette("meter");
            this.setHelpString([
                _(
                    "The Pickup block is used to accommodate any notes that come in before the beat."
                ),
                "documentation",
                null,
                "pickup"
            ]);
            this.extraWidth = 15;
            this.formBlock({
                args: 1,
                defaults: [0]
            });
            this.makeMacro((x, y) => [
                [0, "pickup", x, y, [null, 1, 4]],
                [1, "divide", 0, 0, [0, 2, 3]],
                [2, ["number", { value: 0 }], 0, 0, [1]],
                [3, ["number", { value: 4 }], 0, 0, [1]],
                [4, "vspace", 0, 0, [0, null]]
            ]);
        }

        flow(args, logo, turtle, blk) {
            let arg0 = args[0];
            if (args.length !== 1 || typeof args[0] !== "number") {
                logo.errorMsg(NOINPUTERRORMSG, blk);
                return;
            }

            Singer.MeterActions.setPickup(arg0, turtle);
        }
    }

    class MeterBlock extends FlowBlock {
        constructor() {
            //.TRANS: musical meter (time signature), e.g., 4:4
            super("meter", _("meter"));
            this.setPalette("meter");
            this.beginnerBlock(true);

            this.setHelpString([
                _(
                    "The beat of the music is determined by the Meter block (by default, 4 1/4 notes per measure)."
                ),
                "documentation",
                null,
                "meter"
            ]);

            this.extraWidth = 15;
            this.formBlock({
                args: 2,
                defaults: [4, 1 / 4],
                argLabels: [_("number of beats"), _("note value")]
            });
            this.makeMacro((x, y) => [
                [0, "meter", x, y, [null, 1, 2, 5]],
                [1, ["number", { value: 4 }], 0, 0, [0]],
                [2, "divide", 0, 0, [0, 3, 4]],
                [3, ["number", { value: 1 }], 0, 0, [2]],
                [4, ["number", { value: 4 }], 0, 0, [2]],
                [5, "vspace", 0, 0, [0, null]]
            ]);
        }

        flow(args, logo, turtle, blk) {
            let arg0 = args[0] === null || typeof args[0] !== "number" ? 4 : args[0];
            let arg1 = args[1] === null || typeof args[1] !== "number" ? 1 / 4 : args[1];

<<<<<<< HEAD
            if (logo.insideMeterWidget) logo._meterBlock = blk;
            if (logo.inMusicKeyboard) logo.musicKeyboard.meterArgs = args;

            if (args[1] === null || typeof args[1] !== "number") {
=======
            if (
                args[0] === null || typeof args[0] !== "number" ||
                args[1] === null || typeof args[1] !== "number"
            ) {
>>>>>>> 3afc62be
                logo.errorMsg(NOINPUTERRORMSG, blk);
            }

            if (logo.insideMeterWidget) logo._meterBlock = blk;

            Singer.MeterActions.setMeter(arg0, arg1, turtle);
        }
    }

    new CurrentMeterBlock().setup();
    new BeatFactorBlock().setup();
    new BPMFactorBlock().setup();
    new MeasureValueBlock().setup();
    new BeatValueBlock().setup();
    new NoteCounterBlock().setup();
    new NoteCounterBlock2().setup();
    new ElapsedNotesBlock().setup();
    new ElapsedNotes2Block().setup();
    new DriftBlock().setup();
    new OffBeatDoBlock().setup();
    new OnBeatDoBlock().setup();
    new EveryBeatDoBlockNew().setup();
    new EveryBeatDoBlock().setup();
    new SetMasterBPM2Block().setup();
    new SetMasterBPMBlock().setup();
    new SetBPM3Block().setup();
    new SetBPM2Block().setup();
    new SetBPMBlock().setup();
    new PickupBlock().setup();
    new MeterBlock().setup();
}<|MERGE_RESOLUTION|>--- conflicted
+++ resolved
@@ -620,51 +620,8 @@
         }
 
         flow(args, logo, turtle, blk) {
-<<<<<<< HEAD
-            if (
-                args.length === 2 &&
-                typeof args[0] === "number" &&
-                typeof args[1] === "number"
-            ) {
-                var bpm = (args[0] * args[1]) / 0.25;
-                let obj, target;
-                if (bpm < 30) {
-                    obj = rationalToFraction(args[1]);
-                    target = (30 * 0.25) / args[1];
-                    logo.errorMsg(
-                        obj[0] +
-                            "/" +
-                            obj[1] +
-                            " " +
-                            _("beats per minute must be greater than") +
-                            " " +
-                            target,
-                        blk
-                    );
-                    bpm = 30;
-                } else if (bpm > 1000) {
-                    obj = rationalToFraction(args[1]);
-                    target = (1000 * 0.25) / args[1];
-                    logo.errorMsg(
-                        _("maximum") +
-                            " " +
-                            obj[0] +
-                            "/" +
-                            obj[1] +
-                            " " +
-                            _("beats per minute is") +
-                            " " +
-                            target,
-                        blk
-                    );
-                    bpm = 1000;
-                } else {
-                    bpm = bpm;
-                }
-=======
             if (args.length === 2 && typeof args[0] === "number" && typeof args[1] === "number") {
                 Singer.MeterActions.setBPM(args[0], args[1], turtle, blk);
->>>>>>> 3afc62be
 
                 logo.notation.notationTempo(turtle, args[0], args[1]);
             }
@@ -864,21 +821,15 @@
             let arg0 = args[0] === null || typeof args[0] !== "number" ? 4 : args[0];
             let arg1 = args[1] === null || typeof args[1] !== "number" ? 1 / 4 : args[1];
 
-<<<<<<< HEAD
-            if (logo.insideMeterWidget) logo._meterBlock = blk;
-            if (logo.inMusicKeyboard) logo.musicKeyboard.meterArgs = args;
-
-            if (args[1] === null || typeof args[1] !== "number") {
-=======
             if (
                 args[0] === null || typeof args[0] !== "number" ||
                 args[1] === null || typeof args[1] !== "number"
             ) {
->>>>>>> 3afc62be
                 logo.errorMsg(NOINPUTERRORMSG, blk);
             }
 
             if (logo.insideMeterWidget) logo._meterBlock = blk;
+            if (logo.inMusicKeyboard) logo.musicKeyboard.meterArgs = args;
 
             Singer.MeterActions.setMeter(arg0, arg1, turtle);
         }
