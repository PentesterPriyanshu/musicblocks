function setupOrnamentBlocks() {

class StaccatoFactorBlock extends ValueBlock {
    constructor() {
        //.TRANS: the duration of a note played as staccato
        super('staccatofactor', _('staccato factor'));
        this.setPalette('ornament');
        this.setHelpString();
        this.hidden = true;
    }

    arg(logo, turtle, blk) {
        if (logo.inStatusMatrix && logo.blocks.blockList[logo.blocks.blockList[blk].connections[0]].name === 'print') {
            logo.statusFields.push([blk, 'staccato']);
        } else if (logo.staccato[turtle].length > 0) {
            return last(logo.staccato[turtle]);
        } else {
            return 0;
        }
    }
}

class SlurFactorBlock extends ValueBlock {
    constructor() {
        //.TRANS: the degree of overlap of notes played as legato
        super('slurfactor', _('slur factor'));
        this.setPalette('ornament');
        this.setHelpString();
        this.hidden = true;
    }

    arg(logo, turtle, blk) {
        if (logo.inStatusMatrix && logo.blocks.blockList[logo.blocks.blockList[blk].connections[0]].name === 'print') {
            logo.statusFields.push([blk, 'slur']);
        } else if (logo.staccato[turtle].length > 0) {
            return -last(logo.staccato[turtle]);
        } else {
            return 0;
        }
    }
}

class NeighborBlock extends FlowClampBlock {
    constructor(name) {
        super(name || 'neighbor');
        this.setPalette('ornament');
        this.setHelpString();
        this.formBlock({
            //.TRANS: the neigbor refers to a neighboring note, e.g., D is a neighbor of C
            name: _('neighbor') + ' (+/–)',
            args: 2, defaults: [1, 1 / 16],
            argLabels: [_('semi-tone interval'), _('note value')],
        });
        this.makeMacro((x, y) => [
            [0, 'neighbor', x, y, [null, 1, 3, 2, 6]],
            [1, ['number', {'value': 1}], 0, 0, [0]],
            [2, 'vspace', 0, 0, [0, null]],
            [3, 'divide', 0, 0, [0, 4, 5]],
            [4, ['number', {'value': 1}], 0, 0, [3]],
            [5, ['number', {'value': 16}], 0, 0, [3]],
            [6, 'hidden', 0, 0, [0, null]]
        ]);
    }

    flow(args, logo, turtle, blk) {
        if (typeof(args[0]) !== 'number' || typeof(args[1]) !== 'number') {
            logo.errorMsg(NANERRORMSG, blk);
            logo.stopTurtle = true;
            return;
        }

        logo.inNeighbor[turtle].push(blk);
        logo.neighborStepPitch[turtle].push(args[0]);
        logo.neighborNoteValue[turtle].push(args[1]);

        var listenerName = '_neighbor_' + turtle + '_' + blk;
        logo._setDispatchBlock(blk, turtle, listenerName);

        var __listener = function (event) {
            logo.inNeighbor[turtle].pop();
            logo.neighborStepPitch[turtle].pop();
            logo.neighborNoteValue[turtle].pop();
        };

        logo._setListener(turtle, listenerName, __listener);

        return [args[2], 1];
    }
}

class Neighbor2Block extends NeighborBlock {
    constructor() {
        super('neighbor2');
        this.beginnerBlock(true);
<<<<<<< HEAD
        this.setHelpString([_('The Neighbor block rapidly switches between neighboring pitches.'), 'documentation', null, 'neighbor2help']);
=======
>>>>>>> 3713cc2d
        this.formBlock({
            //.TRANS: the neigbor refers to a neighboring note, e.g., D is a neighbor of C
            name: _('neighbor') + ' (+/–)',
            args: 2, defaults: [1, 1 / 16],
            argLabels: [_('scalar interval'), _('note value')],
        });
        this.makeMacro((x, y) => [
            [0, 'neighbor2', x, y, [null, 1, 3, 2, 6]],
            [1, ['number', {'value': 1}], 0, 0, [0]],
            [2, 'vspace', 0, 0, [0, null]],
            [3, 'divide', 0, 0, [0, 4, 5]],
            [4, ['number', {'value': 1}], 0, 0, [3]],
            [5, ['number', {'value': 16}], 0, 0, [3]],
            [6, 'hidden', 0, 0, [0, null]]
        ]);
    }
}

class GlideBlock extends FlowClampBlock {
    constructor() {
        super('glide');
        this.setPalette('ornament');
        this.setHelpString();
        this.formBlock({
            //.TRANS: glide (glissando) is a blended overlap successive notes
            name: _('glide'),
            args: 1, defaults: [1 / 16],
        });
        this.makeMacro((x, y) => [
            [0, 'glide', x, y, [null, 1, 4, 5]],
            [1, 'divide', 0, 0, [0, 2, 3]],
            [2, ['number', {'value': 1}], 0, 0, [1]],
            [3, ['number', {'value': 16}], 0, 0, [1]],
            [4, 'vspace', 0, 0, [0, null]],
            [5, 'hidden', 0, 0, [0, null]]
        ]);
        this.hidden = true;
    }

    flow(args, logo, turtle, blk) {
        // TODO: Duration should be the sum of all the notes (like
        // in a tie). If we set the synth portamento and use
        // setNote for all but the first note, it should produce a
        // glissando.
        if (args[1] === undefined) {
            // Nothing to do.
            return;
        }

        if (args[0] === null || typeof(args[0]) !== 'number') {
            logo.errorMsg(NOINPUTERRORMSG, blk);
            var arg = 1 / 16;
        } else {
            var arg = args[0];
        }

        logo.glide[turtle].push(arg);

        if (logo.justCounting[turtle].length === 0) {
            logo.notationBeginSlur(turtle);
        }

        logo.glideOverride[turtle] = logo._noteCounter(turtle, args[1]);
        console.debug('length of glide ' + logo.glideOverride[turtle]);

        var listenerName = '_glide_' + turtle;
        logo._setDispatchBlock(blk, turtle, listenerName);

        var __listener = function (event) {
            if (logo.justCounting[turtle].length === 0) {
                logo.notationEndSlur(turtle);
            }

            logo.glide[turtle].pop();
        };

        logo._setListener(turtle, listenerName, __listener);

        return [args[1], 1];
    }
}

class SlurBlock extends FlowClampBlock {
    constructor(name) {
        super(name || 'slur');
        this.setPalette('ornament');
        this.setHelpString();
        this.formBlock({
            //.TRANS: slur or legato is an overlap successive notes
            name: _('slur'),
            args: 1, defaults: [16],
        });
        this.makeMacro((x, y) => [
            [0, 'slur', x, y, [null, 1, null, 2]],
            [1, ['number', {'value': 16}], 0, 0, [0]],
            [2, 'hidden', 0, 0, [0, null]]
        ]);
        this.hidden = true;
    }

    flow(args, logo, turtle, blk) {
        if (args[1] === undefined) {
            // Nothing to do.
            return;
        }

        if (args[0] === null || typeof(args[0]) !== 'number') {
            logo.errorMsg(NOINPUTERRORMSG, blk);
            var arg = 1 / 16;
        } else {
            var arg = args[0];
        }

        if (logo.blocks.blockList[blk].name === 'slur') {
            logo.staccato[turtle].push(-arg);
        } else {
            logo.staccato[turtle].push(-1 / arg);
        }

        if (logo.justCounting[turtle].length === 0) {
            logo.notationBeginSlur(turtle);
        }

        var listenerName = '_staccato_' + turtle;
        logo._setDispatchBlock(blk, turtle, listenerName);

        var __listener = function (event) {
            logo.staccato[turtle].pop();
            if (logo.justCounting[turtle].length === 0) {
                logo.notationEndSlur(turtle);
            }
        };

        logo._setListener(turtle, listenerName, __listener);

        return [args[1], 1];
    }
}

class StaccatoBlock extends FlowClampBlock {
    constructor(name) {
        super(name || 'staccato');
        this.setPalette('ornament');
        this.setHelpString();
        this.formBlock({
            //.TRANS: play each note sharply detached from the others
            name: _('staccato'),
            args: 1, defaults: [32],
        });
        this.makeMacro((x, y) => [
            [0, 'staccato', x, y, [null, 1, null, 2]],
            [1, ['number', {'value': 32}], 0, 0, [0]],
            [2, 'hidden', 0, 0, [0, null]]
        ]);
        this.hidden = true;
    }

    flow(args, logo, turtle, blk) {
        if (args[1] === undefined) {
            // Nothing to do.
            return;
        }

        if (args[0] === null || typeof(args[0]) !== 'number') {
            logo.errorMsg(NOINPUTERRORMSG, blk);
            var arg = 1 / 32;
        } else {
            var arg = args[0];
        }

        if (logo.blocks.blockList[blk].name === 'newstaccato') {
            logo.staccato[turtle].push(1 / arg);
        } else {
            logo.staccato[turtle].push(arg);
        }

        var listenerName = '_staccato_' + turtle;
        logo._setDispatchBlock(blk, turtle, listenerName);

        var __listener = function (event) {
            logo.staccato[turtle].pop();
        };

        logo._setListener(turtle, listenerName, __listener);

        return [args[1], 1];
    }
}

class NewSlurBlock extends SlurBlock {
    constructor() {
        super('newslur');
        this.beginnerBlock(true);
<<<<<<< HEAD
        this.setHelpString([_('The Slur block lengthens the sustain of notes while maintaining the specified rhythmic value of the notes.'), 'documentation', null, 'slurhelp']);
=======
>>>>>>> 3713cc2d
        this.formBlock({
            //.TRANS: legato: overlap successive notes
            name: _('slur'),
            args: 1, defaults: [1 / 16],
        });
        this.makeMacro((x, y) => [
            [0, 'newslur', x, y, [null, 1, 4, 5]],
            [1, 'divide', 0, 0, [0, 2, 3]],
            [2, ['number', {'value': 1}], 0, 0, [1]],
            [3, ['number', {'value': 16}], 0, 0, [1]],
            [4, 'vspace', 0, 0, [0, null]],
            [5, 'hidden', 0, 0, [0, null]]
        ]);
        this.hidden = false;
    }
}

class NewStaccatoBlock extends StaccatoBlock {
    constructor() {
        super('newstaccato');
<<<<<<< HEAD
        this.setHelpString([_('The Staccato block shortens the length of the actual note while maintaining the specified rhythmic value of the notes.'), 'documentation', null, 'staccatohelp']);
=======
        this.beginnerBlock(true);
>>>>>>> 3713cc2d
        this.formBlock({
            //.TRANS: play each note sharply detached from the others
            name: _('staccato'),
            args: 1, defaults: [1 / 32],
        });
        this.makeMacro((x, y) => [
            [0, 'newstaccato', x, y, [null, 1, 4, 5]],
            [1, 'divide', 0, 0, [0, 2, 3]],
            [2, ['number', {'value': 1}], 0, 0, [1]],
            [3, ['number', {'value': 32}], 0, 0, [1]],
            [4, 'vspace', 0, 0, [0, null]],
            [5, 'hidden', 0, 0, [0, null]]
        ]);
        this.hidden = false;
    }
} 


    new StaccatoFactorBlock().setup();
    new SlurFactorBlock().setup();
    new NeighborBlock().setup();
    new Neighbor2Block().setup();
    new GlideBlock().setup();
    new SlurBlock().setup();
    new StaccatoBlock().setup();
    new NewSlurBlock().setup();
    new NewStaccatoBlock().setup();
}<|MERGE_RESOLUTION|>--- conflicted
+++ resolved
@@ -92,10 +92,9 @@
     constructor() {
         super('neighbor2');
         this.beginnerBlock(true);
-<<<<<<< HEAD
+
         this.setHelpString([_('The Neighbor block rapidly switches between neighboring pitches.'), 'documentation', null, 'neighbor2help']);
-=======
->>>>>>> 3713cc2d
+
         this.formBlock({
             //.TRANS: the neigbor refers to a neighboring note, e.g., D is a neighbor of C
             name: _('neighbor') + ' (+/–)',
@@ -289,10 +288,9 @@
     constructor() {
         super('newslur');
         this.beginnerBlock(true);
-<<<<<<< HEAD
+
         this.setHelpString([_('The Slur block lengthens the sustain of notes while maintaining the specified rhythmic value of the notes.'), 'documentation', null, 'slurhelp']);
-=======
->>>>>>> 3713cc2d
+
         this.formBlock({
             //.TRANS: legato: overlap successive notes
             name: _('slur'),
@@ -313,11 +311,10 @@
 class NewStaccatoBlock extends StaccatoBlock {
     constructor() {
         super('newstaccato');
-<<<<<<< HEAD
+        this.beginnerBlock(true);
+
         this.setHelpString([_('The Staccato block shortens the length of the actual note while maintaining the specified rhythmic value of the notes.'), 'documentation', null, 'staccatohelp']);
-=======
-        this.beginnerBlock(true);
->>>>>>> 3713cc2d
+
         this.formBlock({
             //.TRANS: play each note sharply detached from the others
             name: _('staccato'),
