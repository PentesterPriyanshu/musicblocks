--- conflicted
+++ resolved
@@ -901,10 +901,6 @@
     playdrumBlock.oneArgBlock();
     playdrumBlock.dockTypes[1] = 'anyin';
 
-<<<<<<< HEAD
-
-=======
->>>>>>> f9eba172
     //RHYTHMRULER
 
     var rhythmrulerBlock = new ProtoBlock('rhythmruler');
@@ -914,7 +910,6 @@
     rhythmrulerBlock.adjustWidthToLabel();
     rhythmrulerBlock.stackClampOneArgBlock();
     rhythmrulerBlock.defaults.push(1);
-<<<<<<< HEAD
 
     // PITCHSTAIRCASE
 
@@ -934,11 +929,6 @@
     tempoBlock.adjustWidthToLabel();
     tempoBlock.stackClampZeroArgBlock();
 
-
-
-=======
->>>>>>> f9eba172
-    
     // TURTLE PALETTE
 
     var headingBlock = new ProtoBlock('heading');
