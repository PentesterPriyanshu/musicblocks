// Copyright (c) 2014-19 Walter Bender
//
// This program is free software; you can redistribute it and/or
// modify it under the terms of the The GNU Affero General Public
// License as published by the Free Software Foundation; either
// version 3 of the License, or (at your option) any later version.
//
// You should have received a copy of the GNU Affero General Public
// License along with this library; if not, write to the Free Software
// Foundation, 51 Franklin Street, Suite 500 Boston, MA 02110-1335 USA

// Definition of basic blocks common to all branches

// Some names changed between the Python verison and the
// JS version so look up name in the conversion dictionary.
var NAMEDICT = {
    'fullscreen': 'vspace',
    'fillscreen2': 'fillscreen',
    'sandwichclampcollapsed': 'clamp',
    'ifelse': 'ifthenelse',
    'xcor': 'x',
    'ycor': 'y',
    'seth': 'setheading',
    'remainder2': 'mod',
    'plus2': 'plus',
    'product2': 'multiply',
    'division2': 'divide',
    'minus2': 'minus',
    'stack': 'do',
    'hat': 'action',
    'stopstack': 'break',
    'clean': 'clear',
    'setxy2': 'setxy',
    'greater2': 'greater',
    'less2': 'less',
    'equal2': 'equal',
    'random2': 'random',
    'setvalue': 'setshade',
    'setchroma': 'setgrey',
    'setgray': 'setgrey',
    'gray': 'grey',
    'chroma': 'grey',
    'value': 'shade',
    'hue': 'color',
    'startfill': 'beginfill',
    'stopfill': 'endfill',
    'string': 'text',
    'shell': 'turtleshell'
};


// Define blocks here. Note: The blocks are placed on the palettes
// from bottom to top, i.e., the block at the top of a palette will be
// the last block added to a palette.

function initBasicProtoBlocks(palettes, blocks, beginnerMode) {
    blocks.palettes = palettes;
    var language = localStorage.languagePreference;
    if (language === undefined) {
        language = navigator.language;
    }

    console.debug('language setting is ' + language);

    setupRhythmBlocks();
    
    setupFlowBlocks();
    setupNumberBlocks();
    setupActionBlocks();
    setupBoxesBlocks();
    setupBooleanBlocks();
    setupHeapBlocks();
    setupExtrasBlocks();
    setupGraphicsBlocks();
    setupPenBlocks();
    setupMediaBlocks();
    setupSensorsBlocks();
    setupEnsembleBlocks();

    // PITCH PALETTE

    var newblock = new ProtoBlock('rest');
    newblock.palette = palettes.dict['pitch'];
    blocks.protoBlockDict['rest'] = newblock;
    newblock.valueBlock();
    newblock.dockTypes[0] = 'textout';
    newblock.hidden = true;
    newblock.deprecated = true;

    // macro
    var newblock = new ProtoBlock('square');
    newblock.palette = palettes.dict['pitch'];
    blocks.protoBlockDict['square'] = newblock;
    //.TRANS: square wave
    newblock.staticLabels.push(_('square'));
    newblock.adjustWidthToLabel();
    newblock.oneArgBlock();
    newblock.defaults.push(440);
    newblock.hidden = true;
    newblock.deprecated = true;

    // macro
    var newblock = new ProtoBlock('triangle');
    newblock.palette = palettes.dict['pitch'];
    blocks.protoBlockDict['triangle'] = newblock;
    //.TRANS: triangle wave
    newblock.staticLabels.push(_('triangle'));
    newblock.adjustWidthToLabel();
    newblock.oneArgBlock();
    newblock.defaults.push(440);
    newblock.hidden = true;
    newblock.deprecated = true;

    // macro
    var newblock = new ProtoBlock('sine');
    newblock.palette = palettes.dict['pitch'];
    blocks.protoBlockDict['sine'] = newblock;
    //.TRANS: sine wave
    newblock.staticLabels.push(_('sine'));
    newblock.adjustWidthToLabel();
    newblock.oneArgBlock();
    newblock.defaults.push(440);
    newblock.hidden = true;
    newblock.deprecated = true;

    // macro
    var newblock = new ProtoBlock('sawtooth');
    newblock.palette = palettes.dict['pitch'];
    blocks.protoBlockDict['sawtooth'] = newblock;
    //.TRANS: sawtooth wave
    newblock.staticLabels.push(_('sawtooth'));
    newblock.adjustWidthToLabel();
    newblock.oneArgBlock();
    newblock.defaults.push(440);
    newblock.hidden = true;
    newblock.deprecated = true;

    // Status blocks
    var newblock = new ProtoBlock('invertmode');
    newblock.palette = palettes.dict['pitch'];
    blocks.protoBlockDict['invertmode'] = newblock;
    newblock.valueBlock();
    newblock.dockTypes[0] = 'textout';
    newblock.extraWidth = 50;
    newblock.hidden = true;

    var newblock = new ProtoBlock('transpositionfactor');
    newblock.palette = palettes.dict['pitch'];
    blocks.protoBlockDict['transpositionfactor'] = newblock;
    //.TRANS: musical transposition (adjustment of pitch up or down)
    newblock.staticLabels.push(_('transposition'));
    newblock.adjustWidthToLabel();
    newblock.parameterBlock();
    newblock.hidden = true;

    var newblock = new ProtoBlock('consonantstepsizedown');
    newblock.palette = palettes.dict['pitch'];
    blocks.protoBlockDict['consonantstepsizedown'] = newblock;
    //.TRANS: step down one note in current musical scale
    newblock.staticLabels.push(_('scalar step down'));
    newblock.adjustWidthToLabel();
    newblock.parameterBlock();
    if (beginnerMode && !beginnerBlock('consonantstepsizedown')) {
        newblock.hidden = true;
    }

    var newblock = new ProtoBlock('consonantstepsizeup');
    newblock.palette = palettes.dict['pitch'];
    blocks.protoBlockDict['consonantstepsizeup'] = newblock;
    //.TRANS: step up one note in current musical scale
    newblock.staticLabels.push(_('scalar step up'));
    newblock.adjustWidthToLabel();
    newblock.parameterBlock();
    if (beginnerMode && !beginnerBlock('consonantstepsizeup')) {
        newblock.hidden = true;
    }

    var newblock = new ProtoBlock('deltapitch');
    newblock.palette = palettes.dict['pitch'];
    blocks.protoBlockDict['deltapitch'] = newblock;
    //.TRANS: the change measured in half-steps between the current pitch and the previous pitch
    newblock.staticLabels.push(_('change in pitch'));
    newblock.parameterBlock();
    newblock.adjustWidthToLabel();
    if (language === 'ja' && beginnerMode && !beginnerBlock('deltapitch')) {
        newblock.hidden = true;
    }

    var newblock = new ProtoBlock('deltapitch2');
    newblock.palette = palettes.dict['pitch'];
    blocks.protoBlockDict['deltapitch2'] = newblock;
    //.TRANS: the change measured in scale-steps between the current pitch and the previous pitch
    newblock.staticLabels.push(_('scalar change in pitch'));
    newblock.parameterBlock();
    newblock.adjustWidthToLabel();
    if (language === 'ja' && beginnerMode && !beginnerBlock('deltapitch2')) {
        newblock.hidden = true;
    }

    var newblock = new ProtoBlock('mypitch');
    newblock.palette = palettes.dict['pitch'];
    blocks.protoBlockDict['mypitch'] = newblock;
    //.TRANS: convert current note to piano key (1-88)
    newblock.staticLabels.push(_('pitch number'));
    newblock.parameterBlock();
    newblock.adjustWidthToLabel();
    if (beginnerMode && !beginnerBlock('mypitch')) {
        newblock.hidden = true;
    }

    var newblock = new ProtoBlock('pitchinhertz');
    newblock.palette = palettes.dict['pitch'];
    blocks.protoBlockDict['pitchinhertz'] = newblock;
    //.TRANS: the current pitch expressed in Hertz
    newblock.staticLabels.push(_('pitch in hertz'));
    newblock.adjustWidthToLabel();
    newblock.parameterBlock();
    if (beginnerMode && !beginnerBlock('pitchinhertz')) {
        newblock.hidden = true;
    }

    var newblock = new ProtoBlock('midi');
    newblock.palette = palettes.dict['pitch'];
    blocks.protoBlockDict['midi'] = newblock;
    //.TRANS: MIDI is a technical standard for electronic music
    newblock.staticLabels.push('MIDI');
    newblock.adjustWidthToLabel();
    newblock.zeroArgBlock();
    if (beginnerMode && !beginnerBlock('midi')) {
        newblock.hidden = true;
    }

    var newblock = new ProtoBlock('setpitchnumberoffset');
    newblock.palette = palettes.dict['pitch'];
    blocks.protoBlockDict['setpitchnumberoffset'] = newblock;
    //.TRANS: set an offset associated with the numeric piano keyboard mapping
    newblock.staticLabels.push(_('set pitch number offset'));
    if (language === 'ja') {
        //.TRANS: name2 is name as in name of pitch (JAPANESE ONLY)
        newblock.staticLabels.push(_('name2'));
        newblock.staticLabels.push(_('octave'));
    } else {
        newblock.staticLabels.push(_('name'), _('octave'));
    }
    newblock.adjustWidthToLabel();
    newblock.twoArgBlock();
    newblock.defaults.push('C');
    newblock.defaults.push(4);
    newblock.dockTypes[1] = 'notein';
    newblock.dockTypes[2] = 'anyin';
    if (beginnerMode && !beginnerBlock('setpitchnumberoffset')) {
        newblock.hidden = true;
    }

    var newblock = new ProtoBlock('number2pitch');
    newblock.palette = palettes.dict['pitch'];
    blocks.protoBlockDict['number2pitch'] = newblock;
    //.TRANS: convert piano key number (1-88) to pitch
    newblock.staticLabels.push(_('number to pitch'));
    newblock.oneArgMathBlock();
    newblock.adjustWidthToLabel();
    newblock.defaults.push(55);
    if (beginnerMode && !beginnerBlock('number2pitch')) {
        newblock.hidden = true;
    }

    var newblock = new ProtoBlock('number2octave');
    newblock.palette = palettes.dict['pitch'];
    blocks.protoBlockDict['number2octave'] = newblock;
    //.TRANS: convert piano key number (1-88) to octave
    newblock.staticLabels.push(_('number to octave'));
    newblock.oneArgMathBlock();
    newblock.adjustWidthToLabel();
    newblock.defaults.push(55);
    if (beginnerMode && !beginnerBlock('number2octave')) {
        newblock.hidden = true;
    }

    // Value blocks
    var newblock = new ProtoBlock('accidentalname');
    newblock.palette = palettes.dict['pitch'];
    blocks.protoBlockDict['accidentalname'] = newblock;
    newblock.valueBlock();
    newblock.dockTypes[0] = 'textout';
    newblock.extraWidth = 50;
    if (beginnerMode && !beginnerBlock('accidentalname')) {
        newblock.hidden = true;
    }

    var newblock = new ProtoBlock('eastindiansolfege');
    newblock.palette = palettes.dict['pitch'];
    blocks.protoBlockDict['eastindiansolfege'] = newblock;
    newblock.valueBlock();
    newblock.dockTypes[0] = 'solfegeout';
    if (beginnerMode && !beginnerBlock('eastindiansolfege')) {
        newblock.hidden = true;
    }

    var newblock = new ProtoBlock('notename');
    newblock.palette = palettes.dict['pitch'];
    blocks.protoBlockDict['notename'] = newblock;
    newblock.valueBlock();
    newblock.dockTypes[0] = 'noteout';
    if (beginnerMode && !beginnerBlock('notename')) {
        newblock.hidden = true;
    }

    var newblock = new ProtoBlock('solfege');
    newblock.palette = palettes.dict['pitch'];
    blocks.protoBlockDict['solfege'] = newblock;
    newblock.valueBlock();
    newblock.dockTypes[0] = 'solfegeout';
    if (beginnerMode && !beginnerBlock('solfege')) {
        newblock.hidden = true;
    }

    var newblock = new ProtoBlock('customNote');
    newblock.palette = palettes.dict['pitch'];
    blocks.protoBlockDict['customNote'] = newblock;
    newblock.valueBlock();
    newblock.hidden = true;

    // Transposition blocks
    // macro
    var newblock = new ProtoBlock('invert1');
    newblock.palette = palettes.dict['pitch'];
    blocks.protoBlockDict['invert1'] = newblock;
    //.TRANS: pitch inversion rotates a pitch around another pitch
    newblock.staticLabels.push(_('invert'));
    if (language === 'ja') {
        //.TRANS: name2 is name as in name of pitch (JAPANESE ONLY)
        newblock.staticLabels.push(_('name2'));
        newblock.staticLabels.push(_('octave'));
    } else {
        newblock.staticLabels.push(_('name'), _('octave'));
    }
    //.TRANS: invert based on even or odd number or musical scale
    newblock.staticLabels.push(_('even') + '/' + _('odd') + '/' + _('scalar'));
    newblock.extraWidth = 10;
    newblock.adjustWidthToLabel();
    newblock.flowClampThreeArgBlock();
    newblock.adjustWidthToLabel();
    newblock.defaults.push('sol');
    newblock.defaults.push(4);
    newblock.defaults.push(_('even'));
    newblock.dockTypes[1] = 'solfegein';
    newblock.dockTypes[2] = 'anyin';
    newblock.dockTypes[3] = 'anyin';
    if (beginnerMode && !beginnerBlock('invert1')) {
        newblock.hidden = true;
    }

    var newblock = new ProtoBlock('invert2');
    newblock.palette = palettes.dict['pitch'];
    blocks.protoBlockDict['invert2'] = newblock;
    //.TRANS: pitch inversion rotates a pitch around another pitch (odd number)
    newblock.staticLabels.push(_('invert (odd)'));
    newblock.staticLabels.push(_('note'), _('octave'));
    newblock.adjustWidthToLabel();
    newblock.flowClampTwoArgBlock();
    newblock.adjustWidthToLabel();
    newblock.defaults.push('sol');
    newblock.defaults.push(4);
    newblock.dockTypes[1] = 'solfegein';
    newblock.dockTypes[2] = 'anyin';
    newblock.hidden = true;
    newblock.deprecated = true;

    // macro
    var newblock = new ProtoBlock('invert');
    newblock.palette = palettes.dict['pitch'];
    blocks.protoBlockDict['invert'] = newblock;
    //.TRANS: pitch inversion rotates a pitch around another pitch (even number)
    newblock.staticLabels.push(_('invert (even)'));
    newblock.staticLabels.push(_('note'), _('octave'));
    newblock.adjustWidthToLabel();
    newblock.flowClampTwoArgBlock();
    newblock.adjustWidthToLabel();
    newblock.defaults.push('sol');
    newblock.defaults.push(4);
    newblock.dockTypes[1] = 'solfegein';
    newblock.dockTypes[2] = 'anyin';
    newblock.hidden = true;

    var newblock = new ProtoBlock('register');
    newblock.palette = palettes.dict['pitch'];
    blocks.protoBlockDict['register'] = newblock;
    //.TRANS: register is the octave of the current pitch
    newblock.staticLabels.push(_('register'));
    newblock.defaults.push(0);
    newblock.oneArgBlock();
    newblock.adjustWidthToLabel();
    if (beginnerMode && !beginnerBlock('register')) {
        newblock.hidden = true;
    }

    var newblock = new ProtoBlock('settransposition');
    newblock.palette = palettes.dict['pitch'];
    blocks.protoBlockDict['settransposition'] = newblock;
    //.TRANS: adjust the amount of shift (up or down) of a pitch
    newblock.staticLabels.push(_('semi-tone transpose'));
    newblock.adjustWidthToLabel();
    newblock.defaults.push('1');
    newblock.flowClampOneArgBlock();
    if (beginnerMode && !beginnerBlock('settransposition')) {
        newblock.hidden = true;
    }

    var newblock = new ProtoBlock('octave');
    newblock.palette = palettes.dict['pitch'];
    blocks.protoBlockDict['octave'] = newblock;
    //.TRANS: adjusts the shift up or down by one octave (twelve half-steps in the interval between two notes, one having twice or half the frequency in Hz of the other.)
    newblock.staticLabels.push(_('octave'));
    newblock.adjustWidthToLabel();
    newblock.zeroArgBlock();
    if (beginnerMode && !beginnerBlock('octave')) {
        newblock.hidden = true;
    }

    var customPitchBlock = new ProtoBlock('custompitch');
    customPitchBlock.palette = palettes.dict['pitch'];
    blocks.protoBlockDict['custompitch'] = customPitchBlock;
    //.TRANS: unison means the note is the same as the current note
    customPitchBlock.staticLabels.push(_('custom pitch'));
    customPitchBlock.adjustWidthToLabel();
    customPitchBlock.zeroArgBlock();
    customPitchBlock.hidden = true;

    // macro
    var newblock = new ProtoBlock('downsixth');
    newblock.palette = palettes.dict['pitch'];
    blocks.protoBlockDict['downsixth'] = newblock;
    //.TRANS: down sixth means the note is five scale degrees below current note
    newblock.staticLabels.push(_('down sixth'));
    newblock.adjustWidthToLabel();
    newblock.zeroArgBlock();
    if (beginnerMode && !beginnerBlock('downsixth')) {
        newblock.hidden = true;
    }

    // macro
    var newblock = new ProtoBlock('downthird');
    newblock.palette = palettes.dict['pitch'];
    blocks.protoBlockDict['downthird'] = newblock;
    //.TRANS: down third means the note is two scale degrees below current note
    newblock.staticLabels.push(_('down third'));
    newblock.adjustWidthToLabel();
    newblock.zeroArgBlock();
    if (beginnerMode && !beginnerBlock('downthird')) {
        newblock.hidden = true;
    }

    // macro
    var newblock = new ProtoBlock('seventh');
    newblock.palette = palettes.dict['pitch'];
    blocks.protoBlockDict['seventh'] = newblock;
    //.TRANS: seventh means the note is the six scale degrees above current note
    newblock.staticLabels.push(_('seventh'));
    newblock.adjustWidthToLabel();
    newblock.zeroArgBlock();
    if (beginnerMode && !beginnerBlock('seventh')) {
        newblock.hidden = true;
    }

    // macro
    var newblock = new ProtoBlock('sixth');
    newblock.palette = palettes.dict['pitch'];
    blocks.protoBlockDict['sixth'] = newblock;
    //.TRANS: sixth means the note is the five scale degrees above current note
    newblock.staticLabels.push(_('sixth'));
    newblock.adjustWidthToLabel();
    newblock.zeroArgBlock();
    if (beginnerMode && !beginnerBlock('sixth')) {
        newblock.hidden = true;
    }

    // macro
    var newblock = new ProtoBlock('fifth');
    newblock.palette = palettes.dict['pitch'];
    blocks.protoBlockDict['fifth'] = newblock;
    //.TRANS: fifth means the note is the four scale degrees above current note
    newblock.staticLabels.push(_('fifth'));
    newblock.adjustWidthToLabel();
    newblock.zeroArgBlock();
    if (beginnerMode && !beginnerBlock('fifth')) {
        newblock.hidden = true;
    }

    // macro
    var newblock = new ProtoBlock('fourth');
    newblock.palette = palettes.dict['pitch'];
    blocks.protoBlockDict['fourth'] = newblock;
    //.TRANS: fourth means the note is three scale degrees above current note
    newblock.staticLabels.push(_('fourth'));
    newblock.adjustWidthToLabel();
    newblock.zeroArgBlock();
    if (beginnerMode && !beginnerBlock('fourth')) {
        newblock.hidden = true;
    }

    // macro
    var newblock = new ProtoBlock('third');
    newblock.palette = palettes.dict['pitch'];
    blocks.protoBlockDict['third'] = newblock;
    //.TRANS: third means the note is two scale degrees above current note
    newblock.staticLabels.push(_('third'));
    newblock.adjustWidthToLabel();
    newblock.zeroArgBlock();
    if (beginnerMode && !beginnerBlock('third')) {
        newblock.hidden = true;
    }

    // macro
    var newblock = new ProtoBlock('second');
    newblock.palette = palettes.dict['pitch'];
    blocks.protoBlockDict['second'] = newblock;
    //.TRANS: second means the note is one scale degree above current note
    newblock.staticLabels.push(_('second'));
    newblock.adjustWidthToLabel();
    newblock.zeroArgBlock();
    if (beginnerMode && !beginnerBlock('second')) {
        newblock.hidden = true;
    }

    // macro
    var newblock = new ProtoBlock('unison');
    newblock.palette = palettes.dict['pitch'];
    blocks.protoBlockDict['unison'] = newblock;
    //.TRANS: unison means the note is the same as the current note
    newblock.staticLabels.push(_('unison'));
    newblock.adjustWidthToLabel();
    newblock.zeroArgBlock();
    if (beginnerMode && !beginnerBlock('unison')) {
        newblock.hidden = true;
    }

    // macro
    var newblock = new ProtoBlock('setscalartransposition');
    newblock.palette = palettes.dict['pitch'];
    blocks.protoBlockDict['setscalartransposition'] = newblock;
    //.TRANS: adjust the amount of shift (up or down) of a pitch by musical scale (scalar) steps
    newblock.staticLabels.push(_('scalar transpose') + ' (+/–)');
    newblock.adjustWidthToLabel();
    newblock.defaults.push('1');
    newblock.flowClampOneArgBlock();
    if (!beginnerMode || !beginnerBlock('setscalartransposition')) {
        newblock.hidden = true;
    }

    // macro
    var newblock = new ProtoBlock('accidental');
    newblock.palette = palettes.dict['pitch'];
    blocks.protoBlockDict['accidental'] = newblock;
    //.TRANS: An accidental is a modification to a pitch, e.g., sharp or flat.
    newblock.staticLabels.push(_('accidental'));
    newblock.adjustWidthToLabel();
    newblock.flowClampOneArgBlock();
    newblock.dockTypes[1] = 'textin';
    if (beginnerMode && !beginnerBlock('accidental')) {
        newblock.hidden = true;
    }

    // macro
    var newblock = new ProtoBlock('flat');
    newblock.palette = palettes.dict['pitch'];
    blocks.protoBlockDict['flat'] = newblock;
    //.TRANS: flat is a half-step down in pitch
    newblock.staticLabels.push(_('flat') + ' ♭');
    newblock.adjustWidthToLabel();
    newblock.flowClampZeroArgBlock();
    if (beginnerMode && !beginnerBlock('flat')) {
        newblock.hidden = true;
    }

    // macro
    var newblock = new ProtoBlock('sharp');
    newblock.palette = palettes.dict['pitch'];
    blocks.protoBlockDict['sharp'] = newblock;
    //.TRANS: sharp is a half-step up in pitch
    newblock.staticLabels.push(_('sharp') + ' ♯');
    newblock.adjustWidthToLabel();
    newblock.flowClampZeroArgBlock();
    if (beginnerMode && !beginnerBlock('sharp')) {
        newblock.hidden = true;
    }

    var newblock = new ProtoBlock('hertz');
    newblock.palette = palettes.dict['pitch'];
    blocks.protoBlockDict['hertz'] = newblock;
    //.TRANS: a measure of frequency: one cycle per second
    newblock.staticLabels.push(_('hertz'));
    newblock.adjustWidthToLabel();
    newblock.oneArgBlock();
    if (language === 'ja') {
        newblock.defaults.push(440);
    } else {
        newblock.defaults.push(392);
    }

    if (beginnerMode && !beginnerBlock('hertz')) {
        newblock.hidden = true;
    }

    var newblock = new ProtoBlock('pitchnumber');
    newblock.palette = palettes.dict['pitch'];
    blocks.protoBlockDict['pitchnumber'] = newblock;
    //.TRANS: a mapping of pitch to the 88 piano keys
    newblock.staticLabels.push(_('pitch number'));
    newblock.adjustWidthToLabel();
    newblock.oneArgBlock();
    newblock.defaults.push(7);
    newblock.dockTypes[1] = 'numberin';
    if (beginnerMode && !beginnerBlock('pitchnumber')) {
        newblock.hidden = true;
    }

    var newblock = new ProtoBlock('scaledegree');
    newblock.palette = palettes.dict['pitch'];
    blocks.protoBlockDict['scaledegree'] = newblock;
    //.TRANS: a numeric mapping of the notes in an octave based on the musical mode
    newblock.staticLabels.push(_('scale degree'));
    newblock.staticLabels.push(_('number'), _('octave'));
    newblock.adjustWidthToLabel();
    newblock.defaults.push(5);  // G in C Major
    newblock.defaults.push(4);
    newblock.twoArgBlock();
    newblock.dockTypes[1] = 'numberin';
    newblock.dockTypes[2] = 'anyin';
    if (beginnerMode && !beginnerBlock('scaledegree')) {
        newblock.hidden = true;
    }

    var newblock = new ProtoBlock('steppitch');
    newblock.palette = palettes.dict['pitch'];
    blocks.protoBlockDict['steppitch'] = newblock;
    //.TRANS: step some number of notes in current musical scale
    newblock.staticLabels.push(_('scalar step') + ' (+/–)');
    newblock.oneArgBlock();
    newblock.adjustWidthToLabel();
    newblock.dockTypes[1] = 'anyin';
    newblock.defaults.push(1);
    if (beginnerMode && !beginnerBlock('steppitch')) {
        newblock.hidden = true;
    }

    // macro
    var newblock = new ProtoBlock('pitch2');
    newblock.palette = palettes.dict['pitch'];
    blocks.protoBlockDict['pitch2'] = newblock;
    newblock.staticLabels.push(_('pitch') + ' ' + 'G4');
    newblock.adjustWidthToLabel();
    newblock.zeroArgBlock();
    if (language === 'ja' && beginnerMode && !beginnerBlock('pitch2')) {
        newblock.hidden = true;
    }

    var newblock = new ProtoBlock('pitch');
    newblock.palette = palettes.dict['pitch'];
    blocks.protoBlockDict['pitch'] = newblock;
    //.TRANS: we specify pitch in terms of a name and an octave. The name can be CDEFGAB or Do Re Mi Fa Sol La Ti. Octave is a number between 1 and 8.
    newblock.staticLabels.push(_('pitch'));
    if (language === 'ja') {
        //.TRANS: name2 is name as in name of pitch (JAPANESE ONLY)
        newblock.staticLabels.push(_('name2'));
        newblock.staticLabels.push(_('octave'));
    } else {
        newblock.staticLabels.push(_('name'), _('octave'));
    }
    newblock.adjustWidthToLabel();
    newblock.defaults.push('sol');
    newblock.defaults.push(4);
    newblock.twoArgBlock();
    newblock.dockTypes[1] = 'solfegein';
    newblock.dockTypes[2] = 'anyin';
    if (beginnerMode && !beginnerBlock('pitch')) {
        newblock.hidden = true;
    }

    // RHYTHM PALETTE

    if (language === 'ja') {
        var rhythmBlockPalette = 'rhythm';
    } else {
        var rhythmBlockPalette = 'widgets';
    }

    // macro
    var newblock = new ProtoBlock('sixtyfourthNote');
    newblock.palette = palettes.dict[rhythmBlockPalette];
    blocks.protoBlockDict['sixtyfourthNote'] = newblock;
    newblock.staticLabels.push(_('1/64 note') + ' 𝅘𝅥𝅱');
    newblock.adjustWidthToLabel();
    newblock.zeroArgBlock();
    if (beginnerMode && !beginnerBlock('sixtyfourthNote')) {
        newblock.hidden = true;
    }

    // macro
    var newblock = new ProtoBlock('thirtysecondNote');
    newblock.palette = palettes.dict[rhythmBlockPalette];
    blocks.protoBlockDict['thirtysecondNote'] = newblock;
    newblock.staticLabels.push(_('1/32 note') + ' 𝅘𝅥𝅰');
    newblock.adjustWidthToLabel();
    newblock.zeroArgBlock();
    if (beginnerMode && !beginnerBlock('thirtysecondNote')) {
        newblock.hidden = true;
    }

    // macro
    var newblock = new ProtoBlock('sixteenthNote');
    newblock.palette = palettes.dict[rhythmBlockPalette];
    blocks.protoBlockDict['sixteenthNote'] = newblock;
    newblock.staticLabels.push(_('1/16 note') + ' 𝅘𝅥𝅯');
    newblock.adjustWidthToLabel();
    newblock.zeroArgBlock();
    if (beginnerMode && !beginnerBlock('sixteenthNote')) {
        newblock.hidden = true;
    }

    // macro
    var newblock = new ProtoBlock('eighthNote');
    newblock.palette = palettes.dict[rhythmBlockPalette];
    blocks.protoBlockDict['eighthNote'] = newblock;
    newblock.staticLabels.push(_('eighth note') + ' ♪');
    newblock.adjustWidthToLabel();
    newblock.zeroArgBlock();
    if (beginnerMode && !beginnerBlock('eighthNote')) {
        newblock.hidden = true;
    }

    // macro
    var newblock = new ProtoBlock('quarterNote');
    newblock.palette = palettes.dict[rhythmBlockPalette];
    blocks.protoBlockDict['quarterNote'] = newblock;
    newblock.staticLabels.push(_('quarter note') + ' ♩');
    newblock.adjustWidthToLabel();
    newblock.zeroArgBlock();
    if (beginnerMode && !beginnerBlock('quarterNote')) {
        newblock.hidden = true;
    }

    // macro
    var newblock = new ProtoBlock('halfNote');
    newblock.palette = palettes.dict[rhythmBlockPalette];
    blocks.protoBlockDict['halfNote'] = newblock;
    newblock.staticLabels.push(_('half note') + ' 𝅗𝅥');
    newblock.adjustWidthToLabel();
    newblock.zeroArgBlock();
    if (beginnerMode && !beginnerBlock('halfNote')) {
        newblock.hidden = true;
    }

    // macro
    var newblock = new ProtoBlock('wholeNote');
    newblock.palette = palettes.dict[rhythmBlockPalette];
    blocks.protoBlockDict['wholeNote'] = newblock;
    newblock.staticLabels.push(_('whole note') + ' 𝅝');
    newblock.adjustWidthToLabel();
    newblock.zeroArgBlock();
    if (beginnerMode && !beginnerBlock('wholeNote')) {
        newblock.hidden = true;
    }

    var newblock = new ProtoBlock('tuplet2');
    newblock.palette = palettes.dict[rhythmBlockPalette];
    blocks.protoBlockDict['tuplet2'] = newblock;
    //.TRANS: A tuplet is a note value divided into irregular time values.
    newblock.staticLabels.push(_('tuplet'));
    newblock.staticLabels.push(_('number of notes'));
    newblock.staticLabels.push(_('note value'));
    newblock.extraWidth = 20;
    newblock.adjustWidthToLabel();
    newblock.flowClampTwoArgBlock();
    newblock.defaults.push(1);
    newblock.defaults.push(4);
    newblock.hidden = true;

    // macro
    var newblock = new ProtoBlock('tuplet3');
    newblock.palette = palettes.dict[rhythmBlockPalette];
    blocks.protoBlockDict['tuplet3'] = newblock;
    newblock.staticLabels.push(_('tuplet'));
    newblock.staticLabels.push(_('number of notes'), _('note value'));
    newblock.extraWidth = 20;
    newblock.adjustWidthToLabel();
    newblock.flowClampTwoArgBlock();
    newblock.defaults.push(1);
    newblock.defaults.push(4);
    newblock.hidden = true;

    // macro
    var newblock = new ProtoBlock('tuplet4');
    newblock.palette = palettes.dict[rhythmBlockPalette];
    blocks.protoBlockDict['tuplet4'] = newblock;
    newblock.staticLabels.push(_('tuplet'));
    newblock.staticLabels.push(_('note value'));
    newblock.extraWidth = 20;
    newblock.adjustWidthToLabel();
    newblock.flowClampOneArgBlock();
    newblock.defaults.push(1 / 4);
    if (beginnerMode && !beginnerBlock('tuplet4')) {
        newblock.hidden = true;
    }

    var newblock = new ProtoBlock('stuplet7');
    newblock.palette = palettes.dict[rhythmBlockPalette];
    blocks.protoBlockDict['stuplet7'] = newblock;
    //.TRANS: A tuplet divided into 7 time values.
    newblock.staticLabels.push(_('septuplet'));
    newblock.adjustWidthToLabel();
    newblock.zeroArgBlock();
    if (beginnerMode && !beginnerBlock('stuplet7')) {
        newblock.hidden = true;
    }

    var newblock = new ProtoBlock('stuplet5');
    newblock.palette = palettes.dict[rhythmBlockPalette];
    blocks.protoBlockDict['stuplet5'] = newblock;
    //.TRANS: A tuplet divided into 5 time values.
    newblock.staticLabels.push(_('quintuplet'));
    newblock.adjustWidthToLabel();
    newblock.zeroArgBlock();
    if (beginnerMode && !beginnerBlock('stuplet5')) {
        newblock.hidden = true;
    }

    var newblock = new ProtoBlock('stuplet3');
    newblock.palette = palettes.dict[rhythmBlockPalette];
    blocks.protoBlockDict['stuplet3'] = newblock;
    //.TRANS: A tuplet divided into 3 time values.
    newblock.staticLabels.push(_('triplet'));
    newblock.adjustWidthToLabel();
    newblock.zeroArgBlock();
    if (beginnerMode && !beginnerBlock('stuplet3')) {
        newblock.hidden = true;
    }

    var newblock = new ProtoBlock('stuplet');
    newblock.palette = palettes.dict[rhythmBlockPalette];
    blocks.protoBlockDict['stuplet'] = newblock;
    newblock.staticLabels.push(_('simple tuplet'));
    newblock.staticLabels.push(_('number of notes'), _('note value'));
    newblock.adjustWidthToLabel();
    newblock.twoArgBlock();
    newblock.defaults.push(3);
    newblock.defaults.push(1 / 2);
    if (beginnerMode && !beginnerBlock('stuplet')) {
        newblock.hidden = true;
    }

    // WIDGETS PALETTE

    var newblock = new ProtoBlock('oscillator');
    newblock.palette = palettes.dict['tone'];
    blocks.protoBlockDict['oscillator'] = newblock;
    //.TRANS: there are different types (sine, triangle, square...) of oscillators.
    newblock.staticLabels.push(_('oscillator'));
    newblock.staticLabels.push(_('type'));
    //.TRANS: Partials refers to the number of sine waves combined into the sound.
    newblock.staticLabels.push(_('partials'));
    newblock.extraWidth = 10;
    newblock.adjustWidthToLabel();
    //.TRANS: triangle wave
    newblock.defaults.push(_('triangle'));
    newblock.defaults.push(6);
    newblock.twoArgBlock();
    newblock.dockTypes[1] = 'anyin';
    newblock.dockTypes[2] = 'numberin';
    newblock.hidden = true;

    var newblock = new ProtoBlock('filtertype');
    newblock.palette = palettes.dict['tone'];
    blocks.protoBlockDict['filtertype'] = newblock;
    newblock.valueBlock();
    newblock.dockTypes[0] = 'textout';
    newblock.hidden = true;

    var newblock = new ProtoBlock('oscillatortype');
    newblock.palette = palettes.dict['tone'];
    blocks.protoBlockDict['oscillatortype'] = newblock;
    newblock.valueBlock();
    newblock.dockTypes[0] = 'textout';
    newblock.hidden = true;

    var newblock = new ProtoBlock('envelope');
    newblock.palette = palettes.dict['widgets'];
    blocks.protoBlockDict['envelope'] = newblock;
    //.TRANS: sound envelope (ADSR)
    newblock.staticLabels.push(_('envelope'));
    //.TRANS: Attack time is the time taken for initial run-up of level from nil to peak, beginning when the key is first pressed.
    newblock.staticLabels.push(_('attack'));
    //.TRANS: Decay time is the time taken for the subsequent run down from the attack level to the designated sustain level.
    newblock.staticLabels.push(_('decay'));
    //.TRANS: Sustain level is the level during the main sequence of the sound's duration, until the key is released.
    newblock.staticLabels.push(_('sustain'));
    //.TRANS: Release time is the time taken for the level to decay from the sustain level to zero after the key is released.
    newblock.staticLabels.push(_('release'));
    newblock.extraWidth = 10;
    newblock.adjustWidthToLabel();
    newblock.defaults.push(1);
    newblock.defaults.push(50);
    newblock.defaults.push(60);
    newblock.defaults.push(1);
    newblock.fourArgBlock();
    newblock.dockTypes[1] = 'numberin';
    newblock.dockTypes[2] = 'numberin';
    newblock.dockTypes[3] = 'numberin';
    newblock.dockTypes[4] = 'numberin';
    newblock.hidden = true;

    var newblock = new ProtoBlock('filter');
    newblock.palette = palettes.dict['widgets'];
    blocks.protoBlockDict['filter'] = newblock;
    //.TRANS: a filter removes some unwanted components from a signal
    newblock.staticLabels.push(_('filter'));
    //.TRANS: type of filter, e.g., lowpass, highpass, etc.
    newblock.staticLabels.push(_('type'));
    //.TRANS: rolloff is the steepness of a change in frequency.
    newblock.staticLabels.push(_('rolloff'));
    newblock.staticLabels.push(_('frequency'));
    newblock.extraWidth = 10;
    newblock.adjustWidthToLabel();
    //.TRANS: highpass filter
    newblock.defaults.push(_('highpass'));
    newblock.defaults.push(-12);
    newblock.defaults.push(392);
    newblock.threeArgBlock();
    newblock.dockTypes[1] = 'anyin';
    newblock.dockTypes[2] = 'numberin';
    newblock.dockTypes[3] = 'numberin';
    newblock.hidden = true;

    var newblock = new ProtoBlock('temperament');
    newblock.palette = palettes.dict['widgets'];
    blocks.protoBlockDict['temperament'] = newblock;
    newblock.staticLabels.push(_('temperament'));
    newblock.extraWidth = 20;
    newblock.adjustWidthToLabel();
    newblock.labelOffset = 15;
    newblock.stackClampOneArgBlock();
    if (beginnerMode && !beginnerBlock('temperament')) {
        newblock.hidden = true;
    }

    // macro
    var newblock = new ProtoBlock('timbre');
    newblock.palette = palettes.dict['widgets'];
    blocks.protoBlockDict['timbre'] = newblock;
    //.TRANS: timbre is the character or quality of a musical sound
    newblock.staticLabels.push(_('timbre'));
    newblock.extraWidth = 50;
    newblock.adjustWidthToLabel();
    newblock.labelOffset = 15;
    newblock.stackClampOneArgBlock();
    newblock.defaults.push(_('custom'));
    if (beginnerMode && !beginnerBlock('timbre')) {
        newblock.hidden = true;
    }

    // macro
    var newblock = new ProtoBlock('meterwidget');
    newblock.palette = palettes.dict['widgets'];
    blocks.protoBlockDict['meterwidget'] = newblock;
    //.TRANS: musical meter, e.g., 4:4
    newblock.staticLabels.push(_('meter'));
    newblock.extraWidth = 20;
    newblock.adjustWidthToLabel();
    newblock.labelOffset = 15;
    newblock.stackClampZeroArgBlock();
    if (beginnerMode && !beginnerBlock('meterwidget')) {
        newblock.hidden = true;
    }

    // macro
    var newblock = new ProtoBlock('modewidget');
    newblock.palette = palettes.dict['widgets'];
    blocks.protoBlockDict['modewidget'] = newblock;
    //.TRANS: musical mode is the pattern of half-steps in an octave, e.g., Major or Minor modes
    newblock.staticLabels.push(_('custom mode'));
    newblock.extraWidth = 20;
    newblock.adjustWidthToLabel();
    newblock.labelOffset = 15;
    newblock.stackClampZeroArgBlock();
    if (beginnerMode && !beginnerBlock('modewidget')) {
        newblock.hidden = true;
    }

    // macro
    var newblock = new ProtoBlock('tempo');
    newblock.palette = palettes.dict['widgets'];
    blocks.protoBlockDict['tempo'] = newblock;
    //.TRANS: the speed at music is should be played.
    newblock.staticLabels.push(_('tempo'));
    newblock.extraWidth = 40;
    newblock.adjustWidthToLabel();
    newblock.labelOffset = 15;
    newblock.stackClampZeroArgBlock();
    if (beginnerMode && !beginnerBlock('tempo')) {
        newblock.hidden = true;
    }

    // macro
    var newblock = new ProtoBlock('pitchdrummatrix');
    newblock.palette = palettes.dict['widgets'];
    blocks.protoBlockDict['pitchdrummatrix'] = newblock;
    //.TRANS: makes a mapping between pitches and drum sounds
    newblock.staticLabels.push(_('pitch-drum mapper'));
    newblock.adjustWidthToLabel();
    newblock.labelOffset = 15;
    newblock.stackClampZeroArgBlock();
    if (beginnerMode && !beginnerBlock('pitchdrummatrix')) {
        newblock.hidden = true;
    }

    // macro
    var newblock = new ProtoBlock('pitchslider');
    newblock.palette = palettes.dict['widgets'];
    blocks.protoBlockDict['pitchslider'] = newblock;
    //.TRANS: widget to generate pitches using a slider
    newblock.staticLabels.push(_('pitch slider'));
    newblock.extraWidth = 40;
    newblock.adjustWidthToLabel();
    newblock.labelOffset = 15;
    newblock.stackClampZeroArgBlock();
    if (beginnerMode && !beginnerBlock('pitchslider')) {
        newblock.hidden = true;
    }

    if (language !== 'ja') {
	// macro
	var newblock = new ProtoBlock('chromatic');
	newblock.palette = palettes.dict['widgets'];
	blocks.protoBlockDict['chromatic'] = newblock;
	newblock.staticLabels.push(_('chromatic keyboard'));
	newblock.adjustWidthToLabel();
	newblock.stackClampZeroArgBlock();
	if (beginnerMode && !beginnerBlock('chromatic')) {
            newblock.hidden = true;
	}
    }
    
    if (language === 'ja') {
        // macro
        var newblock = new ProtoBlock('musickeyboardja');
        newblock.palette = palettes.dict['widgets'];
        blocks.protoBlockDict['musickeyboardja'] = newblock;
        newblock.staticLabels.push(_('music keyboard'));
        newblock.adjustWidthToLabel();
        newblock.labelOffset = 15;
        newblock.stackClampZeroArgBlock();
        if (beginnerMode && !beginnerBlock('musickeyboard')) {
            newblock.hidden = true;
        }
    } else {
        // macro
        var newblock = new ProtoBlock('musickeyboard2');
        newblock.palette = palettes.dict['widgets'];
        blocks.protoBlockDict['musickeyboard2'] = newblock;
        newblock.staticLabels.push(_('music keyboard'));
        newblock.adjustWidthToLabel();
        newblock.labelOffset = 15;
        newblock.stackClampZeroArgBlock();
        if (beginnerMode && !beginnerBlock('musickeyboard')) {
            newblock.hidden = true;
        }
    }

    var newblock = new ProtoBlock('musickeyboard');
    newblock.palette = palettes.dict['widgets'];
    blocks.protoBlockDict['musickeyboard'] = newblock;
    //.TRANS: widget to generate pitches using a slider
    newblock.staticLabels.push(_('music keyboard'));
    newblock.adjustWidthToLabel();
    newblock.labelOffset = 15;
    newblock.stackClampZeroArgBlock();
    newblock.hidden = true;

    var newblock = new ProtoBlock('pitchstaircase');
    newblock.palette = palettes.dict['widgets'];
    blocks.protoBlockDict['pitchstaircase'] = newblock;
    //.TRANS: generate a progressive sequence of pitches
    newblock.staticLabels.push(_('pitch staircase'));
    newblock.adjustWidthToLabel();
    newblock.labelOffset = 15;
    newblock.stackClampZeroArgBlock();
    if (beginnerMode && !beginnerBlock('pitchstaircase')) {
        newblock.hidden = true;
    }

    if (beginnerMode) {
        // macro
        var newblock = new ProtoBlock('rhythmruler3');
        newblock.palette = palettes.dict['widgets'];
        blocks.protoBlockDict['rhythmruler3'] = newblock;
        //.TRANS: widget for subdividing a measure into distinct rhythmic elements
        newblock.staticLabels.push(_('rhythm maker'));
        newblock.extraWidth = 20;
        newblock.adjustWidthToLabel();
        newblock.labelOffset = 15;
        newblock.stackClampZeroArgBlock();
    }

    // macro
    var newblock = new ProtoBlock('rhythmruler2');
    newblock.palette = palettes.dict['widgets'];
    blocks.protoBlockDict['rhythmruler2'] = newblock;
    //.TRANS: widget for subdividing a measure into distinct rhythmic elements
    newblock.staticLabels.push(_('rhythm maker'));
    newblock.extraWidth = 20;
    newblock.adjustWidthToLabel();
    newblock.labelOffset = 15;
    newblock.stackClampZeroArgBlock();
    if (beginnerMode) {
        newblock.hidden = true;
    }

    // macro
    var newblock = new ProtoBlock('matrixgmajor');
    newblock.palette = palettes.dict['widgets'];
    blocks.protoBlockDict['matrixgmajor'] = newblock;
    newblock.staticLabels.push(_('G major scale'));
    newblock.adjustWidthToLabel();
    newblock.zeroArgBlock();
    if (beginnerMode && !beginnerBlock('matrixgmajor')) {
        newblock.hidden = true;
    }

    // macro
    var newblock = new ProtoBlock('matrixcmajor');
    newblock.palette = palettes.dict['widgets'];
    blocks.protoBlockDict['matrixcmajor'] = newblock;
    newblock.staticLabels.push(_('C major scale'));
    newblock.adjustWidthToLabel();
    newblock.zeroArgBlock();
    if (beginnerMode && !beginnerBlock('matrixcmajor')) {
        newblock.hidden = true;
    }

    // macro
    var newblock = new ProtoBlock('matrix');
    newblock.palette = palettes.dict['widgets'];
    blocks.protoBlockDict['matrix'] = newblock;
    //.TRANS: assigns pitch to a sequence of beats to generate a melody
    newblock.staticLabels.push(_('phrase maker'));
    newblock.adjustWidthToLabel();
    newblock.labelOffset = 15;
    newblock.stackClampZeroArgBlock();
    if (beginnerMode && !beginnerBlock('matrix')) {
        newblock.hidden = true;
    }

    // macro
    var newblock = new ProtoBlock('status');
    newblock.palette = palettes.dict['widgets'];
    blocks.protoBlockDict['status'] = newblock;
    newblock.staticLabels.push(_('status'));
    newblock.extraWidth = 40;
    newblock.adjustWidthToLabel();
    newblock.labelOffset = 15;
    newblock.stackClampZeroArgBlock();
    if (beginnerMode && !beginnerBlock('status')) {
        newblock.hidden = true;
    }

    // METER PALETTE

    var newblock = new ProtoBlock('currentmeter');
    newblock.palette = palettes.dict['meter'];
    blocks.protoBlockDict['currentmeter'] = newblock;
    //.TRANS: musical meter, e.g., 4:4
    newblock.staticLabels.push(_('current meter'));
    newblock.adjustWidthToLabel();
    newblock.parameterBlock();
    if (beginnerMode && !beginnerBlock('currentmeter')) {
        newblock.hidden = true;
    }

    var newblock = new ProtoBlock('beatfactor');
    newblock.palette = palettes.dict['meter'];
    blocks.protoBlockDict['beatfactor'] = newblock;
    //.TRANS: number of beats per minute
    newblock.staticLabels.push(_('beat factor'));
    newblock.adjustWidthToLabel();
    newblock.parameterBlock();
    if (beginnerMode && !beginnerBlock('beatfactor')) {
        newblock.hidden = true;
    }

    var newblock = new ProtoBlock('bpmfactor');
    newblock.palette = palettes.dict['meter'];
    blocks.protoBlockDict['bpmfactor'] = newblock;
    //.TRANS: number of beats played per minute
    if (language === 'ja') {
        newblock.staticLabels.push(_('beats per minute2'));
    } else {
        newblock.staticLabels.push(_('beats per minute'));
    }
    newblock.adjustWidthToLabel();
    newblock.parameterBlock();
    if (beginnerMode && !beginnerBlock('bpmfactor')) {
        newblock.hidden = true;
    }

    var newblock = new ProtoBlock('measurevalue');
    newblock.palette = palettes.dict['meter'];
    blocks.protoBlockDict['measurevalue'] = newblock;
    //.TRANS: count of current measure in meter
    newblock.staticLabels.push(_('measure count'));
    newblock.adjustWidthToLabel();
    newblock.parameterBlock();
    if (beginnerMode && !beginnerBlock('measurevalue')) {
        newblock.hidden = true;
    }

    var newblock = new ProtoBlock('beatvalue');
    newblock.palette = palettes.dict['meter'];
    blocks.protoBlockDict['beatvalue'] = newblock;
    //.TRANS: count of current beat in meter
    newblock.staticLabels.push(_('beat count'));
    newblock.adjustWidthToLabel();
    newblock.parameterBlock();
    if (beginnerMode && !beginnerBlock('beatvalue')) {
        newblock.hidden = true;
    }

    var newblock = new ProtoBlock('notecounter');
    newblock.palette = palettes.dict['meter'];
    blocks.protoBlockDict['notecounter'] = newblock;
    //.TRANS: count the number of notes
    newblock.staticLabels.push(_('sum note values'));
    newblock.argFlowClampBlock();
    newblock.adjustWidthToLabel();
    if (beginnerMode && !beginnerBlock('notecounter')) {
        newblock.hidden = true;
    }

    var newblock = new ProtoBlock('elapsednotes');
    newblock.palette = palettes.dict['meter'];
    blocks.protoBlockDict['elapsednotes'] = newblock;
    //.TRANS: number of whole notes that have been played
    newblock.staticLabels.push(_('whole notes played'));
    newblock.adjustWidthToLabel();
    newblock.parameterBlock();
    if (beginnerMode && !beginnerBlock('elapsednotes')) {
        newblock.hidden = true;
    }

    var newblock = new ProtoBlock('elapsednotes2');
    newblock.palette = palettes.dict['meter'];
    blocks.protoBlockDict['elapsednotes2'] = newblock;
    //.TRANS: number of notes that have been played
    newblock.staticLabels.push(_('notes played'));
    newblock.adjustWidthToLabel();
    newblock.oneArgMathBlock();
    if (beginnerMode && !beginnerBlock('elapsednotes2')) {
        newblock.hidden = true;
    }

    var newblock = new ProtoBlock('drift');
    newblock.palette = palettes.dict['meter'];
    blocks.protoBlockDict['drift'] = newblock;
    //.TRANS: don't lock notes to master clock
    newblock.staticLabels.push(_('no clock'));
    newblock.adjustWidthToLabel();
    newblock.flowClampZeroArgBlock();
    if (beginnerMode && !beginnerBlock('drift')) {
        newblock.hidden = true;
    }

    var newblock = new ProtoBlock('offbeatdo');
    newblock.palette = palettes.dict['meter'];
    blocks.protoBlockDict['offbeatdo'] = newblock;
    // #TRANS: on musical 'offbeat' do some action
    newblock.staticLabels.push(_('on weak beat do'));
    newblock.oneArgBlock();
    newblock.defaults.push(_('action'));
    newblock.dockTypes[1] = 'textin';
    newblock.adjustWidthToLabel();
    if (beginnerMode && !beginnerBlock('offbeatdo')) {
        newblock.hidden = true;
    }

    var newblock = new ProtoBlock('onbeatdo');
    newblock.palette = palettes.dict['meter'];
    blocks.protoBlockDict['onbeatdo'] = newblock;
    if (language === 'ja') {
        newblock.staticLabels.push(_('on strong beat'), _('beat'));
        //.TRANS: do1 is do (take) an action (JAPANESE ONLY)
        newblock.staticLabels.push(_('do1'));
    } else {
        // #TRANS: 'on' musical 'beat' 'do' some action
        newblock.staticLabels.push(_('on strong beat'), _('beat'), _('do'));
    }
    newblock.twoArgBlock();
    newblock.defaults.push(1);
    newblock.defaults.push(_('action'));
    newblock.dockTypes[1] = 'numberin';
    newblock.dockTypes[2] = 'textin';
    newblock.adjustWidthToLabel();
    if (beginnerMode && !beginnerBlock('onbeatdo')) {
        newblock.hidden = true;
    }

    var newblock = new ProtoBlock('everybeatdo');
    newblock.palette = palettes.dict['meter'];
    blocks.protoBlockDict['everybeatdo'] = newblock;
    // #TRANS: on every note played, do some action
    newblock.staticLabels.push(_('on every note do'));
    newblock.oneArgBlock();
    newblock.defaults.push(_('action'));
    newblock.adjustWidthToLabel();
    newblock.dockTypes[1] = 'textin';
    if (beginnerMode && !beginnerBlock('everybeatdo')) {
        newblock.hidden = true;
    }

    // macro
    var newblock = new ProtoBlock('setmasterbpm2');
    newblock.palette = palettes.dict['meter'];
    blocks.protoBlockDict['setmasterbpm2'] = newblock;
    //.TRANS: sets tempo by defniing a beat and beats per minute
    newblock.staticLabels.push(_('master beats per minute'));
    newblock.staticLabels.push(_('bpm'), _('beat value'));
    newblock.extraWidth = 15;
    newblock.adjustWidthToLabel();
    newblock.defaults.push(90);
    newblock.defaults.push(1 / 4);
    newblock.twoArgBlock();
    if (beginnerMode && !beginnerBlock('setmasterbpm2')) {
        newblock.hidden = true;
    }

    // macro
    var newblock = new ProtoBlock('setmasterbpm');
    newblock.palette = palettes.dict['meter'];
    blocks.protoBlockDict['setmasterbpm'] = newblock;
    //.TRANS: old block to set master tempo which doesn't set value of beat
    newblock.staticLabels.push(_('master beats per minute'));
    newblock.adjustWidthToLabel();
    newblock.oneArgBlock();
    newblock.defaults.push(90);
    newblock.hidden = true;

    // macro
    var newblock = new ProtoBlock('setbpm3');
    newblock.palette = palettes.dict['meter'];
    blocks.protoBlockDict['setbpm3'] = newblock;
    //.TRANS: sets tempo by defniing a beat and beats per minute
    newblock.staticLabels.push(_('beats per minute'));
    newblock.staticLabels.push(_('bpm'), _('beat value'));
    newblock.adjustWidthToLabel();
    newblock.defaults.push(90);
    newblock.defaults.push(1 / 4);
    newblock.twoArgBlock();
    if (beginnerMode && !beginnerBlock('setbpm3')) {
        newblock.hidden = true;
    }

    // macro
    var newblock = new ProtoBlock('setbpm2');
    newblock.palette = palettes.dict['meter'];
    blocks.protoBlockDict['setbpm2'] = newblock;
    // .TRANS: sets tempo for notes contained in block
    newblock.staticLabels.push(_('beats per minute'));
    newblock.staticLabels.push(_('bpm'), _('beat value'));
    newblock.adjustWidthToLabel();
    newblock.flowClampTwoArgBlock();
    newblock.defaults.push(90);
    newblock.defaults.push(1 / 4);
    newblock.hidden = true;

    // macro
    var newblock = new ProtoBlock('setbpm');
    newblock.palette = palettes.dict['meter'];
    blocks.protoBlockDict['setbpm'] = newblock;
    // .TRANS: old block to set tempo using only bpm for notes contained in block
    newblock.staticLabels.push(_('beats per minute'));
    newblock.adjustWidthToLabel();
    newblock.flowClampOneArgBlock();
    newblock.defaults.push(90);
    newblock.hidden = true;

    // macro
    var newblock = new ProtoBlock('pickup');
    newblock.palette = palettes.dict['meter'];
    blocks.protoBlockDict['pickup'] = newblock;
    //.TRANS: anacrusis
    newblock.staticLabels.push(_('pickup'));
    newblock.oneArgBlock();
    newblock.defaults.push(0);
    newblock.extraWidth = 15;
    if (beginnerMode && !beginnerBlock('pickup')) {
        newblock.hidden = true;
    }

    // macro
    var newblock = new ProtoBlock('meter');
    newblock.palette = palettes.dict['meter'];
    blocks.protoBlockDict['meter'] = newblock;
    //.TRANS: musical meter (time signature)
    newblock.staticLabels.push(_('meter'));
    newblock.staticLabels.push(_('number of beats'), _('note value'));
    newblock.extraWidth = 15;
    newblock.adjustWidthToLabel();
    newblock.defaults.push(4);
    newblock.defaults.push(0.25);
    newblock.twoArgBlock();
    if (beginnerMode && !beginnerBlock('meter')) {
        newblock.hidden = true;
    }

    // TONE (ARTICULATION) PALETTE

    var newblock = new ProtoBlock('staccatofactor');
    newblock.palette = palettes.dict['ornament'];
    blocks.protoBlockDict['staccatofactor'] = newblock;
    //.TRANS: the duration of a note played as staccato
    newblock.staticLabels.push(_('staccato factor'));
    newblock.adjustWidthToLabel();
    newblock.parameterBlock();
    newblock.hidden = true;

    var newblock = new ProtoBlock('slurfactor');
    newblock.palette = palettes.dict['ornament'];
    blocks.protoBlockDict['slurfactor'] = newblock;
    //.TRANS: the degree of overlap of notes played as legato
    newblock.staticLabels.push(_('slur factor'));
    newblock.adjustWidthToLabel();
    newblock.parameterBlock();
    newblock.hidden = true;

    var newblock = new ProtoBlock('duosynth');
    newblock.palette = palettes.dict['tone'];
    blocks.protoBlockDict['duosynth'] = newblock;
    //.TRANS: a duo synthesizer combines a synth with a sequencer
    newblock.staticLabels.push(_('duo synth'));
    newblock.staticLabels.push(_('vibrato rate'), _('vibrato intensity'));
    newblock.extraWidth = 10;
    newblock.adjustWidthToLabel();
    newblock.twoArgBlock();
    newblock.defaults.push(10);
    newblock.defaults.push(5);
    newblock.dockTypes[1] = 'numberin';
    newblock.dockTypes[2] = 'numberin';
    if (beginnerMode && !beginnerBlock('duosynth')) {
        newblock.hidden = true;
    }

    var newblock = new ProtoBlock('amsynth');
    newblock.palette = palettes.dict['tone'];
    blocks.protoBlockDict['amsynth'] = newblock;
    //.TRANS: AM (amplitude modulation) synthesizer
    newblock.staticLabels.push(_('AM synth'));
    newblock.extraWidth = 10;
    newblock.adjustWidthToLabel();
    newblock.defaults.push(1);
    newblock.oneArgBlock();
    newblock.dockTypes[1] = 'numberin';
    if (beginnerMode && !beginnerBlock('amsynth')) {
        newblock.hidden = true;
    }

    var newblock = new ProtoBlock('fmsynth');
    newblock.palette = palettes.dict['tone'];
    blocks.protoBlockDict['fmsynth'] = newblock;
    //.TRANS: FM (frequency modulation) synthesizer
    newblock.staticLabels.push(_('FM synth'));
    newblock.extraWidth = 10;
    newblock.adjustWidthToLabel();
    newblock.defaults.push(10);
    newblock.oneArgBlock();
    newblock.dockTypes[1] = 'numberin';
    if (beginnerMode && !beginnerBlock('fmsynth')) {
        newblock.hidden = true;
    }

    var newblock = new ProtoBlock('partial');
    newblock.palette = palettes.dict['tone'];
    blocks.protoBlockDict['partial'] = newblock;
    //.TRANS: partials are weighted components in a harmonic series
    newblock.staticLabels.push(_('partial'));
    newblock.adjustWidthToLabel();
    newblock.oneArgBlock();
    newblock.defaults.push(1);
    if (beginnerMode && !beginnerBlock('partial')) {
        newblock.hidden = true;
    }

    // macro
    var newblock = new ProtoBlock('harmonic');
    newblock.palette = palettes.dict['tone'];
    blocks.protoBlockDict['harmonic'] = newblock;
    //.TRANS: partials are weighted components in a harmonic series
    newblock.staticLabels.push(_('weighted partials'));
    newblock.adjustWidthToLabel();
    newblock.flowClampZeroArgBlock();
    if (beginnerMode && !beginnerBlock('harmonic')) {
        newblock.hidden = true;
    }

    // macro
    var newblock = new ProtoBlock('harmonic2');
    newblock.palette = palettes.dict['tone'];
    blocks.protoBlockDict['harmonic2'] = newblock;
    //.TRANS: A harmonic is a overtone.
    newblock.staticLabels.push(_('harmonic'));
    newblock.adjustWidthToLabel();
    newblock.flowClampOneArgBlock();
    newblock.dockTypes[1] = 'numberin';
    newblock.defaults.push(1);
    if (beginnerMode && !beginnerBlock('harmonic2')) {
        newblock.hidden = true;
    }

    // macro
    var newblock = new ProtoBlock('neighbor');
    newblock.palette = palettes.dict['ornament'];
    blocks.protoBlockDict['neighbor'] = newblock;
    //.TRANS: the neigbor refers to a neighboring note, e.g., D is a neighbor of C
    newblock.staticLabels.push(_('neighbor') + ' (+/–)');
    newblock.staticLabels.push(_('semi-tone interval'), _('note value'));
    newblock.extraWidth = 15;
    newblock.adjustWidthToLabel();
    newblock.flowClampTwoArgBlock();
    newblock.dockTypes[1] = 'numberin';
    newblock.dockTypes[2] = 'numberin';
    newblock.defaults.push(1);
    newblock.defaults.push(1 / 16);
    if (beginnerMode && !beginnerBlock('neighbor')) {
        newblock.hidden = true;
    }

    // macro
    var newblock = new ProtoBlock('neighbor2');
    newblock.palette = palettes.dict['ornament'];
    blocks.protoBlockDict['neighbor2'] = newblock;
    //.TRANS: the neigbor refers to a neighboring note, e.g., D is a neighbor of C
    newblock.staticLabels.push(_('neighbor') + ' (+/–)');
    newblock.staticLabels.push(_('scalar interval'), _('note value'));
    newblock.extraWidth = 15;
    newblock.adjustWidthToLabel();
    newblock.flowClampTwoArgBlock();
    newblock.dockTypes[1] = 'numberin';
    newblock.dockTypes[2] = 'numberin';
    newblock.defaults.push(1);
    newblock.defaults.push(1 / 16);
    if (beginnerMode && !beginnerBlock('neighbor2')) {
        newblock.hidden = true;
    }

    var newblock = new ProtoBlock('dis');
    newblock.palette = palettes.dict['tone'];
    blocks.protoBlockDict['dis'] = newblock;
    //.TRANS: distortion is an alteration in the sound
    newblock.staticLabels.push(_('distortion'));
    newblock.adjustWidthToLabel();
    newblock.flowClampOneArgBlock();
    newblock.dockTypes[1] = 'numberin';
    newblock.defaults.push(40);
    if (beginnerMode && !beginnerBlock('dis')) {
        newblock.hidden = true;
    }

    var newblock = new ProtoBlock('tremolo');
    newblock.palette = palettes.dict['tone'];
    blocks.protoBlockDict['tremolo'] = newblock;
    //.TRANS: a wavering effect in a musical tone
    newblock.staticLabels.push(_('tremolo'));
    //.TRANS: rate at which tremolo wavers
    newblock.staticLabels.push(_('rate'));
    //.TRANS: amplitude of tremolo waver
    newblock.staticLabels.push(_('depth'));
    newblock.adjustWidthToLabel();
    newblock.flowClampTwoArgBlock();
    newblock.dockTypes[1] = 'numberin';
    newblock.dockTypes[2] = 'numberin';
    newblock.defaults.push(10);
    newblock.defaults.push(50);
    if (beginnerMode && !beginnerBlock('tremolo')) {
        newblock.hidden = true;
    }

    var newblock = new ProtoBlock('phaser');
    newblock.palette = palettes.dict['tone'];
    blocks.protoBlockDict['phaser'] = newblock;
    //.TRANS: alter the phase of the sound
    newblock.staticLabels.push(_('phaser'));
    newblock.staticLabels.push(_('rate'), _('octaves'), _('base frequency'));
    newblock.extraWidth = 10;
    newblock.adjustWidthToLabel();
    newblock.flowClampThreeArgBlock();
    newblock.dockTypes[1] = 'numberin';
    newblock.dockTypes[2] = 'numberin';
    newblock.dockTypes[3] = 'numberin';
    newblock.defaults.push(0.5);
    newblock.defaults.push(3);
    newblock.defaults.push(392);
    if (beginnerMode && !beginnerBlock('phaser')) {
        newblock.hidden = true;
    }

    var newblock = new ProtoBlock('chorus');
    newblock.palette = palettes.dict['tone'];
    blocks.protoBlockDict['chorus'] = newblock;
    //.TRANS: musical effect to simulate a choral sound
    newblock.staticLabels.push(_('chorus'));
    newblock.staticLabels.push(_('rate'), _('delay') + ' (MS)', _('depth'));
    newblock.adjustWidthToLabel();
    newblock.flowClampThreeArgBlock();
    newblock.dockTypes[1] = 'numberin';
    newblock.dockTypes[2] = 'numberin';
    newblock.dockTypes[3] = 'numberin';
    newblock.defaults.push(1.5);
    newblock.defaults.push(3.5);
    newblock.defaults.push(70);
    if (beginnerMode && !beginnerBlock('chorus')) {
        newblock.hidden = true;
    }

    // macro
    var newblock = new ProtoBlock('vibrato');
    newblock.palette = palettes.dict['tone'];
    blocks.protoBlockDict['vibrato'] = newblock;
    //.TRANS: a rapid, slight variation in pitch
    newblock.staticLabels.push(_('vibrato'));
    newblock.staticLabels.push(_('intensity'), _('rate'));
    newblock.adjustWidthToLabel();
    newblock.flowClampTwoArgBlock();
    newblock.defaults.push(5);
    newblock.defaults.push(1 / 16);
    if (beginnerMode && !beginnerBlock('vibrato')) {
        newblock.hidden = true;
    }

    // macro
    var newblock = new ProtoBlock('setvoice');
    newblock.palette = palettes.dict['tone'];
    blocks.protoBlockDict['setvoice'] = newblock;
    //.TRANS: select synthesizer
    newblock.staticLabels.push(_('set synth'));
    newblock.adjustWidthToLabel();
    newblock.flowClampOneArgBlock();
    newblock.dockTypes[1] = 'textin';
    newblock.defaults.push('violin');
    newblock.hidden = true;
    newblock.deprecated = true;
    if (beginnerMode && !beginnerBlock('setvoice')) {
        newblock.hidden = true;
    }

    // macro
    var newblock = new ProtoBlock('glide');
    newblock.palette = palettes.dict['ornament'];
    blocks.protoBlockDict['glide'] = newblock;
   //.TRANS: glide (glissando) is a blended overlap successive notes
    newblock.staticLabels.push(_('glide'));
    newblock.adjustWidthToLabel();
    newblock.flowClampOneArgBlock();
    newblock.defaults.push(1 / 16);
    newblock.hidden = true;

    // macro
    var newblock = new ProtoBlock('slur');
    newblock.palette = palettes.dict['ornament'];
    blocks.protoBlockDict['slur'] = newblock;
    //.TRANS: slur or legato is an overlap successive notes
    newblock.staticLabels.push(_('slur'));
    newblock.adjustWidthToLabel();
    newblock.flowClampOneArgBlock();
    newblock.defaults.push(16);
    newblock.hidden = true;

    // macro
    var newblock = new ProtoBlock('staccato');
    newblock.palette = palettes.dict['ornament'];
    blocks.protoBlockDict['staccato'] = newblock;
    //.TRANS: play each note sharply detached from the others
    newblock.staticLabels.push(_('staccato'));
    newblock.adjustWidthToLabel();
    newblock.flowClampOneArgBlock();
    newblock.defaults.push(32);
    newblock.hidden = true;

    // macro
    var newblock = new ProtoBlock('newslur');
    newblock.palette = palettes.dict['ornament'];
    blocks.protoBlockDict['newslur'] = newblock;
    //.TRANS: legato: overlap successive notes
    newblock.staticLabels.push(_('slur'));
    newblock.adjustWidthToLabel();
    newblock.flowClampOneArgBlock();
    newblock.defaults.push(1 / 16);
    if (beginnerMode && !beginnerBlock('newslur')) {
        newblock.hidden = true;
    }

    // macro
    var newblock = new ProtoBlock('newstaccato');
    newblock.palette = palettes.dict['ornament'];
    blocks.protoBlockDict['newstaccato'] = newblock;
    //.TRANS: play each note sharply detached from the others
    newblock.staticLabels.push(_('staccato'));
    newblock.adjustWidthToLabel();
    newblock.flowClampOneArgBlock();
    newblock.defaults.push(1 / 32);
    if (beginnerMode && !beginnerBlock('newstaccato')) {
        newblock.hidden = true;
    }

    var newblock = new ProtoBlock('synthname');
    newblock.palette = palettes.dict['tone'];
    blocks.protoBlockDict['synthname'] = newblock;
    newblock.staticLabels.push(_('synth name'));
    newblock.adjustWidthToLabel();
    newblock.dockTypes[0] = 'textout';
    newblock.parameterBlock();
    newblock.hidden = true;
    newblock.deprecated = true;

    var newblock = new ProtoBlock('voicename');
    newblock.palette = palettes.dict['tone'];
    blocks.protoBlockDict['voicename'] = newblock;
    newblock.valueBlock();
    newblock.dockTypes[0] = 'textout';
    newblock.extraWidth = 50;
    if (beginnerMode && !beginnerBlock('voicename')) {
        newblock.hidden = true;
    }

    // macro
    var newblock = new ProtoBlock('settimbre');
    newblock.palette = palettes.dict['tone'];
    blocks.protoBlockDict['settimbre'] = newblock;
    //.TRANS: set the characteristics of a custom instrument
    newblock.staticLabels.push(_('set instrument'));
    newblock.adjustWidthToLabel();
    newblock.flowClampOneArgBlock();
    newblock.dockTypes[1] = 'textin';
    //.TRANS: user-defined
    newblock.defaults.push(_('custom'));
    if (beginnerMode && !beginnerBlock('settimbre')) {
        newblock.hidden = true;
    }

    var newblock = new ProtoBlock('settemperament');
    newblock.palette = palettes.dict['intervals'];
    blocks.protoBlockDict['settemperament'] = newblock;
    newblock.staticLabels.push(_('set temperament'));
    newblock.staticLabels.push(_('temperament'));
    newblock.staticLabels.push(_('pitch'), _('octave'));
    newblock.adjustWidthToLabel();
    newblock.threeArgBlock();
    if (beginnerMode && !beginnerBlock('settemperament')) {
        newblock.hidden = true;
    }

    var newblock = new ProtoBlock('rhythm');
    newblock.palette = palettes.dict[rhythmBlockPalette];
    blocks.protoBlockDict['rhythm'] = newblock;
    //.TRANS: an arrangement of notes based on duration
    if (language === 'ja') {
        //.TRANS: rhythm block
        newblock.staticLabels.push(_('rhythm1'));
    } else {
        newblock.staticLabels.push(_('rhythm'));
    }
    newblock.staticLabels.push(_('number of notes'), _('note value'));
    newblock.extraWidth = 10;
    newblock.adjustWidthToLabel();
    newblock.defaults.push(3);
    newblock.defaults.push(4);
    newblock.twoArgBlock();
    newblock.dockTypes[1] = 'anyin';
    newblock.dockTypes[2] = 'anyin';
    newblock.hidden = true;
    newblock.deprecated = true;

    var newblock = new ProtoBlock('rhythm2');
    newblock.palette = palettes.dict[rhythmBlockPalette];
    blocks.protoBlockDict['rhythm2'] = newblock;
    //.TRANS: an arrangement of notes based on duration
    if (language === 'ja') {
        //.TRANS: rhythm block
        newblock.staticLabels.push(_('rhythm1'));
    } else {
        newblock.staticLabels.push(_('rhythm'));
    }
    newblock.staticLabels.push(_('number of notes'), _('note value'));
    newblock.extraWidth = 10;
    newblock.adjustWidthToLabel();
    newblock.defaults.push(3);
    newblock.defaults.push(4);
    newblock.twoArgBlock();
    newblock.dockTypes[1] = 'anyin';
    newblock.dockTypes[2] = 'anyin';
    if (beginnerMode && !beginnerBlock('rhythm2')) {
        newblock.hidden = true;
    }

    var newblock = new ProtoBlock('temperamentname');
    newblock.palette = palettes.dict['tone'];
    blocks.protoBlockDict['temperamentname'] = newblock;
    newblock.valueBlock();
    newblock.hidden = true;
    newblock.extraWidth = 50;
    newblock.dockTypes[0] = 'anyout';
    if (beginnerMode && !beginnerBlock('temperamentname')) {
        newblock.hidden = true;
    }

    var newblock = new ProtoBlock('temperament1');
    newblock.palette = palettes.dict['action'];
    blocks.protoBlockDict['temperament1'] = newblock;
    newblock.staticLabels.push(_('define temperament'));
    newblock.hidden = true;
    newblock.extraWidth = 20;
    newblock.adjustWidthToLabel();
    newblock.stackClampOneArgBlock();

    // INTERVALS (PITCH TRANSFORMS) PALETTE

    var newblock = new ProtoBlock('modename');
    newblock.palette = palettes.dict['intervals'];
    blocks.protoBlockDict['modename'] = newblock;
    newblock.valueBlock();
    newblock.dockTypes[0] = 'textout';
    newblock.extraWidth = 50;  // 150;
    // if (beginnerMode && !beginnerBlock('modename')) {
        newblock.hidden = true;
    // }

    var newblock = new ProtoBlock('doubly');
    newblock.palette = palettes.dict['intervals'];
    blocks.protoBlockDict['doubly'] = newblock;
    // TRANS: doubly means to apply an augmentation or diminishment twice
    newblock.staticLabels.push(_('doubly'));
    newblock.oneArgMathBlock();
    newblock.dockTypes[0] = 'anyout';
    newblock.dockTypes[1] = 'anyin';
    if (beginnerMode && !beginnerBlock('doubly')) {
        newblock.hidden = true;
    }

    var newblock = new ProtoBlock('intervalname');
    newblock.palette = palettes.dict['intervals'];
    blocks.protoBlockDict['intervalname'] = newblock;
    newblock.valueBlock();
    newblock.extraWidth = 50;
    newblock.adjustWidthToLabel();
    newblock.dockTypes[0] = 'numberout';
    if (beginnerMode && !beginnerBlock('intervalname')) {
        newblock.hidden = true;
    }

    var newblock = new ProtoBlock('measureintervalsemitones');
    newblock.palette = palettes.dict['intervals'];
    blocks.protoBlockDict['measureintervalsemitones'] = newblock;
    //.TRANS: measure the distance between two pitches in semi-tones
    newblock.staticLabels.push(_('semi-tone interval measure'));
    newblock.argFlowClampBlock();
    newblock.adjustWidthToLabel();
    if (beginnerMode && !beginnerBlock('measureintervalsemitones')) {
        newblock.hidden = true;
    }

    var newblock = new ProtoBlock('measureintervalscalar');
    newblock.palette = palettes.dict['intervals'];
    blocks.protoBlockDict['measureintervalscalar'] = newblock;
    //.TRANS: measure the distance between two pitches in steps of musical scale
    newblock.staticLabels.push(_('scalar interval measure'));
    newblock.argFlowClampBlock();
    newblock.adjustWidthToLabel();
    if (beginnerMode && !beginnerBlock('measureintervalscalar')) {
        newblock.hidden = true;
    }

    // macro
    var newblock = new ProtoBlock('diminished8');
    newblock.palette = palettes.dict['intervals'];
    blocks.protoBlockDict['diminished8'] = newblock;
    newblock.staticLabels.push(_('diminished') + ' 8');
    newblock.adjustWidthToLabel();
    newblock.zeroArgBlock();
    if (beginnerMode && !beginnerBlock('diminished8')) {
        newblock.hidden = true;
    }

    // macro
    var newblock = new ProtoBlock('diminished7');
    newblock.palette = palettes.dict['intervals'];
    blocks.protoBlockDict['diminished7'] = newblock;
    newblock.staticLabels.push(_('diminished') + ' 7');
    newblock.adjustWidthToLabel();
    newblock.zeroArgBlock();
    if (beginnerMode && !beginnerBlock('diminished7')) {
        newblock.hidden = true;
    }

    // macro
    var newblock = new ProtoBlock('diminished6');
    newblock.palette = palettes.dict['intervals'];
    blocks.protoBlockDict['diminished6'] = newblock;
    newblock.staticLabels.push(_('diminished') + ' 6');
    newblock.adjustWidthToLabel();
    newblock.zeroArgBlock();
    if (beginnerMode && !beginnerBlock('diminished6')) {
        newblock.hidden = true;
    }

    // macro
    var newblock = new ProtoBlock('diminished5');
    newblock.palette = palettes.dict['intervals'];
    blocks.protoBlockDict['diminished5'] = newblock;
    newblock.staticLabels.push(_('diminished') + ' 5');
    newblock.adjustWidthToLabel();
    newblock.zeroArgBlock();
    if (beginnerMode && !beginnerBlock('diminished5')) {
        newblock.hidden = true;
    }

    // macro
    var newblock = new ProtoBlock('diminished4');
    newblock.palette = palettes.dict['intervals'];
    blocks.protoBlockDict['diminished4'] = newblock;
    newblock.staticLabels.push(_('diminished') + ' 4');
    newblock.adjustWidthToLabel();
    newblock.zeroArgBlock();
    if (beginnerMode && !beginnerBlock('diminished4')) {
        newblock.hidden = true;
    }

    // macro
    var newblock = new ProtoBlock('diminished3');
    newblock.palette = palettes.dict['intervals'];
    blocks.protoBlockDict['diminished3'] = newblock;
    newblock.staticLabels.push(_('diminished') + ' 3');
    newblock.adjustWidthToLabel();
    newblock.zeroArgBlock();
    if (beginnerMode && !beginnerBlock('diminished3')) {
        newblock.hidden = true;
    }

    // macro
    var newblock = new ProtoBlock('diminished2');
    newblock.palette = palettes.dict['intervals'];
    blocks.protoBlockDict['diminished2'] = newblock;
    newblock.staticLabels.push(_('diminished') + ' 2');
    newblock.adjustWidthToLabel();
    newblock.zeroArgBlock();
    if (beginnerMode && !beginnerBlock('diminished2')) {
        newblock.hidden = true;
    }

    // macro
    var newblock = new ProtoBlock('augmented8');
    newblock.palette = palettes.dict['intervals'];
    blocks.protoBlockDict['augmented8'] = newblock;
    newblock.staticLabels.push(_('augmented') + ' 8');
    newblock.adjustWidthToLabel();
    newblock.zeroArgBlock();
    if (beginnerMode && !beginnerBlock('augmented8')) {
        newblock.hidden = true;
    }

    // macro
    var newblock = new ProtoBlock('augmented7');
    newblock.palette = palettes.dict['intervals'];
    blocks.protoBlockDict['augmented7'] = newblock;
    newblock.staticLabels.push(_('augmented') + ' 7');
    newblock.adjustWidthToLabel();
    newblock.zeroArgBlock();
    if (beginnerMode && !beginnerBlock('augmented7')) {
        newblock.hidden = true;
    }

    // macro
    var newblock = new ProtoBlock('augmented6');
    newblock.palette = palettes.dict['intervals'];
    blocks.protoBlockDict['augmented6'] = newblock;
    newblock.staticLabels.push(_('augmented') + ' 6');
    newblock.adjustWidthToLabel();
    newblock.zeroArgBlock();
    if (beginnerMode && !beginnerBlock('augmented6')) {
        newblock.hidden = true;
    }

    // macro
    var newblock = new ProtoBlock('augmented5');
    newblock.palette = palettes.dict['intervals'];
    blocks.protoBlockDict['augmented5'] = newblock;
    newblock.staticLabels.push(_('augmented') + ' 5');
    newblock.adjustWidthToLabel();
    newblock.zeroArgBlock();
    if (beginnerMode && !beginnerBlock('augmented5')) {
        newblock.hidden = true;
    }

    // macro
    var newblock = new ProtoBlock('augmented4');
    newblock.palette = palettes.dict['intervals'];
    blocks.protoBlockDict['augmented4'] = newblock;
    newblock.staticLabels.push(_('augmented') + ' 4');
    newblock.adjustWidthToLabel();
    newblock.zeroArgBlock();
    if (beginnerMode && !beginnerBlock('augmented4')) {
        newblock.hidden = true;
    }

    // macro
    var newblock = new ProtoBlock('augmented3');
    newblock.palette = palettes.dict['intervals'];
    blocks.protoBlockDict['augmented3'] = newblock;
    newblock.staticLabels.push(_('augmented') + ' 3');
    newblock.adjustWidthToLabel();
    newblock.zeroArgBlock();
    if (beginnerMode && !beginnerBlock('augmented3')) {
        newblock.hidden = true;
    }

    // macro
    var newblock = new ProtoBlock('augmented2');
    newblock.palette = palettes.dict['intervals'];
    blocks.protoBlockDict['augmented2'] = newblock;
    newblock.staticLabels.push(_('augmented') + ' 2');
    newblock.adjustWidthToLabel();
    newblock.zeroArgBlock();
    if (beginnerMode && !beginnerBlock('augmented2')) {
        newblock.hidden = true;
    }

    // macro
    var newblock = new ProtoBlock('augmented1');
    newblock.palette = palettes.dict['intervals'];
    blocks.protoBlockDict['augmented1'] = newblock;
    newblock.staticLabels.push(_('augmented') + ' 1');
    newblock.adjustWidthToLabel();
    newblock.zeroArgBlock();
    if (beginnerMode && !beginnerBlock('augmented1')) {
        newblock.hidden = true;
    }

    // macro
    var newblock = new ProtoBlock('perfect8');
    newblock.palette = palettes.dict['intervals'];
    blocks.protoBlockDict['perfect8'] = newblock;
    newblock.staticLabels.push(_('perfect') + ' 8');
    newblock.adjustWidthToLabel();
    newblock.zeroArgBlock();
    if (beginnerMode && !beginnerBlock('perfect8')) {
        newblock.hidden = true;
    }

    // macro
    var newblock = new ProtoBlock('perfect5');
    newblock.palette = palettes.dict['intervals'];
    blocks.protoBlockDict['perfect5'] = newblock;
    newblock.staticLabels.push(_('perfect') + ' 5');
    newblock.adjustWidthToLabel();
    newblock.zeroArgBlock();
    if (beginnerMode && !beginnerBlock('perfect5')) {
        newblock.hidden = true;
    }

    // macro
    var newblock = new ProtoBlock('perfect4');
    newblock.palette = palettes.dict['intervals'];
    blocks.protoBlockDict['perfect4'] = newblock;
    newblock.staticLabels.push(_('perfect') + ' 4');
    newblock.adjustWidthToLabel();
    newblock.zeroArgBlock();
    if (beginnerMode && !beginnerBlock('perfect4')) {
        newblock.hidden = true;
    }

    var newblock = new ProtoBlock('perfect');
    newblock.palette = palettes.dict['intervals'];
    blocks.protoBlockDict['perfect'] = newblock;
    newblock.staticLabels.push(_('perfect'));
    newblock.adjustWidthToLabel();
    newblock.flowClampOneArgBlock();
    newblock.defaults.push(5);
    newblock.hidden = true;
    if (beginnerMode && !beginnerBlock('perfect')) {
        newblock.hidden = true;
    }

    // macro
    var newblock = new ProtoBlock('downminor6');
    newblock.palette = palettes.dict['intervals'];
    blocks.protoBlockDict['downminor6'] = newblock;
    newblock.staticLabels.push(_('down minor') + ' 6');
    newblock.adjustWidthToLabel();
    newblock.zeroArgBlock();
    if (beginnerMode && !beginnerBlock('downminor6')) {
        newblock.hidden = true;
    }

    // macro
    var newblock = new ProtoBlock('downminor3');
    newblock.palette = palettes.dict['intervals'];
    blocks.protoBlockDict['downminor3'] = newblock;
    newblock.staticLabels.push(_('down minor') + ' 3');
    newblock.adjustWidthToLabel();
    newblock.zeroArgBlock();
    if (beginnerMode && !beginnerBlock('downminor3')) {
        newblock.hidden = true;
    }

    // macro
    var newblock = new ProtoBlock('minor7');
    newblock.palette = palettes.dict['intervals'];
    blocks.protoBlockDict['minor7'] = newblock;
    newblock.staticLabels.push(_('minor') +  ' 7');
    newblock.adjustWidthToLabel();
    newblock.zeroArgBlock();
    if (beginnerMode && !beginnerBlock('minor7')) {
        newblock.hidden = true;
    }

    // macro
    var newblock = new ProtoBlock('minor6');
    newblock.palette = palettes.dict['intervals'];
    blocks.protoBlockDict['minor6'] = newblock;
    newblock.staticLabels.push(_('minor') + ' 6');
    newblock.adjustWidthToLabel();
    newblock.zeroArgBlock();
    if (beginnerMode && !beginnerBlock('minor6')) {
        newblock.hidden = true;
    }

    // macro
    var newblock = new ProtoBlock('minor3');
    newblock.palette = palettes.dict['intervals'];
    blocks.protoBlockDict['minor3'] = newblock;
    newblock.staticLabels.push(_('minor') + ' 3');
    newblock.adjustWidthToLabel();
    newblock.zeroArgBlock();
    if (beginnerMode && !beginnerBlock('minor3')) {
        newblock.hidden = true;
    }

    // macro
    var newblock = new ProtoBlock('minor2');
    newblock.palette = palettes.dict['intervals'];
    blocks.protoBlockDict['minor2'] = newblock;
    newblock.staticLabels.push(_('minor') + ' 2');
    newblock.adjustWidthToLabel();
    newblock.zeroArgBlock();
    if (beginnerMode && !beginnerBlock('minor2')) {
        newblock.hidden = true;
    }

    // macro
    var newblock = new ProtoBlock('downmajor6');
    newblock.palette = palettes.dict['intervals'];
    blocks.protoBlockDict['downmajor6'] = newblock;
    newblock.staticLabels.push(_('down major') + ' 6');
    newblock.adjustWidthToLabel();
    newblock.zeroArgBlock();
    if (beginnerMode && !beginnerBlock('downmajor6')) {
        newblock.hidden = true;
    }

    // macro
    var newblock = new ProtoBlock('downmajor3');
    newblock.palette = palettes.dict['intervals'];
    blocks.protoBlockDict['downmajor3'] = newblock;
    newblock.staticLabels.push(_('down major') + ' 3');
    newblock.adjustWidthToLabel();
    newblock.zeroArgBlock();
    if (beginnerMode && !beginnerBlock('downmajor3')) {
        newblock.hidden = true;
    }

    // macro
    var newblock = new ProtoBlock('major7');
    newblock.palette = palettes.dict['intervals'];
    blocks.protoBlockDict['major7'] = newblock;
    newblock.staticLabels.push(_('major') + ' 7');
    newblock.adjustWidthToLabel();
    newblock.zeroArgBlock();
    if (beginnerMode && !beginnerBlock('major7')) {
        newblock.hidden = true;
    }

    // macro
    var newblock = new ProtoBlock('major6');
    newblock.palette = palettes.dict['intervals'];
    blocks.protoBlockDict['major6'] = newblock;
    newblock.staticLabels.push(_('major') + ' 6');
    newblock.adjustWidthToLabel();
    newblock.zeroArgBlock();
    if (beginnerMode && !beginnerBlock('major6')) {
        newblock.hidden = true;
    }

    // macro
    var newblock = new ProtoBlock('major3');
    newblock.palette = palettes.dict['intervals'];
    blocks.protoBlockDict['major3'] = newblock;
    newblock.staticLabels.push(_('major') + ' 3');
    newblock.adjustWidthToLabel();
    newblock.zeroArgBlock();
    if (beginnerMode && !beginnerBlock('major3')) {
        newblock.hidden = true;
    }

    // macro
    var newblock = new ProtoBlock('major2');
    newblock.palette = palettes.dict['intervals'];
    blocks.protoBlockDict['major2'] = newblock;
    newblock.staticLabels.push(_('major') + ' 2');
    newblock.adjustWidthToLabel();
    newblock.zeroArgBlock();
    if (beginnerMode && !beginnerBlock('major2')) {
        newblock.hidden = true;
    }

    // macro
    var newblock = new ProtoBlock('semitoneinterval');
    newblock.palette = palettes.dict['intervals'];
    blocks.protoBlockDict['semitoneinterval'] = newblock;
    //.TRANS: calculate a relative step between notes based on semi-tones
    newblock.staticLabels.push(_('semi-tone interval') + ' (+/–)');
    newblock.adjustWidthToLabel();
    newblock.flowClampOneArgBlock();
    newblock.defaults.push(5);
    if (beginnerMode && !beginnerBlock('semitoneinterval')) {
        newblock.hidden = true;
    }

    // macro
    var newblock = new ProtoBlock('chordV');
    newblock.palette = palettes.dict['intervals'];
    blocks.protoBlockDict['chordV'] = newblock;
    //.TRANS: a chord is a group fo three or more notes.
    if (language === 'ja') {
        newblock.staticLabels.push(_('chord5'));
    } else {
        newblock.staticLabels.push(_('chord') + ' ' + 'V');
    }
    newblock.adjustWidthToLabel();
    newblock.zeroArgBlock();
    if (beginnerMode && !beginnerBlock('chordV')) {
        newblock.hidden = true;
    }

    // macro
    var newblock = new ProtoBlock('chordIV');
    newblock.palette = palettes.dict['intervals'];
    blocks.protoBlockDict['chordIV'] = newblock;
    //.TRANS: a chord is a group fo three or more notes.
    if (language === 'ja') {
        newblock.staticLabels.push(_('chord4'));
    } else {
        newblock.staticLabels.push(_('chord') + ' ' + 'IV');
    }
    newblock.adjustWidthToLabel();
    newblock.zeroArgBlock();
    if (beginnerMode && !beginnerBlock('chordIV')) {
        newblock.hidden = true;
    }

    // macro
    var newblock = new ProtoBlock('chordI');
    newblock.palette = palettes.dict['intervals'];
    blocks.protoBlockDict['chordI'] = newblock;
    //.TRANS: a chord is a group fo three or more notes.
    if (language === 'ja') {
        newblock.staticLabels.push(_('chord1'));
    } else {
        newblock.staticLabels.push(_('chord') + ' ' + 'I');
    }
    newblock.adjustWidthToLabel();
    newblock.zeroArgBlock();
    if (beginnerMode && !beginnerBlock('chordI')) {
        newblock.hidden = true;
    }

    // macro
    var newblock = new ProtoBlock('downsixthinterval');
    newblock.palette = palettes.dict['intervals'];
    blocks.protoBlockDict['downsixthinterval'] = newblock;
    //.TRANS: down sixth means the note is five scale degrees below current note
    newblock.staticLabels.push(_('down sixth'));
    newblock.adjustWidthToLabel();
    newblock.zeroArgBlock();
    if (beginnerMode && !beginnerBlock('downsixthinterval')) {
        newblock.hidden = true;
    }

    // macro
    var newblock = new ProtoBlock('downthirdinterval');
    newblock.palette = palettes.dict['intervals'];
    blocks.protoBlockDict['downthirdinterval'] = newblock;
    //.TRANS: down third means the note is two scale degrees below current note
    newblock.staticLabels.push(_('down third'));
    newblock.adjustWidthToLabel();
    newblock.zeroArgBlock();
    if (beginnerMode && !beginnerBlock('downthirdinterval')) {
        newblock.hidden = true;
    }

    // macro
    var newblock = new ProtoBlock('seventhinterval');
    newblock.palette = palettes.dict['intervals'];
    blocks.protoBlockDict['seventhinterval'] = newblock;
    //.TRANS: seventh means the note is the six scale degrees above current note
    newblock.staticLabels.push(_('seventh'));
    newblock.adjustWidthToLabel();
    newblock.zeroArgBlock();
    if (beginnerMode && !beginnerBlock('seventhinterval')) {
        newblock.hidden = true;
    }

    // macro
    var newblock = new ProtoBlock('sixthinterval');
    newblock.palette = palettes.dict['intervals'];
    blocks.protoBlockDict['sixthinterval'] = newblock;
    //.TRANS: sixth means the note is the five scale degrees above current note
    newblock.staticLabels.push(_('sixth'));
    newblock.adjustWidthToLabel();
    newblock.zeroArgBlock();
    if (beginnerMode && !beginnerBlock('sixthinterval')) {
        newblock.hidden = true;
    }

    // macro
    var newblock = new ProtoBlock('fifthinterval');
    newblock.palette = palettes.dict['intervals'];
    blocks.protoBlockDict['fifthinterval'] = newblock;
    //.TRANS: fifth means the note is the four scale degrees above current note
    newblock.staticLabels.push(_('fifth'));
    newblock.adjustWidthToLabel();
    newblock.zeroArgBlock();
    if (beginnerMode && !beginnerBlock('fifthinterval')) {
        newblock.hidden = true;
    }

    // macro
    var newblock = new ProtoBlock('fourthinterval');
    newblock.palette = palettes.dict['intervals'];
    blocks.protoBlockDict['fourthinterval'] = newblock;
    //.TRANS: fourth means the note is three scale degrees above current note
    newblock.staticLabels.push(_('fourth'));
    newblock.adjustWidthToLabel();
    newblock.zeroArgBlock();
    if (beginnerMode && !beginnerBlock('fourthinterval')) {
        newblock.hidden = true;
    }

    // macro
    var newblock = new ProtoBlock('thirdinterval');
    newblock.palette = palettes.dict['intervals'];
    blocks.protoBlockDict['thirdinterval'] = newblock;
    //.TRANS: third means the note is two scale degrees above current note
    newblock.staticLabels.push(_('third'));
    newblock.adjustWidthToLabel();
    newblock.zeroArgBlock();
    if (beginnerMode && !beginnerBlock('thirdinterval')) {
        newblock.hidden = true;
    }

    // macro
    var newblock = new ProtoBlock('secondinterval');
    newblock.palette = palettes.dict['intervals'];
    blocks.protoBlockDict['secondinterval'] = newblock;
    //.TRANS: second means the note is one scale degree above current note
    newblock.staticLabels.push(_('second'));
    newblock.adjustWidthToLabel();
    newblock.zeroArgBlock();
    if (beginnerMode && !beginnerBlock('secondinterval')) {
        newblock.hidden = true;
    }

    // macro
    var newblock = new ProtoBlock('unisoninterval');
    newblock.palette = palettes.dict['intervals'];
    blocks.protoBlockDict['unisoninterval'] = newblock;
    //.TRANS: unison means the note is the same as the current note
    newblock.staticLabels.push(_('unison'));
    newblock.adjustWidthToLabel();
    newblock.zeroArgBlock();
    if (beginnerMode && !beginnerBlock('unisoninterval')) {
        newblock.hidden = true;
    }

    // macro
    var newblock = new ProtoBlock('interval');
    newblock.palette = palettes.dict['intervals'];
    blocks.protoBlockDict['interval'] = newblock;
    //.TRANS: calculate a relative step between notes based on the current musical scale
    newblock.staticLabels.push(_('scalar interval') + ' (+/–)');
    newblock.labelOffset = 15;
    newblock.extraWidth = 40;
    newblock.adjustWidthToLabel();
    newblock.flowClampOneArgBlock();
    newblock.defaults.push(5);
    if (beginnerMode && !beginnerBlock('interval')) {
        newblock.hidden = true;
    }

    // macro
    var newblock = new ProtoBlock('definemode');
    newblock.palette = palettes.dict['intervals'];
    blocks.protoBlockDict['definemode'] = newblock;
    //.TRANS: define a custom mode
    newblock.staticLabels.push(_('define mode'));
    newblock.adjustWidthToLabel();
    newblock.flowClampOneArgBlock();
    newblock.defaults.push(_('custom'));
    newblock.dockTypes[1] = 'textin';
    if (beginnerMode && !beginnerBlock('definemode')) {
        newblock.hidden = true;
    }

    // macro
    var newblock = new ProtoBlock('movable');  // legacy typo
    newblock.palette = palettes.dict['intervals'];
    blocks.protoBlockDict['movable'] = newblock;
    newblock.staticLabels.push(_('moveable Do'));
    newblock.adjustWidthToLabel();
    newblock.oneBooleanArgBlock();
    if (language === 'ja' && beginnerMode && !beginnerBlock('movable')) {
        newblock.hidden = true;
    }

    var newblock = new ProtoBlock('modelength');
    newblock.palette = palettes.dict['intervals'];
    blocks.protoBlockDict['modelength'] = newblock;
    //.TRANS:  mode length is the number of notes in the mode, e.g., 7 for major and minor scales; 12 for chromatic scales
    newblock.staticLabels.push(_('mode length'));
    newblock.adjustWidthToLabel();
    newblock.parameterBlock();
    if (beginnerMode && !beginnerBlock('modelength')) {
        newblock.hidden = true;
    }

    var newblock = new ProtoBlock('currentmode');
    newblock.palette = palettes.dict['intervals'];
    blocks.protoBlockDict['currentmode'] = newblock;
    //.TRANS: the mode in music is 'major', 'minor', etc.
    newblock.staticLabels.push(_('current mode'));
    newblock.adjustWidthToLabel();
    newblock.parameterBlock();
    if (beginnerMode && !beginnerBlock('currentmode')) {
        newblock.hidden = true;
    }

    var newblock = new ProtoBlock('key');
    newblock.palette = palettes.dict['intervals'];
    blocks.protoBlockDict['key'] = newblock;
    //.TRANS: the key is a group of pitches with which a music composition is created
    newblock.staticLabels.push(_('current key'));
    newblock.adjustWidthToLabel();
    newblock.parameterBlock();
    if (beginnerMode && !beginnerBlock('key')) {
        newblock.hidden = true;
    }

    var newblock = new ProtoBlock('setkey');
    newblock.palette = palettes.dict['intervals'];
    blocks.protoBlockDict['setkey'] = newblock;
    //.TRANS: set the key and mode, e.g. C Major
    newblock.staticLabels.push(_('set key'));
    newblock.adjustWidthToLabel();
    newblock.oneArgBlock();
    newblock.dockTypes[1] = 'textin';
    newblock.defaults.push('C');
    newblock.hidden = true;
    newblock.deprecated = true;

    var newblock = new ProtoBlock('setkey2');
    newblock.palette = palettes.dict['intervals'];
    blocks.protoBlockDict['setkey2'] = newblock;
    //.TRANS: set the key and mode, e.g. C Major
    newblock.staticLabels.push(_('set key'));
    //.TRANS: key, e.g., C in C Major
    newblock.staticLabels.push(_('key'));
    //.TRANS: mode, e.g., Major in C Major
    newblock.staticLabels.push(_('mode'));
    newblock.adjustWidthToLabel();
    newblock.twoArgBlock();
    newblock.dockTypes[1] = 'anyin';
    newblock.dockTypes[2] = 'anyin';
    if (beginnerMode && !beginnerBlock('setkey2')) {
        newblock.hidden = true;
    }

    // DRUM PALETTE
    var newblock = new ProtoBlock('noisename');
    newblock.palette = palettes.dict['drum'];
    blocks.protoBlockDict['noisename'] = newblock;
    newblock.valueBlock();
    newblock.extraWidth = 50;
    newblock.dockTypes[0] = 'textout';
    if (beginnerMode && !beginnerBlock('noisename')) {
        newblock.hidden = true;
    }

    var newblock = new ProtoBlock('drumname');
    newblock.palette = palettes.dict['drum'];
    blocks.protoBlockDict['drumname'] = newblock;
    newblock.valueBlock();
    newblock.extraWidth = 50;
    newblock.dockTypes[0] = 'textout';
    if (beginnerMode && !beginnerBlock('drumname')) {
        newblock.hidden = true;
    }

    var newblock = new ProtoBlock('effectsname');
    newblock.palette = palettes.dict['drum'];
    blocks.protoBlockDict['effectsname'] = newblock;
    newblock.valueBlock();
    newblock.extraWidth = 50;
    newblock.dockTypes[0] = 'textout';
    if (beginnerMode && !beginnerBlock('effectsname')) {
        newblock.hidden = true;
    }

    // macro
    var newblock = new ProtoBlock('playnoise');
    newblock.palette = palettes.dict['drum'];
    blocks.protoBlockDict['playnoise'] = newblock;
    newblock.staticLabels.push(_('noise'));
    newblock.adjustWidthToLabel();
    newblock.oneArgBlock();
    newblock.dockTypes[1] = 'anyin';
    newblock.defaults.push(_('white noise'));
    if (beginnerMode && !beginnerBlock('playnoise')) {
        newblock.hidden = true;
    }

    // macro
    var newblock = new ProtoBlock('duck');
    newblock.palette = palettes.dict['drum'];
    blocks.protoBlockDict['duck'] = newblock;
    newblock.staticLabels.push(_('duck'));
    newblock.adjustWidthToLabel();
    newblock.oneArgBlock();
    if (beginnerMode && !beginnerBlock('duck')) {
        newblock.hidden = true;
    }

    // macro
    var newblock = new ProtoBlock('cat');
    newblock.palette = palettes.dict['drum'];
    blocks.protoBlockDict['cat'] = newblock;
    newblock.staticLabels.push(_('cat'));
    newblock.adjustWidthToLabel();
    newblock.oneArgBlock();
    if (beginnerMode && !beginnerBlock('cat')) {
        newblock.hidden = true;
    }

    // macro
    var newblock = new ProtoBlock('cricket');
    newblock.palette = palettes.dict['drum'];
    blocks.protoBlockDict['cricket'] = newblock;
    newblock.staticLabels.push(_('cricket'));
    newblock.adjustWidthToLabel();
    newblock.oneArgBlock();
    if (beginnerMode && !beginnerBlock('cricket')) {
        newblock.hidden = true;
    }

    // macro
    var newblock = new ProtoBlock('dog');
    newblock.palette = palettes.dict['drum'];
    blocks.protoBlockDict['dog'] = newblock;
    newblock.staticLabels.push(_('dog'));
    newblock.adjustWidthToLabel();
    newblock.oneArgBlock();
    if (beginnerMode && !beginnerBlock('dog')) {
        newblock.hidden = true;
    }

    // macro
    var newblock = new ProtoBlock('bottle');
    newblock.palette = palettes.dict['drum'];
    blocks.protoBlockDict['bottle'] = newblock;
    newblock.staticLabels.push(_('bottle'));
    newblock.adjustWidthToLabel();
    newblock.oneArgBlock();
    if (beginnerMode && !beginnerBlock('bottle')) {
        newblock.hidden = true;
    }

    // macro
    var newblock = new ProtoBlock('bubbles');
    newblock.palette = palettes.dict['drum'];
    blocks.protoBlockDict['bubbles'] = newblock;
    newblock.staticLabels.push(_('bubbles'));
    newblock.adjustWidthToLabel();
    newblock.oneArgBlock();
    if (beginnerMode && !beginnerBlock('bubbles')) {
        newblock.hidden = true;
    }

    // macro
    var newblock = new ProtoBlock('chine');
    newblock.palette = palettes.dict['drum'];
    blocks.protoBlockDict['chine'] = newblock;
    newblock.staticLabels.push(_('chime'));
    newblock.adjustWidthToLabel();
    newblock.oneArgBlock();
    if (beginnerMode && !beginnerBlock('chine')) {
        newblock.hidden = true;
    }

    // macro
    var newblock = new ProtoBlock('clang');
    newblock.palette = palettes.dict['drum'];
    blocks.protoBlockDict['clang'] = newblock;
    newblock.staticLabels.push(_('clang'));
    newblock.adjustWidthToLabel();
    newblock.oneArgBlock();
    if (beginnerMode && !beginnerBlock('clang')) {
        newblock.hidden = true;
    }

    // macro
    var newblock = new ProtoBlock('clap');
    newblock.palette = palettes.dict['drum'];
    blocks.protoBlockDict['clap'] = newblock;
    newblock.staticLabels.push(_('clap'));
    newblock.adjustWidthToLabel();
    newblock.oneArgBlock();
    if (beginnerMode && !beginnerBlock('clap')) {
        newblock.hidden = true;
    }

    // macro
    var newblock = new ProtoBlock('slap');
    newblock.palette = palettes.dict['drum'];
    blocks.protoBlockDict['slap'] = newblock;
    newblock.staticLabels.push(_('slap'));
    newblock.adjustWidthToLabel();
    newblock.oneArgBlock();
    if (beginnerMode && !beginnerBlock('slap')) {
        newblock.hidden = true;
    }

    // macro
    var newblock = new ProtoBlock('crash');
    newblock.palette = palettes.dict['drum'];
    blocks.protoBlockDict['crash'] = newblock;
    newblock.staticLabels.push(_('crash'));
    newblock.adjustWidthToLabel();
    newblock.oneArgBlock();
    if (beginnerMode && !beginnerBlock('crash')) {
        newblock.hidden = true;
    }

    // macro
    var newblock = new ProtoBlock('tom');
    newblock.palette = palettes.dict['drum'];
    blocks.protoBlockDict['tom'] = newblock;
    newblock.staticLabels.push(_('splash'));
    newblock.adjustWidthToLabel();
    newblock.oneArgBlock();
    if (beginnerMode && !beginnerBlock('tom')) {
        newblock.hidden = true;
    }

    // macro
    var newblock = new ProtoBlock('cowbell');
    newblock.palette = palettes.dict['drum'];
    blocks.protoBlockDict['cowbell'] = newblock;
    newblock.staticLabels.push(_('cow bell'));
    newblock.adjustWidthToLabel();
    newblock.oneArgBlock();
    if (beginnerMode && !beginnerBlock('cowbell')) {
        newblock.hidden = true;
    }

    // macro
    var newblock = new ProtoBlock('ridebell');
    newblock.palette = palettes.dict['drum'];
    blocks.protoBlockDict['ridebell'] = newblock;
    newblock.staticLabels.push(_('ride bell'));
    newblock.adjustWidthToLabel();
    newblock.oneArgBlock();
    if (beginnerMode && !beginnerBlock('ridebell')) {
        newblock.hidden = true;
    }

    // macro
    var newblock = new ProtoBlock('fingercymbals');
    newblock.palette = palettes.dict['drum'];
    blocks.protoBlockDict['fingercymbals'] = newblock;
    newblock.staticLabels.push(_('finger cymbals'));
    newblock.adjustWidthToLabel();
    newblock.oneArgBlock();
    if (beginnerMode && !beginnerBlock('fingercymbals')) {
        newblock.hidden = true;
    }

    // macro
    var newblock = new ProtoBlock('trianglebell');
    newblock.palette = palettes.dict['drum'];
    blocks.protoBlockDict['trianglebell'] = newblock;
    newblock.staticLabels.push(_('triangle bell'));
    newblock.adjustWidthToLabel();
    newblock.oneArgBlock();
    if (beginnerMode && !beginnerBlock('trianglebell')) {
        newblock.hidden = true;
    }

    // macro
    var newblock = new ProtoBlock('hihat');
    newblock.palette = palettes.dict['drum'];
    blocks.protoBlockDict['hihat'] = newblock;
    newblock.staticLabels.push(_('hi hat'));
    newblock.adjustWidthToLabel();
    newblock.oneArgBlock();
    if (beginnerMode && !beginnerBlock('hihat')) {
        newblock.hidden = true;
    }

    // macro
    var newblock = new ProtoBlock('darbuka');
    newblock.palette = palettes.dict['drum'];
    blocks.protoBlockDict['darbuka'] = newblock;
    newblock.staticLabels.push(_('darbuka drum'));
    newblock.adjustWidthToLabel();
    newblock.oneArgBlock();
    if (beginnerMode && !beginnerBlock('darbuka')) {
        newblock.hidden = true;
    }

    // macro
    var newblock = new ProtoBlock('cup');
    newblock.palette = palettes.dict['drum'];
    blocks.protoBlockDict['cup'] = newblock;
    newblock.staticLabels.push(_('cup drum'));
    newblock.adjustWidthToLabel();
    newblock.oneArgBlock();
    if (beginnerMode && !beginnerBlock('cup')) {
        newblock.hidden = true;
    }

    // macro
    var newblock = new ProtoBlock('floortom');
    newblock.palette = palettes.dict['drum'];
    blocks.protoBlockDict['floortom'] = newblock;
    newblock.staticLabels.push(_('floor tom'));
    newblock.adjustWidthToLabel();
    newblock.oneArgBlock();
    if (beginnerMode && !beginnerBlock('floortom')) {
        newblock.hidden = true;
    }

    // macro
    var newblock = new ProtoBlock('tom');
    newblock.palette = palettes.dict['drum'];
    blocks.protoBlockDict['tom'] = newblock;
    newblock.staticLabels.push(_('tom tom'));
    newblock.adjustWidthToLabel();
    newblock.oneArgBlock();
    if (beginnerMode && !beginnerBlock('tom')) {
        newblock.hidden = true;
    }

    // macro
    var newblock = new ProtoBlock('kick');
    newblock.palette = palettes.dict['drum'];
    blocks.protoBlockDict['kick'] = newblock;
    newblock.staticLabels.push(_('kick drum'));
    newblock.adjustWidthToLabel();
    newblock.oneArgBlock();
    if (beginnerMode && !beginnerBlock('kick')) {
        newblock.hidden = true;
    }

    // macro
    var newblock = new ProtoBlock('snare');
    newblock.palette = palettes.dict['drum'];
    blocks.protoBlockDict['snare'] = newblock;
    newblock.staticLabels.push(_('snare drum'));
    newblock.adjustWidthToLabel();
    newblock.oneArgBlock();
    if (beginnerMode && !beginnerBlock('snare')) {
        newblock.hidden = true;
    }

    // macro
    var newblock = new ProtoBlock('mapdrum');
    newblock.palette = palettes.dict['drum'];
    blocks.protoBlockDict['mapdrum'] = newblock;
    //.TRANS: map a pitch to a drum sound
    newblock.staticLabels.push(_('map pitch to drum'));
    newblock.adjustWidthToLabel();
    newblock.flowClampOneArgBlock();
    newblock.dockTypes[1] = 'anyin';
    if (beginnerMode && !beginnerBlock('mapdrum')) {
        newblock.hidden = true;
    }

    // macro
    var newblock = new ProtoBlock('setdrum');
    newblock.palette = palettes.dict['drum'];
    blocks.protoBlockDict['setdrum'] = newblock;
    //.TRANS: set the current drum sound for playback
    newblock.staticLabels.push(_('set drum'));
    newblock.adjustWidthToLabel();
    newblock.flowClampOneArgBlock();
    newblock.dockTypes[1] = 'anyin';
    if (beginnerMode && !beginnerBlock('setdrum')) {
        newblock.hidden = true;
    }

    // macro
    var newblock = new ProtoBlock('playeffect');
    newblock.palette = palettes.dict['drum'];
    blocks.protoBlockDict['playeffect'] = newblock;
    newblock.staticLabels.push(_('sound effect'));
    newblock.adjustWidthToLabel();
    newblock.oneArgBlock();
    newblock.dockTypes[1] = 'anyin';
    if (beginnerMode && !beginnerBlock('playeffect')) {
        newblock.hidden = true;
    }

    // macro
    var newblock = new ProtoBlock('playdrum');
    newblock.palette = palettes.dict['drum'];
    blocks.protoBlockDict['playdrum'] = newblock;
    newblock.staticLabels.push(_('drum'));
    newblock.adjustWidthToLabel();
    newblock.oneArgBlock();
    newblock.dockTypes[1] = 'anyin';
    if (beginnerMode && !beginnerBlock('playdrum')) {
        newblock.hidden = true;
    }

    // ACTIONS PALETTE

    var newblock = new ProtoBlock('drum');
    newblock.palette = palettes.dict['extras'];
    blocks.protoBlockDict['drum'] = newblock;
    newblock.staticLabels.push(_('start drum'));
    newblock.extraWidth = 10;
    newblock.adjustWidthToLabel();
    newblock.stackClampZeroArgBlock();
    newblock.hidden = true;
    newblock.deprecated = true;

    // FLOW PALETTE

    var newblock = new ProtoBlock('duplicatefactor');
    newblock.palette = palettes.dict['flow'];
    blocks.protoBlockDict['duplicatefactor'] = newblock;
    //.TRANS: factor used in determining how many duplications to make
    newblock.staticLabels.push(_('duplicate factor'));
    newblock.adjustWidthToLabel();
    newblock.parameterBlock();
    newblock.hidden = true;

<<<<<<< HEAD
    var newblock = new ProtoBlock('scrollxy');
    newblock.palette = palettes.dict['graphics'];
    blocks.protoBlockDict['scrollxy'] = newblock;
    //.TRANS: scroll canvas image by x, y position
    newblock.staticLabels.push(_('scroll xy'));
    if (language === 'ja') {
        newblock.staticLabels.push(_('x2'), _('y2'));
    } else {
        newblock.staticLabels.push(_('x'), _('y'));
    }
    newblock.adjustWidthToLabel();
    newblock.twoArgBlock();
    newblock.defaults.push(100);
    newblock.defaults.push(0);
    newblock.dockTypes[1] = 'numberin';
    if (beginnerMode && !beginnerBlock('scrollxy')) {
        newblock.hidden = true;
    }

    var newblock = new ProtoBlock('clear');
    newblock.palette = palettes.dict['graphics'];
    blocks.protoBlockDict['clear'] = newblock;
    //.TRANS: erase the screen and return the mice to the center position
    newblock.staticLabels.push(_('clear'));
    newblock.adjustWidthToLabel();
    newblock.zeroArgBlock();
    if (beginnerMode && !beginnerBlock('clear')) {
        newblock.hidden = true;
    }

    var newblock = new ProtoBlock('controlpoint2');
    newblock.palette = palettes.dict['graphics'];
    blocks.protoBlockDict['controlpoint2'] = newblock;
    //.TRANS: control point in a bezier curve
    newblock.staticLabels.push(_('control point 2'))
    if (language === 'ja') {
        newblock.staticLabels.push(_('x1'), _('y1'));
    } else {
        newblock.staticLabels.push(_('x'), _('y'));
    }
    newblock.adjustWidthToLabel();
    newblock.twoArgBlock();
    newblock.defaults.push(100);
    newblock.defaults.push(25);
    newblock.dockTypes[1] = 'numberin';
    newblock.dockTypes[2] = 'numberin';
    if (beginnerMode && !beginnerBlock('controlpoint2')) {
        newblock.hidden = true;
    }

    var newblock = new ProtoBlock('controlpoint1');
    newblock.palette = palettes.dict['graphics'];
    blocks.protoBlockDict['controlpoint1'] = newblock;
    //.TRANS: control point in a Bezier curve
    newblock.staticLabels.push(_('control point 1'));
    if (language === 'ja') {
        newblock.staticLabels.push(_('x1'), _('y1'));
    } else {
        newblock.staticLabels.push(_('x'), _('y'));
    }
    newblock.adjustWidthToLabel();
    newblock.twoArgBlock();
    newblock.defaults.push(100);
    newblock.defaults.push(75);
    newblock.dockTypes[1] = 'numberin';
    newblock.dockTypes[2] = 'numberin';
    if (beginnerMode && !beginnerBlock('controlpoint1')) {
        newblock.hidden = true;
    }

    var newblock = new ProtoBlock('bezier');
    newblock.palette = palettes.dict['graphics'];
    blocks.protoBlockDict['bezier'] = newblock;
    //.TRANS: Bézier curves employ at least three points to define a curve
    newblock.staticLabels.push(_('bezier'));
    if (language === 'ja') {
        newblock.staticLabels.push(_('x1'), _('y1'));
    } else {
        newblock.staticLabels.push(_('x'), _('y'));
    }
    newblock.adjustWidthToLabel();
    newblock.twoArgBlock();
    newblock.defaults.push(0);
    newblock.defaults.push(100);
    newblock.dockTypes[1] = 'numberin';
    newblock.dockTypes[2] = 'numberin';
    if (beginnerMode && !beginnerBlock('bezier')) {
        newblock.hidden = true;
    }

    var newblock = new ProtoBlock('arc');
    newblock.palette = palettes.dict['graphics'];
    blocks.protoBlockDict['arc'] = newblock;
    //.TRANS: draws a part of the circumference of a circle
    newblock.staticLabels.push(_('arc'));
    newblock.staticLabels.push(_('angle'), _('radius'));
    newblock.adjustWidthToLabel();
    newblock.twoArgBlock();
    newblock.defaults.push(90);
    newblock.defaults.push(100);
    newblock.dockTypes[1] = 'numberin';
    if (beginnerMode && !beginnerBlock('arc')) {
        newblock.hidden = true;
    }

    var newblock = new ProtoBlock('setheading');
    newblock.palette = palettes.dict['graphics'];
    blocks.protoBlockDict['setheading'] = newblock;
    //.TRANS: set compass heading
    newblock.staticLabels.push(_('set heading'));
    newblock.adjustWidthToLabel();
    newblock.oneArgBlock();
    newblock.defaults.push(0);
    if (language === 'ja' && beginnerMode && !beginnerBlock('setheading')) {
        newblock.hidden = true;
    }

    var newblock = new ProtoBlock('setxy');
    newblock.palette = palettes.dict['graphics'];
    blocks.protoBlockDict['setxy'] = newblock;
    //.TRANS: set xy position
    newblock.staticLabels.push(_('set xy'));
    if (language === 'ja') {
        newblock.staticLabels.push(_('x1'), _('y1'));
    } else {
        newblock.staticLabels.push(_('x'), _('y'));
    }
    newblock.adjustWidthToLabel();
    newblock.twoArgBlock();
    newblock.defaults.push(0);
    newblock.defaults.push(0);
    newblock.dockTypes[1] = 'numberin';
    if (beginnerMode && !beginnerBlock('setxy')) {
        newblock.hidden = true;
    }

    var newblock = new ProtoBlock('right');
    newblock.palette = palettes.dict['graphics'];
    blocks.protoBlockDict['right'] = newblock;
    if (language === 'ja') {
        //.TRANS: right1 is right when turning right (clickwise)
        newblock.staticLabels.push(_('right1'));
    } else {
        //.TRANS: turn right (clockwise)
        newblock.staticLabels.push(_('right'));
    }
    newblock.adjustWidthToLabel();
    newblock.oneArgBlock();
    newblock.defaults.push(90);
    if (beginnerMode && !beginnerBlock('right')) {
        newblock.hidden = true;
    }

    var newblock = new ProtoBlock('left');
    newblock.palette = palettes.dict['graphics'];
    blocks.protoBlockDict['left'] = newblock;
    if (language === 'ja') {
        //.TRANS: left1 is left when turning left (counter-clockwise)
        newblock.staticLabels.push(_('left1'));
    } else {
        //.TRANS: turn left (counter-clockwise)
        newblock.staticLabels.push(_('left'));
    }
    newblock.adjustWidthToLabel();
    newblock.oneArgBlock();
    newblock.defaults.push(90);
    if (beginnerMode && !beginnerBlock('left')) {
        newblock.hidden = true;
    }

    var newblock = new ProtoBlock('back');
    newblock.palette = palettes.dict['graphics'];
    blocks.protoBlockDict['back'] = newblock;
    //.TRANS: move backward (in the opposite direction of the current heading)
    newblock.staticLabels.push(_('back'));
    newblock.adjustWidthToLabel();
    newblock.oneArgBlock();
    newblock.defaults.push(100);
    if (beginnerMode && !beginnerBlock('back')) {
        newblock.hidden = true;
    }

    var newblock = new ProtoBlock('forward');
    newblock.palette = palettes.dict['graphics'];
    blocks.protoBlockDict['forward'] = newblock;
    //.TRANS: move forward (in the same direction of the current heading)
    newblock.staticLabels.push(_('forward'));
    newblock.adjustWidthToLabel();
    newblock.oneArgBlock();
    newblock.defaults.push(100);
    if (beginnerMode && !beginnerBlock('forward')) {
        newblock.hidden = true;
    }

    // PEN PALETTE

    // macro
    var newblock = new ProtoBlock('purple');
    newblock.palette = palettes.dict['pen'];
    blocks.protoBlockDict['purple'] = newblock;
    newblock.staticLabels.push(_('purple'));
    newblock.zeroArgBlock();
    if (beginnerMode && !beginnerBlock('purple')) {
        newblock.hidden = true;
    }

    // macro
    var newblock = new ProtoBlock('blue');
    newblock.palette = palettes.dict['pen'];
    blocks.protoBlockDict['blue'] = newblock;
    newblock.staticLabels.push(_('blue'));
    newblock.zeroArgBlock();
    if (beginnerMode && !beginnerBlock('blue')) {
        newblock.hidden = true;
    }

    // macro
    var newblock = new ProtoBlock('green');
    newblock.palette = palettes.dict['pen'];
    blocks.protoBlockDict['green'] = newblock;
    newblock.staticLabels.push(_('green'));
    newblock.zeroArgBlock();
    if (beginnerMode && !beginnerBlock('green')) {
        newblock.hidden = true;
    }

    // macro
    var newblock = new ProtoBlock('yellow');
    newblock.palette = palettes.dict['pen'];
    blocks.protoBlockDict['yellow'] = newblock;
    newblock.staticLabels.push(_('yellow'));
    newblock.zeroArgBlock();
    if (beginnerMode && !beginnerBlock('yellow')) {
        newblock.hidden = true;
    }

    // macro
    var newblock = new ProtoBlock('orange');
    newblock.palette = palettes.dict['pen'];
    blocks.protoBlockDict['orange'] = newblock;
    newblock.staticLabels.push(_('orange'));
    newblock.zeroArgBlock();
    if (beginnerMode && !beginnerBlock('orange')) {
        newblock.hidden = true;
    }

    // macro
    var newblock = new ProtoBlock('red');
    newblock.palette = palettes.dict['pen'];
    blocks.protoBlockDict['red'] = newblock;
    newblock.staticLabels.push(_('red'));
    newblock.zeroArgBlock();
    if (beginnerMode && !beginnerBlock('red')) {
        newblock.hidden = true;
    }

    // macro
    var newblock = new ProtoBlock('white');
    newblock.palette = palettes.dict['pen'];
    blocks.protoBlockDict['white'] = newblock;
    newblock.staticLabels.push(_('white'));
    newblock.zeroArgBlock();
    if (beginnerMode && !beginnerBlock('white')) {
        newblock.hidden = true;
    }

    // macro
    var newblock = new ProtoBlock('black');
    newblock.palette = palettes.dict['pen'];
    blocks.protoBlockDict['black'] = newblock;
    newblock.staticLabels.push(_('black'));
    newblock.zeroArgBlock();
    if (beginnerMode && !beginnerBlock('black')) {
        newblock.hidden = true;
    }

    var newblock = new ProtoBlock('beginfill');
    newblock.palette = palettes.dict['pen'];
    blocks.protoBlockDict['beginfill'] = newblock;
    newblock.staticLabels.push(_('begin fill'));
    newblock.adjustWidthToLabel();
    newblock.zeroArgBlock();
    newblock.hidden = true;

    var newblock = new ProtoBlock('endfill');
    newblock.palette = palettes.dict['pen'];
    blocks.protoBlockDict['endfill'] = newblock;
    newblock.staticLabels.push(_('end fill'));
    newblock.adjustWidthToLabel();
    newblock.zeroArgBlock();
    newblock.hidden = true;

    var newblock = new ProtoBlock('fillscreen');
    newblock.palette = palettes.dict['pen'];
    blocks.protoBlockDict['fillscreen'] = newblock;
    //.TRANS: set the background color
    newblock.staticLabels.push(_('background'));
    newblock.adjustWidthToLabel();
    newblock.threeArgBlock();
    newblock.hidden = true;

    var newblock = new ProtoBlock('grey');
    newblock.palette = palettes.dict['pen'];
    blocks.protoBlockDict['grey'] = newblock;
    newblock.staticLabels.push(_('grey'));
    newblock.adjustWidthToLabel();
    newblock.parameterBlock();
    if (beginnerMode && !beginnerBlock('grey')) {
        newblock.hidden = true;
    }

    var newblock = new ProtoBlock('shade');
    newblock.palette = palettes.dict['pen'];
    blocks.protoBlockDict['shade'] = newblock;
    newblock.staticLabels.push(_('shade'));
    newblock.adjustWidthToLabel();
    newblock.parameterBlock();
    if (beginnerMode && !beginnerBlock('shade')) {
        newblock.hidden = true;
    }

    var newblock = new ProtoBlock('color');
    newblock.palette = palettes.dict['pen'];
    blocks.protoBlockDict['color'] = newblock;
    newblock.staticLabels.push(_('color'));
    newblock.adjustWidthToLabel();
    newblock.parameterBlock();
    if (beginnerMode && !beginnerBlock('color')) {
        newblock.hidden = true;
    }

    var newblock = new ProtoBlock('pensize');
    newblock.palette = palettes.dict['pen'];
    blocks.protoBlockDict['pensize'] = newblock;
    newblock.staticLabels.push(_('pen size'));
    newblock.adjustWidthToLabel();
    newblock.parameterBlock();
    if (beginnerMode && !beginnerBlock('pensize')) {
        newblock.hidden = true;
    }

    var newblock = new ProtoBlock('setfont');
    newblock.palette = palettes.dict['pen'];
    blocks.protoBlockDict['setfont'] = newblock;
    newblock.staticLabels.push(_('set font'));
    newblock.adjustWidthToLabel();
    newblock.oneArgBlock();
    newblock.defaults.push(DEFAULTFONT);
    newblock.dockTypes[1] = 'textin';
    if (beginnerMode && !beginnerBlock('setfont')) {
        newblock.hidden = true;
    }

    var newblock = new ProtoBlock('background');
    newblock.palette = palettes.dict['pen'];
    blocks.protoBlockDict['background'] = newblock;
    newblock.staticLabels.push(_('background'));
    newblock.adjustWidthToLabel();
    newblock.zeroArgBlock();
    if (beginnerMode && !beginnerBlock('background')) {
        newblock.hidden = true;
    }

    // macro
    var newblock = new ProtoBlock('hollowline');
    newblock.palette = palettes.dict['pen'];
    blocks.protoBlockDict['hollowline'] = newblock;
    //.TRANS: draw a line that has a hollow space down its center
    newblock.staticLabels.push(_('hollow line'));
    newblock.adjustWidthToLabel();
    newblock.flowClampZeroArgBlock();
    if (beginnerMode && !beginnerBlock('hollowline')) {
        newblock.hidden = true;
    }

    // macro
    var newblock = new ProtoBlock('fill');
    newblock.palette = palettes.dict['pen'];
    blocks.protoBlockDict['fill'] = newblock;
    //.TRANS: fill in as a solid color
    newblock.staticLabels.push(_('fill'));
    newblock.adjustWidthToLabel();
    newblock.flowClampZeroArgBlock();
    if (beginnerMode && !beginnerBlock('fill')) {
        newblock.hidden = true;
    }

    var newblock = new ProtoBlock('penup');
    newblock.palette = palettes.dict['pen'];
    blocks.protoBlockDict['penup'] = newblock;
    //.TRANS: riase up the pen so that it does not draw when it is moved
    newblock.staticLabels.push(_('pen up'));
    newblock.adjustWidthToLabel();
    newblock.zeroArgBlock();
    if (beginnerMode && !beginnerBlock('penup')) {
        newblock.hidden = true;
    }

    var newblock = new ProtoBlock('pendown');
    newblock.palette = palettes.dict['pen'];
    blocks.protoBlockDict['pendown'] = newblock;
    //.TRANS: put down the pen so that it draws when it is moved
    newblock.staticLabels.push(_('pen down'));
    newblock.adjustWidthToLabel();
    newblock.zeroArgBlock();
    if (beginnerMode && !beginnerBlock('pendown')) {
        newblock.hidden = true;
    }

    var newblock = new ProtoBlock('setpensize');
    newblock.palette = palettes.dict['pen'];
    blocks.protoBlockDict['setpensize'] = newblock;
    //.TRANS: set the width of the line drawn by the pen
    newblock.staticLabels.push(_('set pen size'));
    newblock.adjustWidthToLabel();
    newblock.oneArgBlock();
    newblock.defaults.push(5);
    if (beginnerMode && !beginnerBlock('setpensize')) {
        newblock.hidden = true;
    }

    var newblock = new ProtoBlock('settranslucency');
    newblock.palette = palettes.dict['pen'];
    blocks.protoBlockDict['settranslucency'] = newblock;
    //.TRANS: set degree of translucence of the pen color
    newblock.staticLabels.push(_('set translucency'));
    newblock.adjustWidthToLabel();
    newblock.oneArgBlock();
    newblock.defaults.push(50);
    if (beginnerMode && !beginnerBlock('settranslucency')) {
        newblock.hidden = true;
    }

    var newblock = new ProtoBlock('sethue');
    newblock.palette = palettes.dict['pen'];
    blocks.protoBlockDict['sethue'] = newblock;
    newblock.staticLabels.push(_('set hue'));
    newblock.adjustWidthToLabel();
    newblock.oneArgBlock();
    newblock.defaults.push(0);
    if (beginnerMode && !beginnerBlock('sethue')) {
        newblock.hidden = true;
    }

    var newblock = new ProtoBlock('setshade');
    newblock.palette = palettes.dict['pen'];
    blocks.protoBlockDict['setshade'] = newblock;
    newblock.staticLabels.push(_('set shade'));
    newblock.adjustWidthToLabel();
    newblock.oneArgBlock();
    newblock.defaults.push(50);
    if (beginnerMode && !beginnerBlock('setshade')) {
        newblock.hidden = true;
    }

    var newblock = new ProtoBlock('setgrey');
    newblock.palette = palettes.dict['pen'];
    blocks.protoBlockDict['setgrey'] = newblock;
    //.TRANS: set the level of vividness of the pen color
    newblock.staticLabels.push(_('set grey'));
    newblock.adjustWidthToLabel();
    newblock.oneArgBlock();
    newblock.defaults.push(100);
    if (beginnerMode && !beginnerBlock('setgrey')) {
        newblock.hidden = true;
    }

    var newblock = new ProtoBlock('setcolor');
    newblock.palette = palettes.dict['pen'];
    blocks.protoBlockDict['setcolor'] = newblock;
    newblock.staticLabels.push(_('set color'));
    newblock.adjustWidthToLabel();
    newblock.oneArgBlock();
    newblock.defaults.push(0);
    if (beginnerMode && !beginnerBlock('setcolor')) {
        newblock.hidden = true;
    }

    // NUMBERS PALETTE

    var newblock = new ProtoBlock('int');
    newblock.palette = palettes.dict['number'];
    blocks.protoBlockDict['int'] = newblock;
    //.TRANS: convert a real number to an integer
    newblock.staticLabels.push(_('int'));
    newblock.adjustWidthToLabel();
    newblock.oneArgMathBlock();
    newblock.defaults.push(100)
    if (beginnerMode && !beginnerBlock('int')) {
        newblock.hidden = true;
    }

    var newblock = new ProtoBlock('not');
    newblock.palette = palettes.dict['boolean'];
    blocks.protoBlockDict['not'] = newblock;
    newblock.extraWidth = 30;
    newblock.staticLabels.push(_('not'));
    newblock.booleanOneBooleanArgBlock();
    if (beginnerMode && !beginnerBlock('not')) {
        newblock.hidden = true;
    }

    var newblock = new ProtoBlock('and');
    newblock.palette = palettes.dict['boolean'];
    blocks.protoBlockDict['and'] = newblock;
    newblock.extraWidth = 10;
    newblock.staticLabels.push(_('and'));
    newblock.booleanTwoBooleanArgBlock();
    if (beginnerMode && !beginnerBlock('and')) {
        newblock.hidden = true;
    }

    var newblock = new ProtoBlock('or');
    newblock.palette = palettes.dict['boolean'];
    blocks.protoBlockDict['or'] = newblock;
    newblock.extraWidth = 10;
    newblock.staticLabels.push(_('or'));
    newblock.booleanTwoBooleanArgBlock();
    if (beginnerMode && !beginnerBlock('or')) {
        newblock.hidden = true;
    }

    var newblock = new ProtoBlock('greater');
    newblock.palette = palettes.dict['boolean'];
    blocks.protoBlockDict['greater'] = newblock;
    newblock.fontsize = 14;
    newblock.staticLabels.push('>');
    newblock.extraWidth = 20;
    newblock.booleanTwoArgBlock();
    if (beginnerMode && !beginnerBlock('greater')) {
        newblock.hidden = true;
    }

    var newblock = new ProtoBlock('less');
    newblock.palette = palettes.dict['boolean'];
    blocks.protoBlockDict['less'] = newblock;
    newblock.fontsize = 14;
    newblock.staticLabels.push('<');
    newblock.extraWidth = 20;
    newblock.booleanTwoArgBlock();
    if (beginnerMode && !beginnerBlock('less')) {
        newblock.hidden = true;
    }

    var newblock = new ProtoBlock('equal');
    newblock.palette = palettes.dict['boolean'];
    blocks.protoBlockDict['equal'] = newblock;
    newblock.fontsize = 14;
    newblock.staticLabels.push('=');
    newblock.extraWidth = 20;
    newblock.booleanTwoArgBlock();
    newblock.dockTypes[0] = 'booleanout';
    newblock.dockTypes[1] = 'anyin';
    newblock.dockTypes[2] = 'anyin';
    if (beginnerMode && !beginnerBlock('equal')) {
        newblock.hidden = true;
    }

    var newblock = new ProtoBlock('boolean');
    newblock.palette = palettes.dict['boolean'];
    blocks.protoBlockDict['boolean'] = newblock;
    newblock.booleanZeroArgBlock();
    if (beginnerMode && !beginnerBlock('boolean')) {
        newblock.hidden = true;
    }

    // Only used to excute methods in the Math library
    /*
    var newblock = new ProtoBlock('eval');
    newblock.palette = palettes.dict['number'];
    blocks.protoBlockDict['eval'] = newblock;
    //.TRANS: evaluate some math functions, e.g., absolute value, sine, exponential, etc.
    newblock.staticLabels.push(_('eval'));
    newblock.staticLabels.push('f(x)');
    newblock.staticLabels.push('x');
    newblock.adjustWidthToLabel();
    newblock.twoArgMathBlock();
    newblock.dockTypes[1] = 'textin';
    newblock.defaults.push('abs(x)');
    newblock.hidden = true;  // security hole
    newblock.defaults.push(-100);
    */

    var newblock = new ProtoBlock('mod');
    newblock.palette = palettes.dict['number'];
    blocks.protoBlockDict['mod'] = newblock;
    newblock.staticLabels.push(_('mod'));
    newblock.adjustWidthToLabel();
    newblock.twoArgMathBlock();
    newblock.defaults.push(100, 10)
    if (beginnerMode && !beginnerBlock('mod')) {
        newblock.hidden = true;
    }

    var newblock = new ProtoBlock('power');
    newblock.palette = palettes.dict['number'];
    blocks.protoBlockDict['power'] = newblock;
    newblock.fontsize = 14;
    newblock.staticLabels.push('^');
    newblock.twoArgMathBlock();
    newblock.defaults.push(2, 4)
    if (beginnerMode && !beginnerBlock('power')) {
        newblock.hidden = true;
    }

    var newblock = new ProtoBlock('distance');
    newblock.palette = palettes.dict['number'];
    blocks.protoBlockDict['distance'] = newblock;
    newblock.staticLabels.push(_('distance'), 'x1', 'y1', 'x2', 'y2');
    newblock.fourArgMathBlock();
    newblock.dockTypes[0] = 'numberout';
    newblock.dockTypes[1] = 'anyin';
    newblock.dockTypes[2] = 'anyin';
    newblock.dockTypes[3] = 'anyin';
    newblock.dockTypes[4] = 'anyin';
    newblock.defaults.push(0 ,0, 100, 100)
    //newblock.defaults.push(0,0)
    if (beginnerMode && !beginnerBlock('distance')) {
        newblock.hidden = true;
    }


    var newblock = new ProtoBlock('sqrt');
    newblock.palette = palettes.dict['number'];
    blocks.protoBlockDict['sqrt'] = newblock;
    // TRANS: square root function in mathematics
    newblock.staticLabels.push(_('sqrt'));
    newblock.adjustWidthToLabel();
    newblock.oneArgMathBlock();
    newblock.defaults.push(64)
    if (beginnerMode && !beginnerBlock('sqrt')) {
        newblock.hidden = true;
    }

    var newblock = new ProtoBlock('abs');
    newblock.palette = palettes.dict['number'];
    blocks.protoBlockDict['abs'] = newblock;
    // TRANS: absolute value function in mathematics
    newblock.staticLabels.push(_('abs'));
    newblock.adjustWidthToLabel();
    newblock.oneArgMathBlock();
    if (beginnerMode && !beginnerBlock('abs')) {
        newblock.hidden = true;
    }

    var newblock = new ProtoBlock('divide');
    newblock.palette = palettes.dict['number'];
    blocks.protoBlockDict['divide'] = newblock;
    newblock.fontsize = 9;
    if (language === 'ja') {
        newblock.staticLabels.push('➗');
    } else {
        newblock.staticLabels.push('/');
    }
    newblock.twoArgMathBlock();
    newblock.defaults.push(1, 4)
    if (beginnerMode && !beginnerBlock('divide')) {
        newblock.hidden = true;
    }

    var newblock = new ProtoBlock('multiply');
    newblock.palette = palettes.dict['number'];
    blocks.protoBlockDict['multiply'] = newblock;
    newblock.fontsize = 14;
    newblock.staticLabels.push('×');
    newblock.twoArgMathBlock();
    newblock.dockTypes[1] = 'anyin';
    newblock.dockTypes[2] = 'anyin';
    newblock.defaults.push(1, 12)
    if (beginnerMode && !beginnerBlock('multiply')) {
        newblock.hidden = true;
    }

    var newblock = new ProtoBlock('neg');
    newblock.palette = palettes.dict['number'];
    blocks.protoBlockDict['neg'] = newblock;
    newblock.fontsize = 14;
    newblock.staticLabels.push('–');
    newblock.oneArgMathBlock();
    newblock.dockTypes[0] = 'anyout';
    newblock.dockTypes[1] = 'anyin';
    if (beginnerMode && !beginnerBlock('neg')) {
        newblock.hidden = true;
    }

    var newblock = new ProtoBlock('minus');
    newblock.palette = palettes.dict['number'];
    blocks.protoBlockDict['minus'] = newblock;
    newblock.fontsize = 14;
    newblock.staticLabels.push('–');
    newblock.twoArgMathBlock();
    newblock.dockTypes[1] = 'anyin';
    newblock.dockTypes[2] = 'anyin';
    newblock.defaults.push(8, 4)
    if (beginnerMode && !beginnerBlock('minus')) {
        newblock.hidden = true;
    }

    var newblock = new ProtoBlock('plus');
    newblock.palette = palettes.dict['number'];
    blocks.protoBlockDict['plus'] = newblock;
    newblock.fontsize = 14;
    newblock.staticLabels.push('+');
    newblock.twoArgMathBlock();
    newblock.dockTypes[0] = 'anyout';
    newblock.dockTypes[1] = 'anyin';
    newblock.dockTypes[2] = 'anyin';
    newblock.defaults.push(2, 2)
    if (beginnerMode && !beginnerBlock('plus')) {
        newblock.hidden = true;
    }

    // macro
    var newblock = new ProtoBlock('oneOf');
    newblock.palette = palettes.dict['number'];
    blocks.protoBlockDict['oneOf'] = newblock;
    newblock.staticLabels.push(_('one of'), _('this'), _('that'));
    newblock.adjustWidthToLabel();
    newblock.twoArgMathBlock();
    newblock.dockTypes[0] = 'anyout';
    newblock.dockTypes[1] = 'anyin';
    newblock.dockTypes[2] = 'anyin';
    newblock.defaults.push(-90, 90);
    if (beginnerMode && !beginnerBlock('oneOf')) {
        newblock.hidden = true;
    }

    var newblock = new ProtoBlock('random');
    newblock.palette = palettes.dict['number'];
    blocks.protoBlockDict['random'] = newblock;
    newblock.staticLabels.push(_('random'), _('min'), _('max'));
    newblock.adjustWidthToLabel();
    newblock.twoArgMathBlock();
    newblock.dockTypes[1] = 'anyin';
    newblock.dockTypes[2] = 'anyin';
    newblock.defaults.push(0, 12);
    if (beginnerMode && !beginnerBlock('random')) {
        newblock.hidden = true;
    }

    var newblock = new ProtoBlock('number');
    newblock.palette = palettes.dict['number'];
    blocks.protoBlockDict['number'] = newblock;
    newblock.valueBlock();
    if (beginnerMode && !beginnerBlock('number')) {
        newblock.hidden = true;
    }

    // BLOCKS PALETTE

    var newblock = new ProtoBlock('incrementOne');
    newblock.palette = palettes.dict['boxes'];
    blocks.protoBlockDict['incrementOne'] = newblock;
    newblock.staticLabels.push(_('add 1 to'));
    newblock.adjustWidthToLabel();
    newblock.oneArgBlock();
    if (beginnerMode && !beginnerBlock('incrementOne')) {
        newblock.hidden = true;
    }

    var newblock = new ProtoBlock('increment');
    newblock.palette = palettes.dict['boxes'];
    blocks.protoBlockDict['increment'] = newblock;
    if (language === 'ja') {
        newblock.staticLabels.push(_('add'), _('to'));
        //.TRANS: value1 is a numeric value (JAPANESE ONLY)
        newblock.staticLabels.push(_('value1'));
    } else {
        newblock.staticLabels.push(_('add'), _('to'), _('value'));
    }
    newblock.adjustWidthToLabel();
    newblock.twoArgBlock();
    newblock.dockTypes[1] = 'anyin';
    newblock.dockTypes[2] = 'anyin';
    if (beginnerMode && !beginnerBlock('increment')) {
        newblock.hidden = true;
    }

    var newblock = new ProtoBlock('box');
    newblock.palette = palettes.dict['boxes'];
    blocks.protoBlockDict['box'] = newblock;
    //.TRANS: a container into which to put something
    newblock.staticLabels.push(_('box'));
    newblock.extraWidth = 10;
    newblock.adjustWidthToLabel();
    newblock.oneArgMathBlock();
    newblock.defaults.push(_('box'));
    newblock.dockTypes[0] = 'anyout';
    // Show the value in the box as if it were a parameter.
    newblock.parameter = true;
    newblock.dockTypes[1] = 'anyin';
    if (beginnerMode && !beginnerBlock('box')) {
        newblock.hidden = true;
    }

    var newblock = new ProtoBlock('namedbox');
    newblock.palette = palettes.dict['boxes'];
    blocks.protoBlockDict['namedbox'] = newblock;
    newblock.staticLabels.push(_('box'));
    newblock.extraWidth = 20;
    newblock.adjustWidthToLabel();
    newblock.parameterBlock();
    newblock.dockTypes[0] = 'anyout';
    if (beginnerMode && !beginnerBlock('namedbox')) {
        newblock.hidden = true;
    }

    var newblock = new ProtoBlock('storein2');
    newblock.palette = palettes.dict['boxes'];
    blocks.protoBlockDict['storein2'] = newblock;
    newblock.staticLabels.push(_('store in box'));
    newblock.adjustWidthToLabel();
    newblock.oneArgBlock();
    newblock.defaults.push(4);
    newblock.dockTypes[1] = 'anyin';
    if (beginnerMode && !beginnerBlock('storein2')) {
        newblock.hidden = true;
    }

    var newblock = new ProtoBlock('storein');
    newblock.palette = palettes.dict['boxes'];
    blocks.protoBlockDict['storein'] = newblock;
    //.TRANS: put something into a container for later reference
    newblock.staticLabels.push(_('store in'));
    if (language === 'ja') {
        //.TRANS: name1 is name as in name of box, value1 is value as in the numeric value stored in a box (JAPANESE ONLY)
        newblock.staticLabels.push(_('name1'), _('value1'));
    } else {
        newblock.staticLabels.push(_('name'), _('value'));
    }
    newblock.adjustWidthToLabel();
    newblock.twoArgBlock();
    newblock.defaults.push(_('box'));
    newblock.defaults.push(4);
    newblock.dockTypes[1] = 'anyin';
    newblock.dockTypes[2] = 'anyin';
    if (beginnerMode && !beginnerBlock('storein')) {
        newblock.hidden = true;
    }

    // macro
    var newblock = new ProtoBlock('box2');
    newblock.palette = palettes.dict['boxes'];
    blocks.protoBlockDict['box2'] = newblock;
    newblock.staticLabels.push(_('box 2'));
    newblock.extraWidth = 20;
    newblock.adjustWidthToLabel();
    newblock.parameterBlock();
    newblock.dockTypes[0] = 'anyout';
    if (beginnerMode && !beginnerBlock('box2')) {
        newblock.hidden = true;
    }

    // macro
    var newblock = new ProtoBlock('storebox2');
    newblock.palette = palettes.dict['boxes'];
    blocks.protoBlockDict['storebox2'] = newblock;
    newblock.staticLabels.push(_('store in box 2'));
    newblock.adjustWidthToLabel();
    newblock.oneArgBlock();
    newblock.defaults.push(4);
    newblock.dockTypes[1] = 'anyin';
    if (beginnerMode && !beginnerBlock('storebox2')) {
        newblock.hidden = true;
    }

    // macro
    var newblock = new ProtoBlock('box1');
    newblock.palette = palettes.dict['boxes'];
    blocks.protoBlockDict['box1'] = newblock;
    newblock.staticLabels.push(_('box 1'));
    newblock.extraWidth = 20;
    newblock.adjustWidthToLabel();
    newblock.parameterBlock();
    newblock.dockTypes[0] = 'anyout';
    if (beginnerMode && !beginnerBlock('box1')) {
        newblock.hidden = true;
    }

    // macro
    var newblock = new ProtoBlock('storebox1');
    newblock.palette = palettes.dict['boxes'];
    blocks.protoBlockDict['storebox1'] = newblock;
    newblock.staticLabels.push(_('store in box 1'));
    newblock.adjustWidthToLabel();
    newblock.oneArgBlock();
    newblock.defaults.push(4);
    newblock.dockTypes[1] = 'anyin';
    if (beginnerMode && !beginnerBlock('storebox1')) {
        newblock.hidden = true;
    }

    // ACTIONS PALETTE

    var newblock = new ProtoBlock('return');
    newblock.palette = palettes.dict['action'];
    blocks.protoBlockDict['return'] = newblock;
    //.TRANS: return value from a function
    newblock.staticLabels.push(_('return'));
    newblock.extraWidth = 10;
    newblock.adjustWidthToLabel();
    newblock.oneArgBlock();
    newblock.defaults.push(100);
    newblock.dockTypes[1] = 'anyin';
    if (beginnerMode && !beginnerBlock('return')) {
        newblock.hidden = true;
    }

    var newblock = new ProtoBlock('returnToUrl');
    newblock.palette = palettes.dict['action'];
    blocks.protoBlockDict['returnToUrl'] = newblock;
    //.TRANS: return value from a function to a URL
    newblock.staticLabels.push(_('return to URL'));
    newblock.extraWidth = 10;
    newblock.adjustWidthToLabel();
    newblock.oneArgBlock();
    newblock.defaults.push(_('100'));
    newblock.dockTypes[1] = 'anyin';
    if (beginnerMode && !beginnerBlock('returnToUrl')) {
        newblock.hidden = true;
    }

    var newblock = new ProtoBlock('calc');
    newblock.palette = palettes.dict['action'];
    blocks.protoBlockDict['calc'] = newblock;
    newblock.staticLabels.push(_('calculate'));
    newblock.adjustWidthToLabel();
    newblock.oneArgMathBlock();
    newblock.defaults.push(_('action'));
    newblock.dockTypes[0] = 'anyout';
    newblock.dockTypes[1] = 'anyin';
    if (beginnerMode && !beginnerBlock('calc')) {
        newblock.hidden = true;
    }

    var newblock = new ProtoBlock('namedcalc');
    newblock.palette = palettes.dict['action'];
    blocks.protoBlockDict['namedcalc'] = newblock;
    newblock.staticLabels.push(_('action'));
    newblock.extraWidth = 10;
    newblock.adjustWidthToLabel();
    newblock.parameterBlock();
    if (beginnerMode && !beginnerBlock('namedcalc')) {
        newblock.hidden = true;
    }

    var newblock = new ProtoBlock('nameddoArg');
    newblock.palette = palettes.dict['action'];
    blocks.protoBlockDict['nameddoArg'] = newblock;
    if (language === 'ja') {
        //.TRANS: do1 is do (take) an action (JAPANESE ONLY)
        newblock.staticLabels.push(_('do1'));
    } else {
        //.TRANS: take (do) some action
        newblock.staticLabels.push(_('do'));
    }
    newblock.adjustWidthToLabel();
    newblock.argClampBlock();
    newblock.dockTypes[1] = 'anyin';
    if (beginnerMode && !beginnerBlock('nameddoArg')) {
        newblock.hidden = true;
    }

    var newblock = new ProtoBlock('namedcalcArg');
    newblock.palette = palettes.dict['action'];
    blocks.protoBlockDict['namedcalcArg'] = newblock;
    newblock.staticLabels.push(_('calculate'));
    newblock.adjustWidthToLabel();
    newblock.argClampMathBlock();
    newblock.dockTypes[0] = 'anyout';
    newblock.dockTypes[1] = 'anyin';
    if (beginnerMode && !beginnerBlock('namedcalcArg')) {
        newblock.hidden = true;
    }

    var newblock = new ProtoBlock('doArg');
    newblock.palette = palettes.dict['action'];
    blocks.protoBlockDict['doArg'] = newblock;
    if (language === 'ja') {
        //.TRANS: do1 is do (take) an action (JAPANESE ONLY)
        newblock.staticLabels.push(_('do1'));
    } else {
        newblock.staticLabels.push(_('do'));
    }
    newblock.adjustWidthToLabel();
    newblock.argClampOneArgBlock();
    newblock.defaults.push(_('action'));
    newblock.dockTypes[1] = 'anyin';
    newblock.dockTypes[2] = 'anyin';
    if (beginnerMode && !beginnerBlock('doArg')) {
        newblock.hidden = true;
    }

    var newblock = new ProtoBlock('calcArg');
    newblock.palette = palettes.dict['action'];
    blocks.protoBlockDict['calcArg'] = newblock;
    newblock.staticLabels.push(_('calculate'));
    newblock.adjustWidthToLabel();
    newblock.argClampOneArgMathBlock();
    newblock.defaults.push(_('action'));
    newblock.dockTypes[0] = 'anyout';
    newblock.dockTypes[1] = 'anyin';
    newblock.dockTypes[2] = 'anyin';
    if (beginnerMode && !beginnerBlock('calcArg')) {
        newblock.hidden = true;
    }

    var newblock = new ProtoBlock('arg');
    newblock.palette = palettes.dict['action'];
    blocks.protoBlockDict['arg'] = newblock;
    newblock.staticLabels.push('arg');
    newblock.adjustWidthToLabel();
    newblock.oneArgMathBlock();
    newblock.defaults.push(1);
    newblock.dockTypes[0] = 'anyout';
    newblock.dockTypes[1] = 'numberin';
    if (beginnerMode && !beginnerBlock('arg')) {
        newblock.hidden = true;
    }

    var newblock = new ProtoBlock('namedarg');
    newblock.palette = palettes.dict['action'];
    blocks.protoBlockDict['namedarg'] = newblock;
    newblock.staticLabels.push('arg ' + 1);
    newblock.adjustWidthToLabel();
    newblock.parameterBlock();
    if (beginnerMode && !beginnerBlock('namedarg')) {
        newblock.hidden = true;
    }

    var newblock = new ProtoBlock('do');
    newblock.palette = palettes.dict['action'];
    blocks.protoBlockDict['do'] = newblock;
    if (language === 'ja') {
        //.TRANS: do1 is do (take) an action (JAPANESE ONLY)
        newblock.staticLabels.push(_('do1'));
    } else {
        //.TRANS: do (take) an action
        newblock.staticLabels.push(_('do'));
    }
    newblock.adjustWidthToLabel();
    newblock.oneArgBlock();
    //.TRANS: a stack of blocks to run (an action to take)
    newblock.defaults.push(_('action'));
    newblock.dockTypes[1] = 'anyin';
    if (beginnerMode && !beginnerBlock('do')) {
        newblock.hidden = true;
    }

    var newblock = new ProtoBlock('listen');
    newblock.palette = palettes.dict['action'];
    blocks.protoBlockDict['listen'] = newblock;
    //.TRANS: an event, such as user actions (mouse clicks, key presses)
    newblock.staticLabels.push(_('on'));
    if (language === 'ja') {
        newblock.staticLabels.push(_('event'));
        //.TRANS: do1 is do (take) an action (JAPANESE ONLY)
        newblock.staticLabels.push(_('do1'));
        newblock.extraWidth = 15;
    } else {
        newblock.staticLabels.push(_('event'), _('do'));
    }
    newblock.adjustWidthToLabel();
    newblock.twoArgBlock();
    //.TRANS: a condition that is broadcast in order to trigger a listener to take an action
    newblock.defaults.push(_('event'));
    newblock.defaults.push(_('action'));
    newblock.dockTypes[1] = 'textin';
    newblock.dockTypes[2] = 'textin';
    if (beginnerMode && !beginnerBlock('listen')) {
        newblock.hidden = true;
    }

    var newblock = new ProtoBlock('dispatch');
    newblock.palette = palettes.dict['action'];
    blocks.protoBlockDict['dispatch'] = newblock;
    //.TRANS: dispatch an event to trigger a listener
    newblock.staticLabels.push(_('broadcast'));
    newblock.adjustWidthToLabel();
    newblock.oneArgBlock();
    newblock.defaults.push(_('event'));
    newblock.dockTypes[1] = 'textin';
    if (beginnerMode && !beginnerBlock('dispatch')) {
        newblock.hidden = true;
    }

    // macro
    var newblock = new ProtoBlock('startdrum');
    newblock.palette = palettes.dict['action'];
    blocks.protoBlockDict['startdrum'] = newblock;
    //.TRANS: start block with an embedded set drum block
    newblock.staticLabels.push(_('start drum'));
    newblock.extraWidth = 10;
    newblock.adjustWidthToLabel();
    newblock.stackClampZeroArgBlock();
    if (beginnerMode && !beginnerBlock('startdrum')) {
        newblock.hidden = true;
    }

    var newblock = new ProtoBlock('drum');
    newblock.palette = palettes.dict['extras'];
    blocks.protoBlockDict['drum'] = newblock;
    newblock.staticLabels.push(_('start drum'));
    newblock.extraWidth = 10;
    newblock.adjustWidthToLabel();
    newblock.stackClampZeroArgBlock();
    newblock.hidden = true;
    newblock.deprecated = true;

    var newblock = new ProtoBlock('start');
    newblock.palette = palettes.dict['action'];
    blocks.protoBlockDict['start'] = newblock;
    newblock.staticLabels.push(_('start'));
    newblock.extraWidth = 40;
    newblock.labelOffset = 15;
    newblock.adjustWidthToLabel();
    newblock.stackClampZeroArgBlock();

    var newblock = new ProtoBlock('action');
    newblock.palette = palettes.dict['action'];
    blocks.protoBlockDict['action'] = newblock;
    newblock.staticLabels.push(_('action'));
    newblock.extraWidth = 48;
    newblock.labelOffset = 15;
    newblock.adjustWidthToLabel();
    newblock.stackClampOneArgBlock();
    newblock.defaults.push(_('action'));

    var newblock = new ProtoBlock('nameddo');
    newblock.palette = palettes.dict['action'];
    blocks.protoBlockDict['nameddo'] = newblock;
    newblock.staticLabels.push(_('action'));
    newblock.extraWidth = 40;
    newblock.adjustWidthToLabel();
    newblock.zeroArgBlock();
    // nameddo stays hidden until first action block is used.
    newblock.hidden = true;

    // HEAP PALETTE

    var newblock = new ProtoBlock('loadHeapFromApp');
    newblock.palette = palettes.dict['heap'];
    blocks.protoBlockDict['loadHeapFromApp'] = newblock;
    //.TRANS: load the heap contents from a URL
    newblock.staticLabels.push(_('load heap from App'));
    newblock.adjustWidthToLabel();
    newblock.twoArgBlock();
    newblock.dockTypes[1] = 'textin';
    newblock.dockTypes[2] = 'textin';
    newblock.defaults.push('appName')
    newblock.defaults.push('localhost');
    if (beginnerMode && !beginnerBlock('loadHeapFromApp')) {
        newblock.hidden = true;
    }

    var newblock = new ProtoBlock('saveHeapToApp');
    newblock.palette = palettes.dict['heap'];
    blocks.protoBlockDict['saveHeapToApp'] = newblock;
    //.TRANS: save the heap contents to a URL
    newblock.staticLabels.push(_('save heap to App'));
    newblock.adjustWidthToLabel();
    newblock.twoArgBlock();
    newblock.dockTypes[1] = 'textin';
    newblock.dockTypes[2] = 'textin';
    newblock.defaults.push('appName')
    newblock.defaults.push('localhost');
    if (beginnerMode && !beginnerBlock('saveHeapToApp')) {
        newblock.hidden = true;
    }

    var newblock = new ProtoBlock('showHeap');
    newblock.palette = palettes.dict['heap'];
    blocks.protoBlockDict['showHeap'] = newblock;
    //.TRANS: Display the heap contents
    newblock.staticLabels.push(_('show heap'));
    newblock.adjustWidthToLabel();
    newblock.zeroArgBlock();
    if (beginnerMode && !beginnerBlock('showHeap')) {
        newblock.hidden = true;
    }

    var newblock = new ProtoBlock('heapLength');
    newblock.palette = palettes.dict['heap'];
    blocks.protoBlockDict['heapLength'] = newblock;
    //.TRANS: How many entries are in the heap?
    newblock.staticLabels.push(_('heap length'));
    newblock.adjustWidthToLabel();
    newblock.parameterBlock();
    newblock.dockTypes[0] = 'numberout';
    if (beginnerMode && !beginnerBlock('heapLength')) {
        newblock.hidden = true;
    }

    var newblock = new ProtoBlock('heapEmpty');
    newblock.palette = palettes.dict['heap'];
    blocks.protoBlockDict['heapEmpty'] = newblock;
    //.TRANS: Is the heap empty?
    newblock.staticLabels.push(_('heap empty?'));
    newblock.adjustWidthToLabel();
    newblock.booleanZeroArgBlock();
    if (beginnerMode && !beginnerBlock('heapEmpty')) {
        newblock.hidden = true;
    }

    var newblock = new ProtoBlock('emptyHeap');
    newblock.palette = palettes.dict['heap'];
    blocks.protoBlockDict['emptyHeap'] = newblock;
    //.TRANS: empty the heap
    newblock.staticLabels.push(_('empty heap'));
    newblock.adjustWidthToLabel();
    newblock.zeroArgBlock();
    if (beginnerMode && !beginnerBlock('emptyHeap')) {
        newblock.hidden = true;
    }

    var newblock = new ProtoBlock('saveHeap');
    newblock.palette = palettes.dict['heap'];
    blocks.protoBlockDict['saveHeap'] = newblock;
    //.TRANS: save the heap to a file
    newblock.staticLabels.push(_('save heap'));
    newblock.adjustWidthToLabel();
    newblock.oneArgBlock();
    newblock.defaults.push('heap.json');
    newblock.dockTypes[1] = 'textin';
    if (beginnerMode && !beginnerBlock('saveHeap')) {
        newblock.hidden = true;
    }

    var newblock = new ProtoBlock('loadHeap');
    newblock.palette = palettes.dict['heap'];
    blocks.protoBlockDict['loadHeap'] = newblock;
    //.TRANS: load the heap from a file
    newblock.staticLabels.push(_('load heap'));
    newblock.adjustWidthToLabel();
    newblock.oneArgBlock();
    newblock.dockTypes[1] = 'filein';
    newblock.defaults = [[null, null]];
    if (beginnerMode && !beginnerBlock('loadHeap')) {
        newblock.hidden = true;
    }

    var newblock = new ProtoBlock('reverseHeap');
    newblock.palette = palettes.dict['heap'];
    //.TRANS: reverse the order of the heap
    blocks.protoBlockDict['reverseHeap'] = newblock;
    newblock.staticLabels.push(_('reverse heap'));
    newblock.adjustWidthToLabel();
    newblock.zeroArgBlock();
    if (beginnerMode && !beginnerBlock('reverseHeap')) {
        newblock.hidden = true;
    }

    var newblock = new ProtoBlock('indexHeap');
    newblock.palette = palettes.dict['heap'];
    blocks.protoBlockDict['indexHeap'] = newblock;
    //.TRANS: retrieve a value from the heap at index position in the heap
    newblock.staticLabels.push(_('index heap'));
    newblock.adjustWidthToLabel();
    newblock.oneArgMathBlock();
    newblock.dockTypes[1] = 'numberin';
    newblock.defaults.push(1);
    if (beginnerMode && !beginnerBlock('indexHeap')) {
        newblock.hidden = true;
    }

    var newblock = new ProtoBlock('setHeapEntry');
    newblock.palette = palettes.dict['heap'];
    blocks.protoBlockDict['setHeapEntry'] = newblock;
    //.TRANS: set a value in the heap
    if (language === 'ja') {
        newblock.staticLabels.push(_('set heap'), _('index'))
        //.TRANS: value1 is a numeric value (JAPANESE ONLY)
        newblock.staticLabels.push(_('value1'));
    } else {
        newblock.staticLabels.push(_('set heap'), _('index'), _('value'));
    }
    newblock.adjustWidthToLabel();
    newblock.twoArgBlock();
    newblock.dockTypes[1] = 'numberin';
    newblock.dockTypes[2] = 'anyin';
    newblock.defaults.push(1);
    newblock.defaults.push(100);
    if (beginnerMode && !beginnerBlock('setHeapEntry')) {
        newblock.hidden = true;
    }

    var newblock = new ProtoBlock('pop');
    newblock.palette = palettes.dict['heap'];
    blocks.protoBlockDict['pop'] = newblock;
    //.TRANS: pop a value off the top of the heap
    newblock.staticLabels.push(_('pop'));
    newblock.adjustWidthToLabel();
    newblock.parameterBlock();
    if (beginnerMode && !beginnerBlock('pop')) {
        newblock.hidden = true;
    }

    var newblock = new ProtoBlock('push');
    newblock.palette = palettes.dict['heap'];
    blocks.protoBlockDict['push'] = newblock;
    //.TRANS: push a value onto the top of the heap
    newblock.staticLabels.push(_('push'));
    newblock.adjustWidthToLabel();
    newblock.oneArgBlock();
    newblock.dockTypes[1] = 'anyin';
    newblock.defaults.push(1);
    if (beginnerMode && !beginnerBlock('push')) {
        newblock.hidden = true;
    }

    // MEDIA PALETTE

    var newblock = new ProtoBlock('rightpos');
    newblock.palette = palettes.dict['media'];
    blocks.protoBlockDict['rightpos'] = newblock;
    //.TRANS: right side of the screen
    newblock.staticLabels.push(_('right (screen)'));
    newblock.adjustWidthToLabel();
    newblock.parameterBlock();
    if (beginnerMode && !beginnerBlock('rightpos')) {
        newblock.hidden = true;
    }

    var newblock = new ProtoBlock('leftpos');
    newblock.palette = palettes.dict['media'];
    blocks.protoBlockDict['leftpos'] = newblock;
    //.TRANS: left side of the screen
    newblock.staticLabels.push(_('left (screen)'));
    newblock.adjustWidthToLabel();
    newblock.parameterBlock();
    if (beginnerMode && !beginnerBlock('leftpos')) {
        newblock.hidden = true;
    }

    var newblock = new ProtoBlock('toppos');
    newblock.palette = palettes.dict['media'];
    blocks.protoBlockDict['toppos'] = newblock;
    newblock.staticLabels.push(_('top (screen)'));
    newblock.adjustWidthToLabel();
    newblock.parameterBlock();
    if (beginnerMode && !beginnerBlock('toppos')) {
        newblock.hidden = true;
    }

    var newblock = new ProtoBlock('bottompos');
    newblock.palette = palettes.dict['media'];
    blocks.protoBlockDict['bottompos'] = newblock;
    newblock.staticLabels.push(_('bottom (screen)'));
    newblock.adjustWidthToLabel();
    newblock.parameterBlock();
    if (beginnerMode && !beginnerBlock('bottompos')) {
        newblock.hidden = true;
    }

    var newblock = new ProtoBlock('width');
    newblock.palette = palettes.dict['media'];
    blocks.protoBlockDict['width'] = newblock;
    newblock.staticLabels.push(_('width'));
    newblock.adjustWidthToLabel();
    newblock.parameterBlock();
    if (beginnerMode && !beginnerBlock('width')) {
        newblock.hidden = true;
    }

    var newblock = new ProtoBlock('height');
    newblock.palette = palettes.dict['media'];
    blocks.protoBlockDict['height'] = newblock;
    newblock.staticLabels.push(_('height'));
    newblock.adjustWidthToLabel();
    newblock.parameterBlock();
    if (beginnerMode && !beginnerBlock('height')) {
        newblock.hidden = true;
    }

    var newblock = new ProtoBlock('stopplayback');
    newblock.palette = palettes.dict['media'];
    blocks.protoBlockDict['stopplayback'] = newblock;
    //.TRANS: stops playback of an audio recording
    newblock.staticLabels.push(_('stop play'));
    newblock.adjustWidthToLabel();
    newblock.zeroArgBlock();
    // if (beginnerMode && !beginnerBlock('stopplayback')) {
        newblock.hidden = true;
    // }

    var newblock = new ProtoBlock('playback');
    newblock.palette = palettes.dict['media'];
    blocks.protoBlockDict['playback'] = newblock;
    newblock.defaults.push(null);
    //.TRANS: play an audio recording
    newblock.staticLabels.push(_('play back'));
    newblock.adjustWidthToLabel();
    newblock.oneArgBlock();
    newblock.dockTypes[1] = 'mediain';
    // if (beginnerMode && !beginnerBlock('playback')) {
        newblock.hidden = true;
    // }

    // Eliminating until we find a better option.
    var newblock = new ProtoBlock('speak');
    newblock.palette = palettes.dict['media'];
    blocks.protoBlockDict['speak'] = newblock;
    newblock.staticLabels.push(_('speak'));
    newblock.adjustWidthToLabel();
    newblock.oneArgBlock();
    newblock.defaults.push('hello');
    newblock.dockTypes[1] = 'textin';
    // if (beginnerMode && !beginnerBlock('speak')) {
        newblock.hidden = true;
    // }

    var newblock = new ProtoBlock('camera');
    newblock.palette = palettes.dict['media'];
    blocks.protoBlockDict['camera'] = newblock;
    newblock.image = 'images/camera.svg'
    newblock.mediaBlock();
    if (beginnerMode && !beginnerBlock('camera')) {
        newblock.hidden = true;
    }

    var newblock = new ProtoBlock('video');
    newblock.palette = palettes.dict['media'];
    blocks.protoBlockDict['video'] = newblock;
    newblock.image = 'images/video.svg'
    newblock.mediaBlock();
    if (beginnerMode && !beginnerBlock('video')) {
        newblock.hidden = true;
    }

    var newblock = new ProtoBlock('loadFile');
    newblock.palette = palettes.dict['media'];
    blocks.protoBlockDict['loadFile'] = newblock;
    newblock.staticLabels.push('');
    newblock.parameterBlock();
    newblock.dockTypes[0] = 'fileout';
    if (beginnerMode && !beginnerBlock('loadFile')) {
        newblock.hidden = true;
    }

    var newblock = new ProtoBlock('stopvideocam');
    newblock.palette = palettes.dict['media'];
    blocks.protoBlockDict['stopvideocam'] = newblock;
    newblock.staticLabels.push(_('stop media'));
    newblock.adjustWidthToLabel();
    newblock.zeroArgBlock();
    if (beginnerMode && !beginnerBlock('stopvideocam')) {
        newblock.hidden = true;
    }

    var newblock = new ProtoBlock('tone');
    newblock.palette = palettes.dict['media'];
    blocks.protoBlockDict['tone'] = newblock;
    newblock.staticLabels.push(_('hertz'),  _('frequency'), _('duration (ms)'));
    newblock.adjustWidthToLabel();
    newblock.defaults.push(392, 1000 / 3);
    newblock.twoArgBlock();
    newblock.dockTypes[1] = 'numberin';
    newblock.dockTypes[2] = 'numberin';
    if (beginnerMode && !beginnerBlock('tone')) {
        newblock.hidden = true;
    }

    var newblock = new ProtoBlock('tofrequency');
    newblock.palette = palettes.dict['media'];
    blocks.protoBlockDict['tofrequency'] = newblock;
    //.TRANS: translate a note into hertz, e.g., A4 -> 440HZ
    if (language === 'ja') {
        newblock.staticLabels.push(_('note to frequency'));
        //.TRANS: name2 is name as in name of pitch (JAPANESE ONLY)
        newblock.staticLabels.push(_('name2'));
        newblock.staticLabels.push(_('octave'));
    } else {
        newblock.staticLabels.push(_('note to frequency'), _('name'), _('octave'));
    }
    newblock.adjustWidthToLabel();
    newblock.defaults.push('G');
    newblock.defaults.push(4);
    newblock.twoArgMathBlock();
    newblock.dockTypes[1] = 'notein';
    newblock.dockTypes[2] = 'anyin';
    if (beginnerMode && !beginnerBlock('tofrequency')) {
        newblock.hidden = true;
    }

    var newblock = new ProtoBlock('turtleshell');
    newblock.palette = palettes.dict['media'];
    blocks.protoBlockDict['turtleshell'] = newblock;
    //.TRANS: Avatar is the image used to determine the appearance of the mouse.
    newblock.staticLabels.push(_('avatar'), _('size'), _('image'));
    newblock.adjustWidthToLabel();
    newblock.twoArgBlock();
    newblock.defaults.push(55);
    newblock.defaults.push(null);
    newblock.dockTypes[1] = 'numberin';
    newblock.dockTypes[2] = 'anyin';
    if (beginnerMode && !beginnerBlock('turtleshell')) {
        newblock.hidden = true;
    }

    var newblock = new ProtoBlock('show');
    newblock.palette = palettes.dict['media'];
    blocks.protoBlockDict['show'] = newblock;
    //.TRANS: a media object
    if (language === 'ja') {
        //.TRANS: show1 is show as in display an image or text on the screen.
        newblock.staticLabels.push(_('show1'));
        newblock.staticLabels.push(_('size'), _('obj'));
    } else {
        newblock.staticLabels.push(_('show'), _('size'), _('obj'));
    }
    newblock.adjustWidthToLabel();
    newblock.twoArgBlock();
    newblock.defaults.push(24);
    newblock.defaults.push(_('text'));
    newblock.dockTypes[1] = 'numberin';
    newblock.dockTypes[2] = 'anyin';
    if (beginnerMode && !beginnerBlock('show')) {
        newblock.hidden = true;
    }

    var newblock = new ProtoBlock('media');
    newblock.palette = palettes.dict['media'];
    blocks.protoBlockDict['media'] = newblock;
    /*
    if (language === 'ja') {
        //.TRANS: "video material" is used instead of an image in Japanese
        newblock.staticLabels.push(_('video material'));
        newblock.extraWidth = 10;
    } else {
        newblock.image = 'images/load-media.svg'
    }
    */
    newblock.image = 'images/load-media.svg'
    newblock.mediaBlock();
    newblock.dockTypes[0] = 'mediaout';
    if (beginnerMode && !beginnerBlock('media')) {
        newblock.hidden = true;
    }

    var newblock = new ProtoBlock('text');
    newblock.palette = palettes.dict['media'];
    blocks.protoBlockDict['text'] = newblock;
    newblock.extraWidth = 30;
    newblock.valueBlock();
    newblock.dockTypes[0] = 'textout';
    if (beginnerMode && !beginnerBlock('text')) {
        newblock.hidden = true;
    }

    // FLOW PALETTE

    var newblock = new ProtoBlock('duplicatefactor');
    newblock.palette = palettes.dict['flow'];
    blocks.protoBlockDict['duplicatefactor'] = newblock;
    //.TRANS: factor used in determining how many duplications to make
    newblock.staticLabels.push(_('duplicate factor'));
    newblock.adjustWidthToLabel();
    newblock.parameterBlock();
    newblock.hidden = true;

=======
>>>>>>> 5ace6adf
    var newblock = new ProtoBlock('hiddennoflow');
    newblock.palette = palettes.dict['flow'];
    blocks.protoBlockDict['hiddennoflow'] = newblock;
    newblock.hiddenNoFlow = true;
    newblock.hiddenBlockNoFlow();
    newblock.hidden = true;
<<<<<<< HEAD

    var newblock = new ProtoBlock('hidden');
    newblock.palette = palettes.dict['flow'];
    blocks.protoBlockDict['hidden'] = newblock;
    newblock.hiddenBlockFlow();
    newblock.hidden = true;

    var newblock = new ProtoBlock('backward');
    newblock.palette = palettes.dict['flow'];
    blocks.protoBlockDict['backward'] = newblock;
    //.TRANS: play music backward
    newblock.staticLabels.push(_('backward'));
    newblock.adjustWidthToLabel();
    newblock.flowClampZeroArgBlock();
    if (beginnerMode && !beginnerBlock('backward')) {
        newblock.hidden = true;
    }

    var newblock = new ProtoBlock('duplicatenotes');
    newblock.palette = palettes.dict['flow'];
    blocks.protoBlockDict['duplicatenotes'] = newblock;
    //.TRANS: play each note more than once
    newblock.staticLabels.push(_('duplicate'));
    newblock.adjustWidthToLabel();
    newblock.flowClampOneArgBlock();
    newblock.defaults.push(2);
    if (beginnerMode && !beginnerBlock('duplicatenotes')) {
        newblock.hidden = true;
    }

    var newblock = new ProtoBlock('defaultcase');
    newblock.palette = palettes.dict['flow'];
    blocks.protoBlockDict['defaultcase'] = newblock;
    //.TRANS: the default case used in a switch statement in programming
    newblock.staticLabels.push(_('default'));
    newblock.adjustWidthToLabel();
    newblock.flowClampBlock();
    if (beginnerMode && !beginnerBlock('defaultcase')) {
        newblock.hidden = true;
    }

    var newblock = new ProtoBlock('case');
    newblock.palette = palettes.dict['flow'];
    blocks.protoBlockDict['case'] = newblock;
    //.TRANS: the case statement used in a switch statement in programming
    newblock.staticLabels.push(_('case'));
    newblock.adjustWidthToLabel();
    newblock.flowClampOneArgBlock();
    newblock.dockTypes[1] = 'anyin';
    if (beginnerMode && !beginnerBlock('case')) {
        newblock.hidden = true;
    }

    var newblock = new ProtoBlock('switch');
    newblock.palette = palettes.dict['flow'];
    blocks.protoBlockDict['switch'] = newblock;
    //.TRANS: the switch statement used in programming
    newblock.staticLabels.push(_('switch'));
    newblock.adjustWidthToLabel();
    newblock.flowClampOneArgBlock();
    newblock.dockTypes[1] = 'anyin';
    if (beginnerMode && !beginnerBlock('switch')) {
        newblock.hidden = true;
    }

    var newblock = new ProtoBlock('clamp');
    newblock.palette = palettes.dict['flow'];
    blocks.protoBlockDict['clamp'] = newblock;
    newblock.flowClampBlock();
    newblock.hidden = true;
    if (beginnerMode && !beginnerBlock('clamp')) {
        newblock.hidden = true;
    }

    var newblock = new ProtoBlock('break');
    newblock.palette = palettes.dict['flow'];
    blocks.protoBlockDict['break'] = newblock;
    newblock.staticLabels.push(_('stop'));
    newblock.adjustWidthToLabel();
    newblock.basicBlockNoFlow();
    if (beginnerMode && !beginnerBlock('break')) {
        newblock.hidden = true;
    }

    var newblock = new ProtoBlock('waitFor');
    newblock.palette = palettes.dict['flow'];
    blocks.protoBlockDict['waitFor'] = newblock;
    newblock.staticLabels.push(_('wait for'));
    newblock.adjustWidthToLabel();
    newblock.oneBooleanArgBlock();
    if (beginnerMode && !beginnerBlock('waitFor')) {
        newblock.hidden = true;
    }

    var newblock = new ProtoBlock('until');
    newblock.palette = palettes.dict['flow'];
    blocks.protoBlockDict['until'] = newblock;
    if (language === 'ja') {
        newblock.staticLabels.push(_('until'));
        //.TRANS: do2 is do something until some condition is met (JAPANESE ONLY)
        newblock.staticLabels.push(_('do2'));
    } else {
        newblock.staticLabels.push(_('until'), _('do'));
    }
    newblock.extraWidth = 15;
    newblock.adjustWidthToLabel();
    newblock.flowClampBooleanArgBlock();
    if (beginnerMode && !beginnerBlock('until')) {
        newblock.hidden = true;
    }

    var newblock = new ProtoBlock('while');
    newblock.palette = palettes.dict['flow'];
    blocks.protoBlockDict['while'] = newblock;
    if (language === 'ja') {
        newblock.staticLabels.push(_('while'));
        //.TRANS: do2 is do something while some condition is true (JAPANESE ONLY)
        newblock.staticLabels.push(_('do2'));
    } else {
        newblock.staticLabels.push(_('while'), _('do'));
    }
    newblock.extraWidth = 15;
    newblock.adjustWidthToLabel();
    newblock.flowClampBooleanArgBlock();
    if (beginnerMode && !beginnerBlock('while')) {
        newblock.hidden = true;
    }

    var newblock = new ProtoBlock('ifthenelse');
    newblock.palette = palettes.dict['flow'];
    blocks.protoBlockDict['ifthenelse'] = newblock;
    newblock.staticLabels.push(_('if'), _('then'), _('else'));
    newblock.extraWidth = 15;
    newblock.adjustWidthToLabel();
    newblock.doubleFlowClampBooleanArgBlock();
    if (beginnerMode && !beginnerBlock('ifthenelse')) {
        newblock.hidden = true;
    }

    var newblock = new ProtoBlock('if');
    newblock.palette = palettes.dict['flow'];
    blocks.protoBlockDict['if'] = newblock;
    newblock.staticLabels.push(_('if'), _('then'));
    newblock.extraWidth = 15;
    newblock.adjustWidthToLabel();
    newblock.flowClampBooleanArgBlock();
    if (beginnerMode && !beginnerBlock('if')) {
        newblock.hidden = true;
    }

    var newblock = new ProtoBlock('forever');
    newblock.palette = palettes.dict['flow'];
    blocks.protoBlockDict['forever'] = newblock;
    newblock.staticLabels.push(_('forever'));
    newblock.adjustWidthToLabel();
    newblock.flowClampZeroArgBlock();
    if (beginnerMode && !beginnerBlock('forever')) {
        newblock.hidden = true;
    }

    var newblock = new ProtoBlock('repeat');
    newblock.palette = palettes.dict['flow'];
    blocks.protoBlockDict['repeat'] = newblock;
    newblock.staticLabels.push(_('repeat'));
    newblock.adjustWidthToLabel();
    newblock.flowClampOneArgBlock();
    newblock.defaults.push(4);
    if (beginnerMode && !beginnerBlock('repeat')) {
        newblock.hidden = true;
    }

    // EXTRAS PALETTE

    // NOP blocks (used as placeholders when loaded blocks not found)
    var newblock = new ProtoBlock('nopValueBlock');
    newblock.palette = palettes.dict['extras'];
    blocks.protoBlockDict['nopValueBlock'] = newblock;
    newblock.staticLabels.push(_('unknown'));
    newblock.adjustWidthToLabel();
    newblock.valueBlock();
    newblock.dockTypes[0] = 'anyout';
    newblock.hidden = true;

    var newblock = new ProtoBlock('nopOneArgMathBlock');
    newblock.palette = palettes.dict['extras'];
    blocks.protoBlockDict['nopOneArgMathBlock'] = newblock;
    newblock.oneArgMathBlock();
    newblock.staticLabels.push(_('unknown'));
    newblock.dockTypes[0] = 'anyout';
    newblock.dockTypes[1] = 'anyin';
    newblock.hidden = true;

    var newblock = new ProtoBlock('nopTwoArgMathBlock');
    newblock.palette = palettes.dict['extras'];
    blocks.protoBlockDict['nopTwoArgMathBlock'] = newblock;
    newblock.twoArgMathBlock();
    newblock.staticLabels.push(_('unknown'));
    newblock.dockTypes[0] = 'anyout';
    newblock.dockTypes[1] = 'anyin';
    newblock.dockTypes[2] = 'anyin';
    newblock.hidden = true;

    var newblock = new ProtoBlock('nopZeroArgBlock');
    newblock.palette = palettes.dict['extras'];
    blocks.protoBlockDict['nopZeroArgBlock'] = newblock;
    newblock.staticLabels.push(_('unknown'));
    newblock.adjustWidthToLabel();
    newblock.zeroArgBlock();
    newblock.hidden = true;

    var newblock = new ProtoBlock('nopOneArgBlock');
    newblock.palette = palettes.dict['extras'];
    blocks.protoBlockDict['nopOneArgBlock'] = newblock;
    newblock.staticLabels.push(_('unknown'));
    newblock.adjustWidthToLabel();
    newblock.oneArgBlock();
    newblock.dockTypes[1] = 'anyin';
    newblock.hidden = true;

    var newblock = new ProtoBlock('nopTwoArgBlock');
    newblock.palette = palettes.dict['extras'];
    blocks.protoBlockDict['nopTwoArgBlock'] = newblock;
    newblock.staticLabels.push(_('unknown'));
    newblock.adjustWidthToLabel();
    newblock.twoArgBlock();
    newblock.dockTypes[1] = 'anyin';
    newblock.dockTypes[2] = 'anyin';
    newblock.hidden = true;

    var newblock = new ProtoBlock('nopThreeArgBlock');
    newblock.palette = palettes.dict['extras'];
    blocks.protoBlockDict['nopThreeArgBlock'] = newblock;
    newblock.staticLabels.push(_('unknown'));
    newblock.adjustWidthToLabel();
    newblock.threeArgBlock();
    newblock.dockTypes[1] = 'anyin';
    newblock.dockTypes[2] = 'anyin';
    newblock.dockTypes[3] = 'anyin';
    newblock.hidden = true;

    var newblock = new ProtoBlock('openpalette');
    newblock.palette = palettes.dict['extras'];
    blocks.protoBlockDict['openpalette'] = newblock;
    //.TRANS: Open a palette of blocks.
    newblock.staticLabels.push(_('open palette'));
    newblock.adjustWidthToLabel();
    newblock.oneArgBlock();
    newblock.dockTypes[1] = 'textin';
    newblock.defaults.push(_('rhythm'));
    if (beginnerMode && !beginnerBlock('openpalette')) {
        newblock.hidden = true;
    }

    var newblock = new ProtoBlock('deleteblock');
    newblock.palette = palettes.dict['extras'];
    blocks.protoBlockDict['deleteblock'] = newblock;
    //.TRANS: Move this block to the trash.
    newblock.staticLabels.push(_('delete block'));
    newblock.adjustWidthToLabel();
    newblock.oneArgBlock();
    newblock.dockTypes[1] = 'numberin';
    if (beginnerMode && !beginnerBlock('deleteblock')) {
        newblock.hidden = true;
    }

    var newblock = new ProtoBlock('moveblock');
    newblock.palette = palettes.dict['extras'];
    blocks.protoBlockDict['moveblock'] = newblock;
    //.TRANS: Move the position of a block on the screen.
    newblock.staticLabels.push(_('move block'), _('block number'), _('x'), _('y'));
    newblock.adjustWidthToLabel();

    newblock.threeArgBlock();
    newblock.dockTypes[1] = 'numberin';
    newblock.dockTypes[2] = 'numberin';
    newblock.dockTypes[3] = 'numberin';
    if (beginnerMode && !beginnerBlock('moveblock')) {
        newblock.hidden = true;
    }

    var newblock = new ProtoBlock('runblock');
    newblock.palette = palettes.dict['extras'];
    blocks.protoBlockDict['runblock'] = newblock;
    //.TRANS: Run program beginning at this block.
    newblock.staticLabels.push(_('run block'));
    newblock.adjustWidthToLabel();
    newblock.oneArgBlock();
    newblock.dockTypes[1] = 'anyin';
    newblock.defaults.push(0);
    if (beginnerMode && !beginnerBlock('runblock')) {
        newblock.hidden = true;
    }

    var newblock = new ProtoBlock('dockblock');
    newblock.palette = palettes.dict['extras'];
    blocks.protoBlockDict['dockblock'] = newblock;
    //.TRANS: We can connect a block to another block.
    newblock.staticLabels.push(_('connect blocks'), _('target block'), _('connection number'), _('block number'));
    newblock.adjustWidthToLabel();
    newblock.threeArgBlock();
    newblock.dockTypes[1] = 'numberin';
    newblock.dockTypes[2] = 'numberin';
    newblock.dockTypes[3] = 'numberin';
    if (beginnerMode && !beginnerBlock('dockblock')) {
        newblock.hidden = true;
    }

    var newblock = new ProtoBlock('makeblock');
    newblock.palette = palettes.dict['extras'];
    blocks.protoBlockDict['makeblock'] = newblock;
    //.TRANS: Create a new block programmatically.
    newblock.staticLabels.push(_('make block'));
    newblock.adjustWidthToLabel();
    newblock.argClampOneArgMathBlock();
    newblock.defaults.push(_('note'));
    newblock.dockTypes[0] = 'anyout';
    newblock.dockTypes[1] = 'anyin';
    newblock.dockTypes[2] = 'anyin';
    if (beginnerMode && !beginnerBlock('makeblock')) {
        newblock.hidden = true;
    }

    var newblock = new ProtoBlock('saveabc');
    newblock.palette = palettes.dict['extras'];
    blocks.protoBlockDict['saveabc'] = newblock;
    newblock.staticLabels.push(_('save as ABC'));
    newblock.adjustWidthToLabel();
    newblock.oneArgBlock();
    newblock.defaults.push(_('title') + '.abc');
    newblock.dockTypes[1] = 'textin';
    newblock.hidden = true;
    newblock.deprecated = true;

    var newblock = new ProtoBlock('savelilypond');
    newblock.palette = palettes.dict['extras'];
    blocks.protoBlockDict['savelilypond'] = newblock;
    newblock.staticLabels.push(_('save as Lilypond'));
    newblock.adjustWidthToLabel();
    newblock.oneArgBlock();
    newblock.defaults.push(_('title') + '.ly');
    newblock.dockTypes[1] = 'textin';
    newblock.hidden = true;
    newblock.deprecated = true;

    var newblock = new ProtoBlock('savesvg');
    newblock.palette = palettes.dict['extras'];
    blocks.protoBlockDict['savesvg'] = newblock;
    newblock.staticLabels.push(_('save as SVG'));
    newblock.adjustWidthToLabel();
    newblock.oneArgBlock();
    newblock.defaults.push(_('title') + '.svg');
    newblock.dockTypes[1] = 'textin';
    newblock.hidden = true;
    newblock.deprecated = true;

    var newblock = new ProtoBlock('nobackground');
    newblock.palette = palettes.dict['extras'];
    blocks.protoBlockDict['nobackground'] = newblock;
    newblock.staticLabels.push(_('no background'));
    newblock.adjustWidthToLabel();
    newblock.zeroArgBlock();
    if (beginnerMode && !beginnerBlock('nobackground')) {
        newblock.hidden = true;
    }

    var newblock = new ProtoBlock('showblocks');
    newblock.palette = palettes.dict['extras'];
    blocks.protoBlockDict['showblocks'] = newblock;
    newblock.staticLabels.push(_('show blocks'));
    newblock.adjustWidthToLabel();
    newblock.zeroArgBlock();
    if (beginnerMode && !beginnerBlock('showblocks')) {
        newblock.hidden = true;
    }
=======
>>>>>>> 5ace6adf

    var newblock = new ProtoBlock('hidden');
    newblock.palette = palettes.dict['flow'];
    blocks.protoBlockDict['hidden'] = newblock;
    newblock.hiddenBlockFlow();
    newblock.hidden = true;

    // NOP blocks (used as placeholders when loaded blocks not found)
    var newblock = new ProtoBlock('nopValueBlock');
    newblock.palette = palettes.dict['extras'];
    blocks.protoBlockDict['nopValueBlock'] = newblock;
    newblock.staticLabels.push(_('unknown'));
    newblock.adjustWidthToLabel();
    newblock.valueBlock();
    newblock.dockTypes[0] = 'anyout';
    newblock.hidden = true;

    var newblock = new ProtoBlock('nopOneArgMathBlock');
    newblock.palette = palettes.dict['extras'];
    blocks.protoBlockDict['nopOneArgMathBlock'] = newblock;
    newblock.oneArgMathBlock();
    newblock.staticLabels.push(_('unknown'));
    newblock.dockTypes[0] = 'anyout';
    newblock.dockTypes[1] = 'anyin';
    newblock.hidden = true;

    var newblock = new ProtoBlock('nopTwoArgMathBlock');
    newblock.palette = palettes.dict['extras'];
    blocks.protoBlockDict['nopTwoArgMathBlock'] = newblock;
    newblock.twoArgMathBlock();
    newblock.staticLabels.push(_('unknown'));
    newblock.dockTypes[0] = 'anyout';
    newblock.dockTypes[1] = 'anyin';
    newblock.dockTypes[2] = 'anyin';
    newblock.hidden = true;

    var newblock = new ProtoBlock('nopZeroArgBlock');
    newblock.palette = palettes.dict['extras'];
    blocks.protoBlockDict['nopZeroArgBlock'] = newblock;
    newblock.staticLabels.push(_('unknown'));
    newblock.adjustWidthToLabel();
    newblock.zeroArgBlock();
    newblock.hidden = true;

    var newblock = new ProtoBlock('nopOneArgBlock');
    newblock.palette = palettes.dict['extras'];
    blocks.protoBlockDict['nopOneArgBlock'] = newblock;
    newblock.staticLabels.push(_('unknown'));
    newblock.adjustWidthToLabel();
    newblock.oneArgBlock();
    newblock.dockTypes[1] = 'anyin';
    newblock.hidden = true;

    var newblock = new ProtoBlock('nopTwoArgBlock');
    newblock.palette = palettes.dict['extras'];
    blocks.protoBlockDict['nopTwoArgBlock'] = newblock;
    newblock.staticLabels.push(_('unknown'));
    newblock.adjustWidthToLabel();
    newblock.twoArgBlock();
    newblock.dockTypes[1] = 'anyin';
    newblock.dockTypes[2] = 'anyin';
    newblock.hidden = true;

    var newblock = new ProtoBlock('nopThreeArgBlock');
    newblock.palette = palettes.dict['extras'];
    blocks.protoBlockDict['nopThreeArgBlock'] = newblock;
    newblock.staticLabels.push(_('unknown'));
    newblock.adjustWidthToLabel();
    newblock.threeArgBlock();
    newblock.dockTypes[1] = 'anyin';
    newblock.dockTypes[2] = 'anyin';
    newblock.dockTypes[3] = 'anyin';
    newblock.hidden = true;

    // Volume palette
    var newblock = new ProtoBlock('notevolumefactor');
    newblock.palette = palettes.dict['volume'];
    blocks.protoBlockDict['notevolumefactor'] = newblock;
    //.TRANS: the volume at which notes are played
    newblock.staticLabels.push(_('master volume'));
    newblock.adjustWidthToLabel();
    newblock.parameterBlock();
    if (beginnerMode && !beginnerBlock('notevolumefactor')) {
        newblock.hidden = true;
    }

    // macro
    var newblock = new ProtoBlock('ppp');
    newblock.palette = palettes.dict['volume'];
    blocks.protoBlockDict['ppp'] = newblock;
    newblock.staticLabels.push('ppp');
    newblock.adjustWidthToLabel();
    newblock.zeroArgBlock();
    if (beginnerMode && !beginnerBlock('ppp')) {
        newblock.hidden = true;
    }

    // macro
    var newblock = new ProtoBlock('pp');
    newblock.palette = palettes.dict['volume'];
    blocks.protoBlockDict['pp'] = newblock;
    newblock.staticLabels.push('pp');
    newblock.adjustWidthToLabel();
    newblock.zeroArgBlock();
    if (beginnerMode && !beginnerBlock('pp')) {
        newblock.hidden = true;
    }

    // macro
    var newblock = new ProtoBlock('p');
    newblock.palette = palettes.dict['volume'];
    blocks.protoBlockDict['p'] = newblock;
    newblock.staticLabels.push('p');
    newblock.adjustWidthToLabel();
    newblock.zeroArgBlock();
    if (beginnerMode && !beginnerBlock('p')) {
        newblock.hidden = true;
    }

    // macro
    var newblock = new ProtoBlock('mp');
    newblock.palette = palettes.dict['volume'];
    blocks.protoBlockDict['mp'] = newblock;
    newblock.staticLabels.push('mp');
    newblock.adjustWidthToLabel();
    newblock.zeroArgBlock();
    if (beginnerMode && !beginnerBlock('mp')) {
        newblock.hidden = true;
    }

    // macro
    var newblock = new ProtoBlock('mf');
    newblock.palette = palettes.dict['volume'];
    blocks.protoBlockDict['mf'] = newblock;
    newblock.staticLabels.push('mf');
    newblock.adjustWidthToLabel();
    newblock.zeroArgBlock();
    if (beginnerMode && !beginnerBlock('mf')) {
        newblock.hidden = true;
    }

    // macro
    var newblock = new ProtoBlock('f');
    newblock.palette = palettes.dict['volume'];
    blocks.protoBlockDict['f'] = newblock;
    newblock.staticLabels.push('f');
    newblock.adjustWidthToLabel();
    newblock.zeroArgBlock();
    if (beginnerMode && !beginnerBlock('f')) {
        newblock.hidden = true;
    }

    // macro
    var newblock = new ProtoBlock('ff');
    newblock.palette = palettes.dict['volume'];
    blocks.protoBlockDict['ff'] = newblock;
    newblock.staticLabels.push('ff');
    newblock.adjustWidthToLabel();
    newblock.zeroArgBlock();
    if (beginnerMode && !beginnerBlock('ff')) {
        newblock.hidden = true;
    }

    // macro
    var newblock = new ProtoBlock('fff');
    newblock.palette = palettes.dict['volume'];
    blocks.protoBlockDict['fff'] = newblock;
    newblock.staticLabels.push('fff');
    newblock.adjustWidthToLabel();
    newblock.zeroArgBlock();
    if (beginnerMode && !beginnerBlock('fff')) {
        newblock.hidden = true;
    }

    var newblock = new ProtoBlock('setsynthvolume2');
    newblock.palette = palettes.dict['volume'];
    blocks.protoBlockDict['setsynthvolume2'] = newblock;
    //.TRANS: a rapid, slight variation in pitch
    newblock.staticLabels.push(_('set synth volume'), _('synth'), _('volume'));
    newblock.adjustWidthToLabel();
    newblock.flowClampTwoArgBlock();
    newblock.dockTypes[1] = 'textin';
    newblock.defaults.push(DEFAULTVOICE);
    newblock.defaults.push(50);
    newblock.hidden = true;

    // macro
    var newblock = new ProtoBlock('setdrumvolume');
    newblock.palette = palettes.dict['volume'];
    blocks.protoBlockDict['setdrumvolume'] = newblock;
    //.TRANS: set the loudness level
    newblock.staticLabels.push(_('set drum volume'), _('drum'), _('volume'));
    newblock.adjustWidthToLabel();
    newblock.twoArgBlock();
    newblock.dockTypes[1] = 'textin';
    newblock.defaults.push(DEFAULTDRUM);
    newblock.defaults.push(50);
    if (beginnerMode && !beginnerBlock('setdrumvolume')) {
        newblock.hidden = true;
    }

    // macro
    var newblock = new ProtoBlock('setsynthvolume');
    newblock.palette = palettes.dict['volume'];
    blocks.protoBlockDict['setsynthvolume'] = newblock;
    //.TRANS: set the loudness level
    newblock.staticLabels.push(_('set synth volume'), _('synth'), _('volume'));
    newblock.adjustWidthToLabel();
    newblock.twoArgBlock();
    newblock.dockTypes[1] = 'textin';
    newblock.defaults.push(DEFAULTVOICE);
    newblock.defaults.push(50);
    if (beginnerMode && !beginnerBlock('setsynthvolume')) {
        newblock.hidden = true;
    }

    var newblock = new ProtoBlock('setnotevolume');
    newblock.palette = palettes.dict['volume'];
    blocks.protoBlockDict['setnotevolume'] = newblock;
    //.TRANS: set the loudness level
    newblock.staticLabels.push(_('set master volume'));
    newblock.adjustWidthToLabel();
    newblock.oneArgBlock();
    newblock.defaults.push(50);
    if (beginnerMode && !beginnerBlock('setnotevolume')) {
        newblock.hidden = true;
    }

    var newblock = new ProtoBlock('setnotevolume2');
    newblock.palette = palettes.dict['volume'];
    blocks.protoBlockDict['setnotevolume2'] = newblock;
    //.TRANS: set the loudness level
    newblock.staticLabels.push(_('set master volume'));
    newblock.adjustWidthToLabel();
    newblock.flowClampOneArgBlock();
    newblock.defaults.push(50);
    newblock.hidden = true;
    newblock.deprecated = true;

    // macro
    var newblock = new ProtoBlock('articulation');
    newblock.palette = palettes.dict['volume'];
    blocks.protoBlockDict['articulation'] = newblock;
    //.TRANS: set an articulation (change in volume)
    newblock.staticLabels.push(_('set relative volume'));
    newblock.adjustWidthToLabel();
    newblock.flowClampOneArgBlock();
    newblock.defaults.push(25);
    if (beginnerMode && !beginnerBlock('articulation')) {
        newblock.hidden = true;
    }

    // macro
    var newblock = new ProtoBlock('decrescendo');
    newblock.palette = palettes.dict['volume'];
    blocks.protoBlockDict['decrescendo'] = newblock;
    //.TRANS: a gradual increase in loudness
    newblock.staticLabels.push(_('decrescendo'));
    newblock.adjustWidthToLabel();
    newblock.flowClampOneArgBlock();
    newblock.defaults.push(5);
    if (beginnerMode && !beginnerBlock('decrescendo')) {
        newblock.hidden = true;
    }

    // macro
    var newblock = new ProtoBlock('crescendo');
    newblock.palette = palettes.dict['volume'];
    blocks.protoBlockDict['crescendo'] = newblock;
    //.TRANS: a gradual increase in loudness
    newblock.staticLabels.push(_('crescendo'));
    newblock.adjustWidthToLabel();
    newblock.flowClampOneArgBlock();
    newblock.defaults.push(5);
    if (beginnerMode && !beginnerBlock('crescendo')) {
        newblock.hidden = true;
    }

    // Push protoblocks onto their palettes.
    for (var protoblock in blocks.protoBlockDict) {
        if (blocks.protoBlockDict[protoblock].palette != null) {
            blocks.protoBlockDict[protoblock].palette.add(blocks.protoBlockDict[protoblock]);
        }
    }
}<|MERGE_RESOLUTION|>--- conflicted
+++ resolved
@@ -2857,1748 +2857,18 @@
     newblock.parameterBlock();
     newblock.hidden = true;
 
-<<<<<<< HEAD
-    var newblock = new ProtoBlock('scrollxy');
-    newblock.palette = palettes.dict['graphics'];
-    blocks.protoBlockDict['scrollxy'] = newblock;
-    //.TRANS: scroll canvas image by x, y position
-    newblock.staticLabels.push(_('scroll xy'));
-    if (language === 'ja') {
-        newblock.staticLabels.push(_('x2'), _('y2'));
-    } else {
-        newblock.staticLabels.push(_('x'), _('y'));
-    }
-    newblock.adjustWidthToLabel();
-    newblock.twoArgBlock();
-    newblock.defaults.push(100);
-    newblock.defaults.push(0);
-    newblock.dockTypes[1] = 'numberin';
-    if (beginnerMode && !beginnerBlock('scrollxy')) {
-        newblock.hidden = true;
-    }
-
-    var newblock = new ProtoBlock('clear');
-    newblock.palette = palettes.dict['graphics'];
-    blocks.protoBlockDict['clear'] = newblock;
-    //.TRANS: erase the screen and return the mice to the center position
-    newblock.staticLabels.push(_('clear'));
-    newblock.adjustWidthToLabel();
-    newblock.zeroArgBlock();
-    if (beginnerMode && !beginnerBlock('clear')) {
-        newblock.hidden = true;
-    }
-
-    var newblock = new ProtoBlock('controlpoint2');
-    newblock.palette = palettes.dict['graphics'];
-    blocks.protoBlockDict['controlpoint2'] = newblock;
-    //.TRANS: control point in a bezier curve
-    newblock.staticLabels.push(_('control point 2'))
-    if (language === 'ja') {
-        newblock.staticLabels.push(_('x1'), _('y1'));
-    } else {
-        newblock.staticLabels.push(_('x'), _('y'));
-    }
-    newblock.adjustWidthToLabel();
-    newblock.twoArgBlock();
-    newblock.defaults.push(100);
-    newblock.defaults.push(25);
-    newblock.dockTypes[1] = 'numberin';
-    newblock.dockTypes[2] = 'numberin';
-    if (beginnerMode && !beginnerBlock('controlpoint2')) {
-        newblock.hidden = true;
-    }
-
-    var newblock = new ProtoBlock('controlpoint1');
-    newblock.palette = palettes.dict['graphics'];
-    blocks.protoBlockDict['controlpoint1'] = newblock;
-    //.TRANS: control point in a Bezier curve
-    newblock.staticLabels.push(_('control point 1'));
-    if (language === 'ja') {
-        newblock.staticLabels.push(_('x1'), _('y1'));
-    } else {
-        newblock.staticLabels.push(_('x'), _('y'));
-    }
-    newblock.adjustWidthToLabel();
-    newblock.twoArgBlock();
-    newblock.defaults.push(100);
-    newblock.defaults.push(75);
-    newblock.dockTypes[1] = 'numberin';
-    newblock.dockTypes[2] = 'numberin';
-    if (beginnerMode && !beginnerBlock('controlpoint1')) {
-        newblock.hidden = true;
-    }
-
-    var newblock = new ProtoBlock('bezier');
-    newblock.palette = palettes.dict['graphics'];
-    blocks.protoBlockDict['bezier'] = newblock;
-    //.TRANS: Bézier curves employ at least three points to define a curve
-    newblock.staticLabels.push(_('bezier'));
-    if (language === 'ja') {
-        newblock.staticLabels.push(_('x1'), _('y1'));
-    } else {
-        newblock.staticLabels.push(_('x'), _('y'));
-    }
-    newblock.adjustWidthToLabel();
-    newblock.twoArgBlock();
-    newblock.defaults.push(0);
-    newblock.defaults.push(100);
-    newblock.dockTypes[1] = 'numberin';
-    newblock.dockTypes[2] = 'numberin';
-    if (beginnerMode && !beginnerBlock('bezier')) {
-        newblock.hidden = true;
-    }
-
-    var newblock = new ProtoBlock('arc');
-    newblock.palette = palettes.dict['graphics'];
-    blocks.protoBlockDict['arc'] = newblock;
-    //.TRANS: draws a part of the circumference of a circle
-    newblock.staticLabels.push(_('arc'));
-    newblock.staticLabels.push(_('angle'), _('radius'));
-    newblock.adjustWidthToLabel();
-    newblock.twoArgBlock();
-    newblock.defaults.push(90);
-    newblock.defaults.push(100);
-    newblock.dockTypes[1] = 'numberin';
-    if (beginnerMode && !beginnerBlock('arc')) {
-        newblock.hidden = true;
-    }
-
-    var newblock = new ProtoBlock('setheading');
-    newblock.palette = palettes.dict['graphics'];
-    blocks.protoBlockDict['setheading'] = newblock;
-    //.TRANS: set compass heading
-    newblock.staticLabels.push(_('set heading'));
-    newblock.adjustWidthToLabel();
-    newblock.oneArgBlock();
-    newblock.defaults.push(0);
-    if (language === 'ja' && beginnerMode && !beginnerBlock('setheading')) {
-        newblock.hidden = true;
-    }
-
-    var newblock = new ProtoBlock('setxy');
-    newblock.palette = palettes.dict['graphics'];
-    blocks.protoBlockDict['setxy'] = newblock;
-    //.TRANS: set xy position
-    newblock.staticLabels.push(_('set xy'));
-    if (language === 'ja') {
-        newblock.staticLabels.push(_('x1'), _('y1'));
-    } else {
-        newblock.staticLabels.push(_('x'), _('y'));
-    }
-    newblock.adjustWidthToLabel();
-    newblock.twoArgBlock();
-    newblock.defaults.push(0);
-    newblock.defaults.push(0);
-    newblock.dockTypes[1] = 'numberin';
-    if (beginnerMode && !beginnerBlock('setxy')) {
-        newblock.hidden = true;
-    }
-
-    var newblock = new ProtoBlock('right');
-    newblock.palette = palettes.dict['graphics'];
-    blocks.protoBlockDict['right'] = newblock;
-    if (language === 'ja') {
-        //.TRANS: right1 is right when turning right (clickwise)
-        newblock.staticLabels.push(_('right1'));
-    } else {
-        //.TRANS: turn right (clockwise)
-        newblock.staticLabels.push(_('right'));
-    }
-    newblock.adjustWidthToLabel();
-    newblock.oneArgBlock();
-    newblock.defaults.push(90);
-    if (beginnerMode && !beginnerBlock('right')) {
-        newblock.hidden = true;
-    }
-
-    var newblock = new ProtoBlock('left');
-    newblock.palette = palettes.dict['graphics'];
-    blocks.protoBlockDict['left'] = newblock;
-    if (language === 'ja') {
-        //.TRANS: left1 is left when turning left (counter-clockwise)
-        newblock.staticLabels.push(_('left1'));
-    } else {
-        //.TRANS: turn left (counter-clockwise)
-        newblock.staticLabels.push(_('left'));
-    }
-    newblock.adjustWidthToLabel();
-    newblock.oneArgBlock();
-    newblock.defaults.push(90);
-    if (beginnerMode && !beginnerBlock('left')) {
-        newblock.hidden = true;
-    }
-
-    var newblock = new ProtoBlock('back');
-    newblock.palette = palettes.dict['graphics'];
-    blocks.protoBlockDict['back'] = newblock;
-    //.TRANS: move backward (in the opposite direction of the current heading)
-    newblock.staticLabels.push(_('back'));
-    newblock.adjustWidthToLabel();
-    newblock.oneArgBlock();
-    newblock.defaults.push(100);
-    if (beginnerMode && !beginnerBlock('back')) {
-        newblock.hidden = true;
-    }
-
-    var newblock = new ProtoBlock('forward');
-    newblock.palette = palettes.dict['graphics'];
-    blocks.protoBlockDict['forward'] = newblock;
-    //.TRANS: move forward (in the same direction of the current heading)
-    newblock.staticLabels.push(_('forward'));
-    newblock.adjustWidthToLabel();
-    newblock.oneArgBlock();
-    newblock.defaults.push(100);
-    if (beginnerMode && !beginnerBlock('forward')) {
-        newblock.hidden = true;
-    }
-
-    // PEN PALETTE
-
-    // macro
-    var newblock = new ProtoBlock('purple');
-    newblock.palette = palettes.dict['pen'];
-    blocks.protoBlockDict['purple'] = newblock;
-    newblock.staticLabels.push(_('purple'));
-    newblock.zeroArgBlock();
-    if (beginnerMode && !beginnerBlock('purple')) {
-        newblock.hidden = true;
-    }
-
-    // macro
-    var newblock = new ProtoBlock('blue');
-    newblock.palette = palettes.dict['pen'];
-    blocks.protoBlockDict['blue'] = newblock;
-    newblock.staticLabels.push(_('blue'));
-    newblock.zeroArgBlock();
-    if (beginnerMode && !beginnerBlock('blue')) {
-        newblock.hidden = true;
-    }
-
-    // macro
-    var newblock = new ProtoBlock('green');
-    newblock.palette = palettes.dict['pen'];
-    blocks.protoBlockDict['green'] = newblock;
-    newblock.staticLabels.push(_('green'));
-    newblock.zeroArgBlock();
-    if (beginnerMode && !beginnerBlock('green')) {
-        newblock.hidden = true;
-    }
-
-    // macro
-    var newblock = new ProtoBlock('yellow');
-    newblock.palette = palettes.dict['pen'];
-    blocks.protoBlockDict['yellow'] = newblock;
-    newblock.staticLabels.push(_('yellow'));
-    newblock.zeroArgBlock();
-    if (beginnerMode && !beginnerBlock('yellow')) {
-        newblock.hidden = true;
-    }
-
-    // macro
-    var newblock = new ProtoBlock('orange');
-    newblock.palette = palettes.dict['pen'];
-    blocks.protoBlockDict['orange'] = newblock;
-    newblock.staticLabels.push(_('orange'));
-    newblock.zeroArgBlock();
-    if (beginnerMode && !beginnerBlock('orange')) {
-        newblock.hidden = true;
-    }
-
-    // macro
-    var newblock = new ProtoBlock('red');
-    newblock.palette = palettes.dict['pen'];
-    blocks.protoBlockDict['red'] = newblock;
-    newblock.staticLabels.push(_('red'));
-    newblock.zeroArgBlock();
-    if (beginnerMode && !beginnerBlock('red')) {
-        newblock.hidden = true;
-    }
-
-    // macro
-    var newblock = new ProtoBlock('white');
-    newblock.palette = palettes.dict['pen'];
-    blocks.protoBlockDict['white'] = newblock;
-    newblock.staticLabels.push(_('white'));
-    newblock.zeroArgBlock();
-    if (beginnerMode && !beginnerBlock('white')) {
-        newblock.hidden = true;
-    }
-
-    // macro
-    var newblock = new ProtoBlock('black');
-    newblock.palette = palettes.dict['pen'];
-    blocks.protoBlockDict['black'] = newblock;
-    newblock.staticLabels.push(_('black'));
-    newblock.zeroArgBlock();
-    if (beginnerMode && !beginnerBlock('black')) {
-        newblock.hidden = true;
-    }
-
-    var newblock = new ProtoBlock('beginfill');
-    newblock.palette = palettes.dict['pen'];
-    blocks.protoBlockDict['beginfill'] = newblock;
-    newblock.staticLabels.push(_('begin fill'));
-    newblock.adjustWidthToLabel();
-    newblock.zeroArgBlock();
-    newblock.hidden = true;
-
-    var newblock = new ProtoBlock('endfill');
-    newblock.palette = palettes.dict['pen'];
-    blocks.protoBlockDict['endfill'] = newblock;
-    newblock.staticLabels.push(_('end fill'));
-    newblock.adjustWidthToLabel();
-    newblock.zeroArgBlock();
-    newblock.hidden = true;
-
-    var newblock = new ProtoBlock('fillscreen');
-    newblock.palette = palettes.dict['pen'];
-    blocks.protoBlockDict['fillscreen'] = newblock;
-    //.TRANS: set the background color
-    newblock.staticLabels.push(_('background'));
-    newblock.adjustWidthToLabel();
-    newblock.threeArgBlock();
-    newblock.hidden = true;
-
-    var newblock = new ProtoBlock('grey');
-    newblock.palette = palettes.dict['pen'];
-    blocks.protoBlockDict['grey'] = newblock;
-    newblock.staticLabels.push(_('grey'));
-    newblock.adjustWidthToLabel();
-    newblock.parameterBlock();
-    if (beginnerMode && !beginnerBlock('grey')) {
-        newblock.hidden = true;
-    }
-
-    var newblock = new ProtoBlock('shade');
-    newblock.palette = palettes.dict['pen'];
-    blocks.protoBlockDict['shade'] = newblock;
-    newblock.staticLabels.push(_('shade'));
-    newblock.adjustWidthToLabel();
-    newblock.parameterBlock();
-    if (beginnerMode && !beginnerBlock('shade')) {
-        newblock.hidden = true;
-    }
-
-    var newblock = new ProtoBlock('color');
-    newblock.palette = palettes.dict['pen'];
-    blocks.protoBlockDict['color'] = newblock;
-    newblock.staticLabels.push(_('color'));
-    newblock.adjustWidthToLabel();
-    newblock.parameterBlock();
-    if (beginnerMode && !beginnerBlock('color')) {
-        newblock.hidden = true;
-    }
-
-    var newblock = new ProtoBlock('pensize');
-    newblock.palette = palettes.dict['pen'];
-    blocks.protoBlockDict['pensize'] = newblock;
-    newblock.staticLabels.push(_('pen size'));
-    newblock.adjustWidthToLabel();
-    newblock.parameterBlock();
-    if (beginnerMode && !beginnerBlock('pensize')) {
-        newblock.hidden = true;
-    }
-
-    var newblock = new ProtoBlock('setfont');
-    newblock.palette = palettes.dict['pen'];
-    blocks.protoBlockDict['setfont'] = newblock;
-    newblock.staticLabels.push(_('set font'));
-    newblock.adjustWidthToLabel();
-    newblock.oneArgBlock();
-    newblock.defaults.push(DEFAULTFONT);
-    newblock.dockTypes[1] = 'textin';
-    if (beginnerMode && !beginnerBlock('setfont')) {
-        newblock.hidden = true;
-    }
-
-    var newblock = new ProtoBlock('background');
-    newblock.palette = palettes.dict['pen'];
-    blocks.protoBlockDict['background'] = newblock;
-    newblock.staticLabels.push(_('background'));
-    newblock.adjustWidthToLabel();
-    newblock.zeroArgBlock();
-    if (beginnerMode && !beginnerBlock('background')) {
-        newblock.hidden = true;
-    }
-
-    // macro
-    var newblock = new ProtoBlock('hollowline');
-    newblock.palette = palettes.dict['pen'];
-    blocks.protoBlockDict['hollowline'] = newblock;
-    //.TRANS: draw a line that has a hollow space down its center
-    newblock.staticLabels.push(_('hollow line'));
-    newblock.adjustWidthToLabel();
-    newblock.flowClampZeroArgBlock();
-    if (beginnerMode && !beginnerBlock('hollowline')) {
-        newblock.hidden = true;
-    }
-
-    // macro
-    var newblock = new ProtoBlock('fill');
-    newblock.palette = palettes.dict['pen'];
-    blocks.protoBlockDict['fill'] = newblock;
-    //.TRANS: fill in as a solid color
-    newblock.staticLabels.push(_('fill'));
-    newblock.adjustWidthToLabel();
-    newblock.flowClampZeroArgBlock();
-    if (beginnerMode && !beginnerBlock('fill')) {
-        newblock.hidden = true;
-    }
-
-    var newblock = new ProtoBlock('penup');
-    newblock.palette = palettes.dict['pen'];
-    blocks.protoBlockDict['penup'] = newblock;
-    //.TRANS: riase up the pen so that it does not draw when it is moved
-    newblock.staticLabels.push(_('pen up'));
-    newblock.adjustWidthToLabel();
-    newblock.zeroArgBlock();
-    if (beginnerMode && !beginnerBlock('penup')) {
-        newblock.hidden = true;
-    }
-
-    var newblock = new ProtoBlock('pendown');
-    newblock.palette = palettes.dict['pen'];
-    blocks.protoBlockDict['pendown'] = newblock;
-    //.TRANS: put down the pen so that it draws when it is moved
-    newblock.staticLabels.push(_('pen down'));
-    newblock.adjustWidthToLabel();
-    newblock.zeroArgBlock();
-    if (beginnerMode && !beginnerBlock('pendown')) {
-        newblock.hidden = true;
-    }
-
-    var newblock = new ProtoBlock('setpensize');
-    newblock.palette = palettes.dict['pen'];
-    blocks.protoBlockDict['setpensize'] = newblock;
-    //.TRANS: set the width of the line drawn by the pen
-    newblock.staticLabels.push(_('set pen size'));
-    newblock.adjustWidthToLabel();
-    newblock.oneArgBlock();
-    newblock.defaults.push(5);
-    if (beginnerMode && !beginnerBlock('setpensize')) {
-        newblock.hidden = true;
-    }
-
-    var newblock = new ProtoBlock('settranslucency');
-    newblock.palette = palettes.dict['pen'];
-    blocks.protoBlockDict['settranslucency'] = newblock;
-    //.TRANS: set degree of translucence of the pen color
-    newblock.staticLabels.push(_('set translucency'));
-    newblock.adjustWidthToLabel();
-    newblock.oneArgBlock();
-    newblock.defaults.push(50);
-    if (beginnerMode && !beginnerBlock('settranslucency')) {
-        newblock.hidden = true;
-    }
-
-    var newblock = new ProtoBlock('sethue');
-    newblock.palette = palettes.dict['pen'];
-    blocks.protoBlockDict['sethue'] = newblock;
-    newblock.staticLabels.push(_('set hue'));
-    newblock.adjustWidthToLabel();
-    newblock.oneArgBlock();
-    newblock.defaults.push(0);
-    if (beginnerMode && !beginnerBlock('sethue')) {
-        newblock.hidden = true;
-    }
-
-    var newblock = new ProtoBlock('setshade');
-    newblock.palette = palettes.dict['pen'];
-    blocks.protoBlockDict['setshade'] = newblock;
-    newblock.staticLabels.push(_('set shade'));
-    newblock.adjustWidthToLabel();
-    newblock.oneArgBlock();
-    newblock.defaults.push(50);
-    if (beginnerMode && !beginnerBlock('setshade')) {
-        newblock.hidden = true;
-    }
-
-    var newblock = new ProtoBlock('setgrey');
-    newblock.palette = palettes.dict['pen'];
-    blocks.protoBlockDict['setgrey'] = newblock;
-    //.TRANS: set the level of vividness of the pen color
-    newblock.staticLabels.push(_('set grey'));
-    newblock.adjustWidthToLabel();
-    newblock.oneArgBlock();
-    newblock.defaults.push(100);
-    if (beginnerMode && !beginnerBlock('setgrey')) {
-        newblock.hidden = true;
-    }
-
-    var newblock = new ProtoBlock('setcolor');
-    newblock.palette = palettes.dict['pen'];
-    blocks.protoBlockDict['setcolor'] = newblock;
-    newblock.staticLabels.push(_('set color'));
-    newblock.adjustWidthToLabel();
-    newblock.oneArgBlock();
-    newblock.defaults.push(0);
-    if (beginnerMode && !beginnerBlock('setcolor')) {
-        newblock.hidden = true;
-    }
-
-    // NUMBERS PALETTE
-
-    var newblock = new ProtoBlock('int');
-    newblock.palette = palettes.dict['number'];
-    blocks.protoBlockDict['int'] = newblock;
-    //.TRANS: convert a real number to an integer
-    newblock.staticLabels.push(_('int'));
-    newblock.adjustWidthToLabel();
-    newblock.oneArgMathBlock();
-    newblock.defaults.push(100)
-    if (beginnerMode && !beginnerBlock('int')) {
-        newblock.hidden = true;
-    }
-
-    var newblock = new ProtoBlock('not');
-    newblock.palette = palettes.dict['boolean'];
-    blocks.protoBlockDict['not'] = newblock;
-    newblock.extraWidth = 30;
-    newblock.staticLabels.push(_('not'));
-    newblock.booleanOneBooleanArgBlock();
-    if (beginnerMode && !beginnerBlock('not')) {
-        newblock.hidden = true;
-    }
-
-    var newblock = new ProtoBlock('and');
-    newblock.palette = palettes.dict['boolean'];
-    blocks.protoBlockDict['and'] = newblock;
-    newblock.extraWidth = 10;
-    newblock.staticLabels.push(_('and'));
-    newblock.booleanTwoBooleanArgBlock();
-    if (beginnerMode && !beginnerBlock('and')) {
-        newblock.hidden = true;
-    }
-
-    var newblock = new ProtoBlock('or');
-    newblock.palette = palettes.dict['boolean'];
-    blocks.protoBlockDict['or'] = newblock;
-    newblock.extraWidth = 10;
-    newblock.staticLabels.push(_('or'));
-    newblock.booleanTwoBooleanArgBlock();
-    if (beginnerMode && !beginnerBlock('or')) {
-        newblock.hidden = true;
-    }
-
-    var newblock = new ProtoBlock('greater');
-    newblock.palette = palettes.dict['boolean'];
-    blocks.protoBlockDict['greater'] = newblock;
-    newblock.fontsize = 14;
-    newblock.staticLabels.push('>');
-    newblock.extraWidth = 20;
-    newblock.booleanTwoArgBlock();
-    if (beginnerMode && !beginnerBlock('greater')) {
-        newblock.hidden = true;
-    }
-
-    var newblock = new ProtoBlock('less');
-    newblock.palette = palettes.dict['boolean'];
-    blocks.protoBlockDict['less'] = newblock;
-    newblock.fontsize = 14;
-    newblock.staticLabels.push('<');
-    newblock.extraWidth = 20;
-    newblock.booleanTwoArgBlock();
-    if (beginnerMode && !beginnerBlock('less')) {
-        newblock.hidden = true;
-    }
-
-    var newblock = new ProtoBlock('equal');
-    newblock.palette = palettes.dict['boolean'];
-    blocks.protoBlockDict['equal'] = newblock;
-    newblock.fontsize = 14;
-    newblock.staticLabels.push('=');
-    newblock.extraWidth = 20;
-    newblock.booleanTwoArgBlock();
-    newblock.dockTypes[0] = 'booleanout';
-    newblock.dockTypes[1] = 'anyin';
-    newblock.dockTypes[2] = 'anyin';
-    if (beginnerMode && !beginnerBlock('equal')) {
-        newblock.hidden = true;
-    }
-
-    var newblock = new ProtoBlock('boolean');
-    newblock.palette = palettes.dict['boolean'];
-    blocks.protoBlockDict['boolean'] = newblock;
-    newblock.booleanZeroArgBlock();
-    if (beginnerMode && !beginnerBlock('boolean')) {
-        newblock.hidden = true;
-    }
-
-    // Only used to excute methods in the Math library
-    /*
-    var newblock = new ProtoBlock('eval');
-    newblock.palette = palettes.dict['number'];
-    blocks.protoBlockDict['eval'] = newblock;
-    //.TRANS: evaluate some math functions, e.g., absolute value, sine, exponential, etc.
-    newblock.staticLabels.push(_('eval'));
-    newblock.staticLabels.push('f(x)');
-    newblock.staticLabels.push('x');
-    newblock.adjustWidthToLabel();
-    newblock.twoArgMathBlock();
-    newblock.dockTypes[1] = 'textin';
-    newblock.defaults.push('abs(x)');
-    newblock.hidden = true;  // security hole
-    newblock.defaults.push(-100);
-    */
-
-    var newblock = new ProtoBlock('mod');
-    newblock.palette = palettes.dict['number'];
-    blocks.protoBlockDict['mod'] = newblock;
-    newblock.staticLabels.push(_('mod'));
-    newblock.adjustWidthToLabel();
-    newblock.twoArgMathBlock();
-    newblock.defaults.push(100, 10)
-    if (beginnerMode && !beginnerBlock('mod')) {
-        newblock.hidden = true;
-    }
-
-    var newblock = new ProtoBlock('power');
-    newblock.palette = palettes.dict['number'];
-    blocks.protoBlockDict['power'] = newblock;
-    newblock.fontsize = 14;
-    newblock.staticLabels.push('^');
-    newblock.twoArgMathBlock();
-    newblock.defaults.push(2, 4)
-    if (beginnerMode && !beginnerBlock('power')) {
-        newblock.hidden = true;
-    }
-
-    var newblock = new ProtoBlock('distance');
-    newblock.palette = palettes.dict['number'];
-    blocks.protoBlockDict['distance'] = newblock;
-    newblock.staticLabels.push(_('distance'), 'x1', 'y1', 'x2', 'y2');
-    newblock.fourArgMathBlock();
-    newblock.dockTypes[0] = 'numberout';
-    newblock.dockTypes[1] = 'anyin';
-    newblock.dockTypes[2] = 'anyin';
-    newblock.dockTypes[3] = 'anyin';
-    newblock.dockTypes[4] = 'anyin';
-    newblock.defaults.push(0 ,0, 100, 100)
-    //newblock.defaults.push(0,0)
-    if (beginnerMode && !beginnerBlock('distance')) {
-        newblock.hidden = true;
-    }
-
-
-    var newblock = new ProtoBlock('sqrt');
-    newblock.palette = palettes.dict['number'];
-    blocks.protoBlockDict['sqrt'] = newblock;
-    // TRANS: square root function in mathematics
-    newblock.staticLabels.push(_('sqrt'));
-    newblock.adjustWidthToLabel();
-    newblock.oneArgMathBlock();
-    newblock.defaults.push(64)
-    if (beginnerMode && !beginnerBlock('sqrt')) {
-        newblock.hidden = true;
-    }
-
-    var newblock = new ProtoBlock('abs');
-    newblock.palette = palettes.dict['number'];
-    blocks.protoBlockDict['abs'] = newblock;
-    // TRANS: absolute value function in mathematics
-    newblock.staticLabels.push(_('abs'));
-    newblock.adjustWidthToLabel();
-    newblock.oneArgMathBlock();
-    if (beginnerMode && !beginnerBlock('abs')) {
-        newblock.hidden = true;
-    }
-
-    var newblock = new ProtoBlock('divide');
-    newblock.palette = palettes.dict['number'];
-    blocks.protoBlockDict['divide'] = newblock;
-    newblock.fontsize = 9;
-    if (language === 'ja') {
-        newblock.staticLabels.push('➗');
-    } else {
-        newblock.staticLabels.push('/');
-    }
-    newblock.twoArgMathBlock();
-    newblock.defaults.push(1, 4)
-    if (beginnerMode && !beginnerBlock('divide')) {
-        newblock.hidden = true;
-    }
-
-    var newblock = new ProtoBlock('multiply');
-    newblock.palette = palettes.dict['number'];
-    blocks.protoBlockDict['multiply'] = newblock;
-    newblock.fontsize = 14;
-    newblock.staticLabels.push('×');
-    newblock.twoArgMathBlock();
-    newblock.dockTypes[1] = 'anyin';
-    newblock.dockTypes[2] = 'anyin';
-    newblock.defaults.push(1, 12)
-    if (beginnerMode && !beginnerBlock('multiply')) {
-        newblock.hidden = true;
-    }
-
-    var newblock = new ProtoBlock('neg');
-    newblock.palette = palettes.dict['number'];
-    blocks.protoBlockDict['neg'] = newblock;
-    newblock.fontsize = 14;
-    newblock.staticLabels.push('–');
-    newblock.oneArgMathBlock();
-    newblock.dockTypes[0] = 'anyout';
-    newblock.dockTypes[1] = 'anyin';
-    if (beginnerMode && !beginnerBlock('neg')) {
-        newblock.hidden = true;
-    }
-
-    var newblock = new ProtoBlock('minus');
-    newblock.palette = palettes.dict['number'];
-    blocks.protoBlockDict['minus'] = newblock;
-    newblock.fontsize = 14;
-    newblock.staticLabels.push('–');
-    newblock.twoArgMathBlock();
-    newblock.dockTypes[1] = 'anyin';
-    newblock.dockTypes[2] = 'anyin';
-    newblock.defaults.push(8, 4)
-    if (beginnerMode && !beginnerBlock('minus')) {
-        newblock.hidden = true;
-    }
-
-    var newblock = new ProtoBlock('plus');
-    newblock.palette = palettes.dict['number'];
-    blocks.protoBlockDict['plus'] = newblock;
-    newblock.fontsize = 14;
-    newblock.staticLabels.push('+');
-    newblock.twoArgMathBlock();
-    newblock.dockTypes[0] = 'anyout';
-    newblock.dockTypes[1] = 'anyin';
-    newblock.dockTypes[2] = 'anyin';
-    newblock.defaults.push(2, 2)
-    if (beginnerMode && !beginnerBlock('plus')) {
-        newblock.hidden = true;
-    }
-
-    // macro
-    var newblock = new ProtoBlock('oneOf');
-    newblock.palette = palettes.dict['number'];
-    blocks.protoBlockDict['oneOf'] = newblock;
-    newblock.staticLabels.push(_('one of'), _('this'), _('that'));
-    newblock.adjustWidthToLabel();
-    newblock.twoArgMathBlock();
-    newblock.dockTypes[0] = 'anyout';
-    newblock.dockTypes[1] = 'anyin';
-    newblock.dockTypes[2] = 'anyin';
-    newblock.defaults.push(-90, 90);
-    if (beginnerMode && !beginnerBlock('oneOf')) {
-        newblock.hidden = true;
-    }
-
-    var newblock = new ProtoBlock('random');
-    newblock.palette = palettes.dict['number'];
-    blocks.protoBlockDict['random'] = newblock;
-    newblock.staticLabels.push(_('random'), _('min'), _('max'));
-    newblock.adjustWidthToLabel();
-    newblock.twoArgMathBlock();
-    newblock.dockTypes[1] = 'anyin';
-    newblock.dockTypes[2] = 'anyin';
-    newblock.defaults.push(0, 12);
-    if (beginnerMode && !beginnerBlock('random')) {
-        newblock.hidden = true;
-    }
-
-    var newblock = new ProtoBlock('number');
-    newblock.palette = palettes.dict['number'];
-    blocks.protoBlockDict['number'] = newblock;
-    newblock.valueBlock();
-    if (beginnerMode && !beginnerBlock('number')) {
-        newblock.hidden = true;
-    }
-
-    // BLOCKS PALETTE
-
-    var newblock = new ProtoBlock('incrementOne');
-    newblock.palette = palettes.dict['boxes'];
-    blocks.protoBlockDict['incrementOne'] = newblock;
-    newblock.staticLabels.push(_('add 1 to'));
-    newblock.adjustWidthToLabel();
-    newblock.oneArgBlock();
-    if (beginnerMode && !beginnerBlock('incrementOne')) {
-        newblock.hidden = true;
-    }
-
-    var newblock = new ProtoBlock('increment');
-    newblock.palette = palettes.dict['boxes'];
-    blocks.protoBlockDict['increment'] = newblock;
-    if (language === 'ja') {
-        newblock.staticLabels.push(_('add'), _('to'));
-        //.TRANS: value1 is a numeric value (JAPANESE ONLY)
-        newblock.staticLabels.push(_('value1'));
-    } else {
-        newblock.staticLabels.push(_('add'), _('to'), _('value'));
-    }
-    newblock.adjustWidthToLabel();
-    newblock.twoArgBlock();
-    newblock.dockTypes[1] = 'anyin';
-    newblock.dockTypes[2] = 'anyin';
-    if (beginnerMode && !beginnerBlock('increment')) {
-        newblock.hidden = true;
-    }
-
-    var newblock = new ProtoBlock('box');
-    newblock.palette = palettes.dict['boxes'];
-    blocks.protoBlockDict['box'] = newblock;
-    //.TRANS: a container into which to put something
-    newblock.staticLabels.push(_('box'));
-    newblock.extraWidth = 10;
-    newblock.adjustWidthToLabel();
-    newblock.oneArgMathBlock();
-    newblock.defaults.push(_('box'));
-    newblock.dockTypes[0] = 'anyout';
-    // Show the value in the box as if it were a parameter.
-    newblock.parameter = true;
-    newblock.dockTypes[1] = 'anyin';
-    if (beginnerMode && !beginnerBlock('box')) {
-        newblock.hidden = true;
-    }
-
-    var newblock = new ProtoBlock('namedbox');
-    newblock.palette = palettes.dict['boxes'];
-    blocks.protoBlockDict['namedbox'] = newblock;
-    newblock.staticLabels.push(_('box'));
-    newblock.extraWidth = 20;
-    newblock.adjustWidthToLabel();
-    newblock.parameterBlock();
-    newblock.dockTypes[0] = 'anyout';
-    if (beginnerMode && !beginnerBlock('namedbox')) {
-        newblock.hidden = true;
-    }
-
-    var newblock = new ProtoBlock('storein2');
-    newblock.palette = palettes.dict['boxes'];
-    blocks.protoBlockDict['storein2'] = newblock;
-    newblock.staticLabels.push(_('store in box'));
-    newblock.adjustWidthToLabel();
-    newblock.oneArgBlock();
-    newblock.defaults.push(4);
-    newblock.dockTypes[1] = 'anyin';
-    if (beginnerMode && !beginnerBlock('storein2')) {
-        newblock.hidden = true;
-    }
-
-    var newblock = new ProtoBlock('storein');
-    newblock.palette = palettes.dict['boxes'];
-    blocks.protoBlockDict['storein'] = newblock;
-    //.TRANS: put something into a container for later reference
-    newblock.staticLabels.push(_('store in'));
-    if (language === 'ja') {
-        //.TRANS: name1 is name as in name of box, value1 is value as in the numeric value stored in a box (JAPANESE ONLY)
-        newblock.staticLabels.push(_('name1'), _('value1'));
-    } else {
-        newblock.staticLabels.push(_('name'), _('value'));
-    }
-    newblock.adjustWidthToLabel();
-    newblock.twoArgBlock();
-    newblock.defaults.push(_('box'));
-    newblock.defaults.push(4);
-    newblock.dockTypes[1] = 'anyin';
-    newblock.dockTypes[2] = 'anyin';
-    if (beginnerMode && !beginnerBlock('storein')) {
-        newblock.hidden = true;
-    }
-
-    // macro
-    var newblock = new ProtoBlock('box2');
-    newblock.palette = palettes.dict['boxes'];
-    blocks.protoBlockDict['box2'] = newblock;
-    newblock.staticLabels.push(_('box 2'));
-    newblock.extraWidth = 20;
-    newblock.adjustWidthToLabel();
-    newblock.parameterBlock();
-    newblock.dockTypes[0] = 'anyout';
-    if (beginnerMode && !beginnerBlock('box2')) {
-        newblock.hidden = true;
-    }
-
-    // macro
-    var newblock = new ProtoBlock('storebox2');
-    newblock.palette = palettes.dict['boxes'];
-    blocks.protoBlockDict['storebox2'] = newblock;
-    newblock.staticLabels.push(_('store in box 2'));
-    newblock.adjustWidthToLabel();
-    newblock.oneArgBlock();
-    newblock.defaults.push(4);
-    newblock.dockTypes[1] = 'anyin';
-    if (beginnerMode && !beginnerBlock('storebox2')) {
-        newblock.hidden = true;
-    }
-
-    // macro
-    var newblock = new ProtoBlock('box1');
-    newblock.palette = palettes.dict['boxes'];
-    blocks.protoBlockDict['box1'] = newblock;
-    newblock.staticLabels.push(_('box 1'));
-    newblock.extraWidth = 20;
-    newblock.adjustWidthToLabel();
-    newblock.parameterBlock();
-    newblock.dockTypes[0] = 'anyout';
-    if (beginnerMode && !beginnerBlock('box1')) {
-        newblock.hidden = true;
-    }
-
-    // macro
-    var newblock = new ProtoBlock('storebox1');
-    newblock.palette = palettes.dict['boxes'];
-    blocks.protoBlockDict['storebox1'] = newblock;
-    newblock.staticLabels.push(_('store in box 1'));
-    newblock.adjustWidthToLabel();
-    newblock.oneArgBlock();
-    newblock.defaults.push(4);
-    newblock.dockTypes[1] = 'anyin';
-    if (beginnerMode && !beginnerBlock('storebox1')) {
-        newblock.hidden = true;
-    }
-
-    // ACTIONS PALETTE
-
-    var newblock = new ProtoBlock('return');
-    newblock.palette = palettes.dict['action'];
-    blocks.protoBlockDict['return'] = newblock;
-    //.TRANS: return value from a function
-    newblock.staticLabels.push(_('return'));
-    newblock.extraWidth = 10;
-    newblock.adjustWidthToLabel();
-    newblock.oneArgBlock();
-    newblock.defaults.push(100);
-    newblock.dockTypes[1] = 'anyin';
-    if (beginnerMode && !beginnerBlock('return')) {
-        newblock.hidden = true;
-    }
-
-    var newblock = new ProtoBlock('returnToUrl');
-    newblock.palette = palettes.dict['action'];
-    blocks.protoBlockDict['returnToUrl'] = newblock;
-    //.TRANS: return value from a function to a URL
-    newblock.staticLabels.push(_('return to URL'));
-    newblock.extraWidth = 10;
-    newblock.adjustWidthToLabel();
-    newblock.oneArgBlock();
-    newblock.defaults.push(_('100'));
-    newblock.dockTypes[1] = 'anyin';
-    if (beginnerMode && !beginnerBlock('returnToUrl')) {
-        newblock.hidden = true;
-    }
-
-    var newblock = new ProtoBlock('calc');
-    newblock.palette = palettes.dict['action'];
-    blocks.protoBlockDict['calc'] = newblock;
-    newblock.staticLabels.push(_('calculate'));
-    newblock.adjustWidthToLabel();
-    newblock.oneArgMathBlock();
-    newblock.defaults.push(_('action'));
-    newblock.dockTypes[0] = 'anyout';
-    newblock.dockTypes[1] = 'anyin';
-    if (beginnerMode && !beginnerBlock('calc')) {
-        newblock.hidden = true;
-    }
-
-    var newblock = new ProtoBlock('namedcalc');
-    newblock.palette = palettes.dict['action'];
-    blocks.protoBlockDict['namedcalc'] = newblock;
-    newblock.staticLabels.push(_('action'));
-    newblock.extraWidth = 10;
-    newblock.adjustWidthToLabel();
-    newblock.parameterBlock();
-    if (beginnerMode && !beginnerBlock('namedcalc')) {
-        newblock.hidden = true;
-    }
-
-    var newblock = new ProtoBlock('nameddoArg');
-    newblock.palette = palettes.dict['action'];
-    blocks.protoBlockDict['nameddoArg'] = newblock;
-    if (language === 'ja') {
-        //.TRANS: do1 is do (take) an action (JAPANESE ONLY)
-        newblock.staticLabels.push(_('do1'));
-    } else {
-        //.TRANS: take (do) some action
-        newblock.staticLabels.push(_('do'));
-    }
-    newblock.adjustWidthToLabel();
-    newblock.argClampBlock();
-    newblock.dockTypes[1] = 'anyin';
-    if (beginnerMode && !beginnerBlock('nameddoArg')) {
-        newblock.hidden = true;
-    }
-
-    var newblock = new ProtoBlock('namedcalcArg');
-    newblock.palette = palettes.dict['action'];
-    blocks.protoBlockDict['namedcalcArg'] = newblock;
-    newblock.staticLabels.push(_('calculate'));
-    newblock.adjustWidthToLabel();
-    newblock.argClampMathBlock();
-    newblock.dockTypes[0] = 'anyout';
-    newblock.dockTypes[1] = 'anyin';
-    if (beginnerMode && !beginnerBlock('namedcalcArg')) {
-        newblock.hidden = true;
-    }
-
-    var newblock = new ProtoBlock('doArg');
-    newblock.palette = palettes.dict['action'];
-    blocks.protoBlockDict['doArg'] = newblock;
-    if (language === 'ja') {
-        //.TRANS: do1 is do (take) an action (JAPANESE ONLY)
-        newblock.staticLabels.push(_('do1'));
-    } else {
-        newblock.staticLabels.push(_('do'));
-    }
-    newblock.adjustWidthToLabel();
-    newblock.argClampOneArgBlock();
-    newblock.defaults.push(_('action'));
-    newblock.dockTypes[1] = 'anyin';
-    newblock.dockTypes[2] = 'anyin';
-    if (beginnerMode && !beginnerBlock('doArg')) {
-        newblock.hidden = true;
-    }
-
-    var newblock = new ProtoBlock('calcArg');
-    newblock.palette = palettes.dict['action'];
-    blocks.protoBlockDict['calcArg'] = newblock;
-    newblock.staticLabels.push(_('calculate'));
-    newblock.adjustWidthToLabel();
-    newblock.argClampOneArgMathBlock();
-    newblock.defaults.push(_('action'));
-    newblock.dockTypes[0] = 'anyout';
-    newblock.dockTypes[1] = 'anyin';
-    newblock.dockTypes[2] = 'anyin';
-    if (beginnerMode && !beginnerBlock('calcArg')) {
-        newblock.hidden = true;
-    }
-
-    var newblock = new ProtoBlock('arg');
-    newblock.palette = palettes.dict['action'];
-    blocks.protoBlockDict['arg'] = newblock;
-    newblock.staticLabels.push('arg');
-    newblock.adjustWidthToLabel();
-    newblock.oneArgMathBlock();
-    newblock.defaults.push(1);
-    newblock.dockTypes[0] = 'anyout';
-    newblock.dockTypes[1] = 'numberin';
-    if (beginnerMode && !beginnerBlock('arg')) {
-        newblock.hidden = true;
-    }
-
-    var newblock = new ProtoBlock('namedarg');
-    newblock.palette = palettes.dict['action'];
-    blocks.protoBlockDict['namedarg'] = newblock;
-    newblock.staticLabels.push('arg ' + 1);
-    newblock.adjustWidthToLabel();
-    newblock.parameterBlock();
-    if (beginnerMode && !beginnerBlock('namedarg')) {
-        newblock.hidden = true;
-    }
-
-    var newblock = new ProtoBlock('do');
-    newblock.palette = palettes.dict['action'];
-    blocks.protoBlockDict['do'] = newblock;
-    if (language === 'ja') {
-        //.TRANS: do1 is do (take) an action (JAPANESE ONLY)
-        newblock.staticLabels.push(_('do1'));
-    } else {
-        //.TRANS: do (take) an action
-        newblock.staticLabels.push(_('do'));
-    }
-    newblock.adjustWidthToLabel();
-    newblock.oneArgBlock();
-    //.TRANS: a stack of blocks to run (an action to take)
-    newblock.defaults.push(_('action'));
-    newblock.dockTypes[1] = 'anyin';
-    if (beginnerMode && !beginnerBlock('do')) {
-        newblock.hidden = true;
-    }
-
-    var newblock = new ProtoBlock('listen');
-    newblock.palette = palettes.dict['action'];
-    blocks.protoBlockDict['listen'] = newblock;
-    //.TRANS: an event, such as user actions (mouse clicks, key presses)
-    newblock.staticLabels.push(_('on'));
-    if (language === 'ja') {
-        newblock.staticLabels.push(_('event'));
-        //.TRANS: do1 is do (take) an action (JAPANESE ONLY)
-        newblock.staticLabels.push(_('do1'));
-        newblock.extraWidth = 15;
-    } else {
-        newblock.staticLabels.push(_('event'), _('do'));
-    }
-    newblock.adjustWidthToLabel();
-    newblock.twoArgBlock();
-    //.TRANS: a condition that is broadcast in order to trigger a listener to take an action
-    newblock.defaults.push(_('event'));
-    newblock.defaults.push(_('action'));
-    newblock.dockTypes[1] = 'textin';
-    newblock.dockTypes[2] = 'textin';
-    if (beginnerMode && !beginnerBlock('listen')) {
-        newblock.hidden = true;
-    }
-
-    var newblock = new ProtoBlock('dispatch');
-    newblock.palette = palettes.dict['action'];
-    blocks.protoBlockDict['dispatch'] = newblock;
-    //.TRANS: dispatch an event to trigger a listener
-    newblock.staticLabels.push(_('broadcast'));
-    newblock.adjustWidthToLabel();
-    newblock.oneArgBlock();
-    newblock.defaults.push(_('event'));
-    newblock.dockTypes[1] = 'textin';
-    if (beginnerMode && !beginnerBlock('dispatch')) {
-        newblock.hidden = true;
-    }
-
-    // macro
-    var newblock = new ProtoBlock('startdrum');
-    newblock.palette = palettes.dict['action'];
-    blocks.protoBlockDict['startdrum'] = newblock;
-    //.TRANS: start block with an embedded set drum block
-    newblock.staticLabels.push(_('start drum'));
-    newblock.extraWidth = 10;
-    newblock.adjustWidthToLabel();
-    newblock.stackClampZeroArgBlock();
-    if (beginnerMode && !beginnerBlock('startdrum')) {
-        newblock.hidden = true;
-    }
-
-    var newblock = new ProtoBlock('drum');
-    newblock.palette = palettes.dict['extras'];
-    blocks.protoBlockDict['drum'] = newblock;
-    newblock.staticLabels.push(_('start drum'));
-    newblock.extraWidth = 10;
-    newblock.adjustWidthToLabel();
-    newblock.stackClampZeroArgBlock();
-    newblock.hidden = true;
-    newblock.deprecated = true;
-
-    var newblock = new ProtoBlock('start');
-    newblock.palette = palettes.dict['action'];
-    blocks.protoBlockDict['start'] = newblock;
-    newblock.staticLabels.push(_('start'));
-    newblock.extraWidth = 40;
-    newblock.labelOffset = 15;
-    newblock.adjustWidthToLabel();
-    newblock.stackClampZeroArgBlock();
-
-    var newblock = new ProtoBlock('action');
-    newblock.palette = palettes.dict['action'];
-    blocks.protoBlockDict['action'] = newblock;
-    newblock.staticLabels.push(_('action'));
-    newblock.extraWidth = 48;
-    newblock.labelOffset = 15;
-    newblock.adjustWidthToLabel();
-    newblock.stackClampOneArgBlock();
-    newblock.defaults.push(_('action'));
-
-    var newblock = new ProtoBlock('nameddo');
-    newblock.palette = palettes.dict['action'];
-    blocks.protoBlockDict['nameddo'] = newblock;
-    newblock.staticLabels.push(_('action'));
-    newblock.extraWidth = 40;
-    newblock.adjustWidthToLabel();
-    newblock.zeroArgBlock();
-    // nameddo stays hidden until first action block is used.
-    newblock.hidden = true;
-
-    // HEAP PALETTE
-
-    var newblock = new ProtoBlock('loadHeapFromApp');
-    newblock.palette = palettes.dict['heap'];
-    blocks.protoBlockDict['loadHeapFromApp'] = newblock;
-    //.TRANS: load the heap contents from a URL
-    newblock.staticLabels.push(_('load heap from App'));
-    newblock.adjustWidthToLabel();
-    newblock.twoArgBlock();
-    newblock.dockTypes[1] = 'textin';
-    newblock.dockTypes[2] = 'textin';
-    newblock.defaults.push('appName')
-    newblock.defaults.push('localhost');
-    if (beginnerMode && !beginnerBlock('loadHeapFromApp')) {
-        newblock.hidden = true;
-    }
-
-    var newblock = new ProtoBlock('saveHeapToApp');
-    newblock.palette = palettes.dict['heap'];
-    blocks.protoBlockDict['saveHeapToApp'] = newblock;
-    //.TRANS: save the heap contents to a URL
-    newblock.staticLabels.push(_('save heap to App'));
-    newblock.adjustWidthToLabel();
-    newblock.twoArgBlock();
-    newblock.dockTypes[1] = 'textin';
-    newblock.dockTypes[2] = 'textin';
-    newblock.defaults.push('appName')
-    newblock.defaults.push('localhost');
-    if (beginnerMode && !beginnerBlock('saveHeapToApp')) {
-        newblock.hidden = true;
-    }
-
-    var newblock = new ProtoBlock('showHeap');
-    newblock.palette = palettes.dict['heap'];
-    blocks.protoBlockDict['showHeap'] = newblock;
-    //.TRANS: Display the heap contents
-    newblock.staticLabels.push(_('show heap'));
-    newblock.adjustWidthToLabel();
-    newblock.zeroArgBlock();
-    if (beginnerMode && !beginnerBlock('showHeap')) {
-        newblock.hidden = true;
-    }
-
-    var newblock = new ProtoBlock('heapLength');
-    newblock.palette = palettes.dict['heap'];
-    blocks.protoBlockDict['heapLength'] = newblock;
-    //.TRANS: How many entries are in the heap?
-    newblock.staticLabels.push(_('heap length'));
-    newblock.adjustWidthToLabel();
-    newblock.parameterBlock();
-    newblock.dockTypes[0] = 'numberout';
-    if (beginnerMode && !beginnerBlock('heapLength')) {
-        newblock.hidden = true;
-    }
-
-    var newblock = new ProtoBlock('heapEmpty');
-    newblock.palette = palettes.dict['heap'];
-    blocks.protoBlockDict['heapEmpty'] = newblock;
-    //.TRANS: Is the heap empty?
-    newblock.staticLabels.push(_('heap empty?'));
-    newblock.adjustWidthToLabel();
-    newblock.booleanZeroArgBlock();
-    if (beginnerMode && !beginnerBlock('heapEmpty')) {
-        newblock.hidden = true;
-    }
-
-    var newblock = new ProtoBlock('emptyHeap');
-    newblock.palette = palettes.dict['heap'];
-    blocks.protoBlockDict['emptyHeap'] = newblock;
-    //.TRANS: empty the heap
-    newblock.staticLabels.push(_('empty heap'));
-    newblock.adjustWidthToLabel();
-    newblock.zeroArgBlock();
-    if (beginnerMode && !beginnerBlock('emptyHeap')) {
-        newblock.hidden = true;
-    }
-
-    var newblock = new ProtoBlock('saveHeap');
-    newblock.palette = palettes.dict['heap'];
-    blocks.protoBlockDict['saveHeap'] = newblock;
-    //.TRANS: save the heap to a file
-    newblock.staticLabels.push(_('save heap'));
-    newblock.adjustWidthToLabel();
-    newblock.oneArgBlock();
-    newblock.defaults.push('heap.json');
-    newblock.dockTypes[1] = 'textin';
-    if (beginnerMode && !beginnerBlock('saveHeap')) {
-        newblock.hidden = true;
-    }
-
-    var newblock = new ProtoBlock('loadHeap');
-    newblock.palette = palettes.dict['heap'];
-    blocks.protoBlockDict['loadHeap'] = newblock;
-    //.TRANS: load the heap from a file
-    newblock.staticLabels.push(_('load heap'));
-    newblock.adjustWidthToLabel();
-    newblock.oneArgBlock();
-    newblock.dockTypes[1] = 'filein';
-    newblock.defaults = [[null, null]];
-    if (beginnerMode && !beginnerBlock('loadHeap')) {
-        newblock.hidden = true;
-    }
-
-    var newblock = new ProtoBlock('reverseHeap');
-    newblock.palette = palettes.dict['heap'];
-    //.TRANS: reverse the order of the heap
-    blocks.protoBlockDict['reverseHeap'] = newblock;
-    newblock.staticLabels.push(_('reverse heap'));
-    newblock.adjustWidthToLabel();
-    newblock.zeroArgBlock();
-    if (beginnerMode && !beginnerBlock('reverseHeap')) {
-        newblock.hidden = true;
-    }
-
-    var newblock = new ProtoBlock('indexHeap');
-    newblock.palette = palettes.dict['heap'];
-    blocks.protoBlockDict['indexHeap'] = newblock;
-    //.TRANS: retrieve a value from the heap at index position in the heap
-    newblock.staticLabels.push(_('index heap'));
-    newblock.adjustWidthToLabel();
-    newblock.oneArgMathBlock();
-    newblock.dockTypes[1] = 'numberin';
-    newblock.defaults.push(1);
-    if (beginnerMode && !beginnerBlock('indexHeap')) {
-        newblock.hidden = true;
-    }
-
-    var newblock = new ProtoBlock('setHeapEntry');
-    newblock.palette = palettes.dict['heap'];
-    blocks.protoBlockDict['setHeapEntry'] = newblock;
-    //.TRANS: set a value in the heap
-    if (language === 'ja') {
-        newblock.staticLabels.push(_('set heap'), _('index'))
-        //.TRANS: value1 is a numeric value (JAPANESE ONLY)
-        newblock.staticLabels.push(_('value1'));
-    } else {
-        newblock.staticLabels.push(_('set heap'), _('index'), _('value'));
-    }
-    newblock.adjustWidthToLabel();
-    newblock.twoArgBlock();
-    newblock.dockTypes[1] = 'numberin';
-    newblock.dockTypes[2] = 'anyin';
-    newblock.defaults.push(1);
-    newblock.defaults.push(100);
-    if (beginnerMode && !beginnerBlock('setHeapEntry')) {
-        newblock.hidden = true;
-    }
-
-    var newblock = new ProtoBlock('pop');
-    newblock.palette = palettes.dict['heap'];
-    blocks.protoBlockDict['pop'] = newblock;
-    //.TRANS: pop a value off the top of the heap
-    newblock.staticLabels.push(_('pop'));
-    newblock.adjustWidthToLabel();
-    newblock.parameterBlock();
-    if (beginnerMode && !beginnerBlock('pop')) {
-        newblock.hidden = true;
-    }
-
-    var newblock = new ProtoBlock('push');
-    newblock.palette = palettes.dict['heap'];
-    blocks.protoBlockDict['push'] = newblock;
-    //.TRANS: push a value onto the top of the heap
-    newblock.staticLabels.push(_('push'));
-    newblock.adjustWidthToLabel();
-    newblock.oneArgBlock();
-    newblock.dockTypes[1] = 'anyin';
-    newblock.defaults.push(1);
-    if (beginnerMode && !beginnerBlock('push')) {
-        newblock.hidden = true;
-    }
-
-    // MEDIA PALETTE
-
-    var newblock = new ProtoBlock('rightpos');
-    newblock.palette = palettes.dict['media'];
-    blocks.protoBlockDict['rightpos'] = newblock;
-    //.TRANS: right side of the screen
-    newblock.staticLabels.push(_('right (screen)'));
-    newblock.adjustWidthToLabel();
-    newblock.parameterBlock();
-    if (beginnerMode && !beginnerBlock('rightpos')) {
-        newblock.hidden = true;
-    }
-
-    var newblock = new ProtoBlock('leftpos');
-    newblock.palette = palettes.dict['media'];
-    blocks.protoBlockDict['leftpos'] = newblock;
-    //.TRANS: left side of the screen
-    newblock.staticLabels.push(_('left (screen)'));
-    newblock.adjustWidthToLabel();
-    newblock.parameterBlock();
-    if (beginnerMode && !beginnerBlock('leftpos')) {
-        newblock.hidden = true;
-    }
-
-    var newblock = new ProtoBlock('toppos');
-    newblock.palette = palettes.dict['media'];
-    blocks.protoBlockDict['toppos'] = newblock;
-    newblock.staticLabels.push(_('top (screen)'));
-    newblock.adjustWidthToLabel();
-    newblock.parameterBlock();
-    if (beginnerMode && !beginnerBlock('toppos')) {
-        newblock.hidden = true;
-    }
-
-    var newblock = new ProtoBlock('bottompos');
-    newblock.palette = palettes.dict['media'];
-    blocks.protoBlockDict['bottompos'] = newblock;
-    newblock.staticLabels.push(_('bottom (screen)'));
-    newblock.adjustWidthToLabel();
-    newblock.parameterBlock();
-    if (beginnerMode && !beginnerBlock('bottompos')) {
-        newblock.hidden = true;
-    }
-
-    var newblock = new ProtoBlock('width');
-    newblock.palette = palettes.dict['media'];
-    blocks.protoBlockDict['width'] = newblock;
-    newblock.staticLabels.push(_('width'));
-    newblock.adjustWidthToLabel();
-    newblock.parameterBlock();
-    if (beginnerMode && !beginnerBlock('width')) {
-        newblock.hidden = true;
-    }
-
-    var newblock = new ProtoBlock('height');
-    newblock.palette = palettes.dict['media'];
-    blocks.protoBlockDict['height'] = newblock;
-    newblock.staticLabels.push(_('height'));
-    newblock.adjustWidthToLabel();
-    newblock.parameterBlock();
-    if (beginnerMode && !beginnerBlock('height')) {
-        newblock.hidden = true;
-    }
-
-    var newblock = new ProtoBlock('stopplayback');
-    newblock.palette = palettes.dict['media'];
-    blocks.protoBlockDict['stopplayback'] = newblock;
-    //.TRANS: stops playback of an audio recording
-    newblock.staticLabels.push(_('stop play'));
-    newblock.adjustWidthToLabel();
-    newblock.zeroArgBlock();
-    // if (beginnerMode && !beginnerBlock('stopplayback')) {
-        newblock.hidden = true;
-    // }
-
-    var newblock = new ProtoBlock('playback');
-    newblock.palette = palettes.dict['media'];
-    blocks.protoBlockDict['playback'] = newblock;
-    newblock.defaults.push(null);
-    //.TRANS: play an audio recording
-    newblock.staticLabels.push(_('play back'));
-    newblock.adjustWidthToLabel();
-    newblock.oneArgBlock();
-    newblock.dockTypes[1] = 'mediain';
-    // if (beginnerMode && !beginnerBlock('playback')) {
-        newblock.hidden = true;
-    // }
-
-    // Eliminating until we find a better option.
-    var newblock = new ProtoBlock('speak');
-    newblock.palette = palettes.dict['media'];
-    blocks.protoBlockDict['speak'] = newblock;
-    newblock.staticLabels.push(_('speak'));
-    newblock.adjustWidthToLabel();
-    newblock.oneArgBlock();
-    newblock.defaults.push('hello');
-    newblock.dockTypes[1] = 'textin';
-    // if (beginnerMode && !beginnerBlock('speak')) {
-        newblock.hidden = true;
-    // }
-
-    var newblock = new ProtoBlock('camera');
-    newblock.palette = palettes.dict['media'];
-    blocks.protoBlockDict['camera'] = newblock;
-    newblock.image = 'images/camera.svg'
-    newblock.mediaBlock();
-    if (beginnerMode && !beginnerBlock('camera')) {
-        newblock.hidden = true;
-    }
-
-    var newblock = new ProtoBlock('video');
-    newblock.palette = palettes.dict['media'];
-    blocks.protoBlockDict['video'] = newblock;
-    newblock.image = 'images/video.svg'
-    newblock.mediaBlock();
-    if (beginnerMode && !beginnerBlock('video')) {
-        newblock.hidden = true;
-    }
-
-    var newblock = new ProtoBlock('loadFile');
-    newblock.palette = palettes.dict['media'];
-    blocks.protoBlockDict['loadFile'] = newblock;
-    newblock.staticLabels.push('');
-    newblock.parameterBlock();
-    newblock.dockTypes[0] = 'fileout';
-    if (beginnerMode && !beginnerBlock('loadFile')) {
-        newblock.hidden = true;
-    }
-
-    var newblock = new ProtoBlock('stopvideocam');
-    newblock.palette = palettes.dict['media'];
-    blocks.protoBlockDict['stopvideocam'] = newblock;
-    newblock.staticLabels.push(_('stop media'));
-    newblock.adjustWidthToLabel();
-    newblock.zeroArgBlock();
-    if (beginnerMode && !beginnerBlock('stopvideocam')) {
-        newblock.hidden = true;
-    }
-
-    var newblock = new ProtoBlock('tone');
-    newblock.palette = palettes.dict['media'];
-    blocks.protoBlockDict['tone'] = newblock;
-    newblock.staticLabels.push(_('hertz'),  _('frequency'), _('duration (ms)'));
-    newblock.adjustWidthToLabel();
-    newblock.defaults.push(392, 1000 / 3);
-    newblock.twoArgBlock();
-    newblock.dockTypes[1] = 'numberin';
-    newblock.dockTypes[2] = 'numberin';
-    if (beginnerMode && !beginnerBlock('tone')) {
-        newblock.hidden = true;
-    }
-
-    var newblock = new ProtoBlock('tofrequency');
-    newblock.palette = palettes.dict['media'];
-    blocks.protoBlockDict['tofrequency'] = newblock;
-    //.TRANS: translate a note into hertz, e.g., A4 -> 440HZ
-    if (language === 'ja') {
-        newblock.staticLabels.push(_('note to frequency'));
-        //.TRANS: name2 is name as in name of pitch (JAPANESE ONLY)
-        newblock.staticLabels.push(_('name2'));
-        newblock.staticLabels.push(_('octave'));
-    } else {
-        newblock.staticLabels.push(_('note to frequency'), _('name'), _('octave'));
-    }
-    newblock.adjustWidthToLabel();
-    newblock.defaults.push('G');
-    newblock.defaults.push(4);
-    newblock.twoArgMathBlock();
-    newblock.dockTypes[1] = 'notein';
-    newblock.dockTypes[2] = 'anyin';
-    if (beginnerMode && !beginnerBlock('tofrequency')) {
-        newblock.hidden = true;
-    }
-
-    var newblock = new ProtoBlock('turtleshell');
-    newblock.palette = palettes.dict['media'];
-    blocks.protoBlockDict['turtleshell'] = newblock;
-    //.TRANS: Avatar is the image used to determine the appearance of the mouse.
-    newblock.staticLabels.push(_('avatar'), _('size'), _('image'));
-    newblock.adjustWidthToLabel();
-    newblock.twoArgBlock();
-    newblock.defaults.push(55);
-    newblock.defaults.push(null);
-    newblock.dockTypes[1] = 'numberin';
-    newblock.dockTypes[2] = 'anyin';
-    if (beginnerMode && !beginnerBlock('turtleshell')) {
-        newblock.hidden = true;
-    }
-
-    var newblock = new ProtoBlock('show');
-    newblock.palette = palettes.dict['media'];
-    blocks.protoBlockDict['show'] = newblock;
-    //.TRANS: a media object
-    if (language === 'ja') {
-        //.TRANS: show1 is show as in display an image or text on the screen.
-        newblock.staticLabels.push(_('show1'));
-        newblock.staticLabels.push(_('size'), _('obj'));
-    } else {
-        newblock.staticLabels.push(_('show'), _('size'), _('obj'));
-    }
-    newblock.adjustWidthToLabel();
-    newblock.twoArgBlock();
-    newblock.defaults.push(24);
-    newblock.defaults.push(_('text'));
-    newblock.dockTypes[1] = 'numberin';
-    newblock.dockTypes[2] = 'anyin';
-    if (beginnerMode && !beginnerBlock('show')) {
-        newblock.hidden = true;
-    }
-
-    var newblock = new ProtoBlock('media');
-    newblock.palette = palettes.dict['media'];
-    blocks.protoBlockDict['media'] = newblock;
-    /*
-    if (language === 'ja') {
-        //.TRANS: "video material" is used instead of an image in Japanese
-        newblock.staticLabels.push(_('video material'));
-        newblock.extraWidth = 10;
-    } else {
-        newblock.image = 'images/load-media.svg'
-    }
-    */
-    newblock.image = 'images/load-media.svg'
-    newblock.mediaBlock();
-    newblock.dockTypes[0] = 'mediaout';
-    if (beginnerMode && !beginnerBlock('media')) {
-        newblock.hidden = true;
-    }
-
-    var newblock = new ProtoBlock('text');
-    newblock.palette = palettes.dict['media'];
-    blocks.protoBlockDict['text'] = newblock;
-    newblock.extraWidth = 30;
-    newblock.valueBlock();
-    newblock.dockTypes[0] = 'textout';
-    if (beginnerMode && !beginnerBlock('text')) {
-        newblock.hidden = true;
-    }
-
-    // FLOW PALETTE
-
-    var newblock = new ProtoBlock('duplicatefactor');
-    newblock.palette = palettes.dict['flow'];
-    blocks.protoBlockDict['duplicatefactor'] = newblock;
-    //.TRANS: factor used in determining how many duplications to make
-    newblock.staticLabels.push(_('duplicate factor'));
-    newblock.adjustWidthToLabel();
-    newblock.parameterBlock();
-    newblock.hidden = true;
-
-=======
->>>>>>> 5ace6adf
     var newblock = new ProtoBlock('hiddennoflow');
     newblock.palette = palettes.dict['flow'];
     blocks.protoBlockDict['hiddennoflow'] = newblock;
     newblock.hiddenNoFlow = true;
     newblock.hiddenBlockNoFlow();
     newblock.hidden = true;
-<<<<<<< HEAD
 
     var newblock = new ProtoBlock('hidden');
     newblock.palette = palettes.dict['flow'];
     blocks.protoBlockDict['hidden'] = newblock;
     newblock.hiddenBlockFlow();
     newblock.hidden = true;
-
-    var newblock = new ProtoBlock('backward');
-    newblock.palette = palettes.dict['flow'];
-    blocks.protoBlockDict['backward'] = newblock;
-    //.TRANS: play music backward
-    newblock.staticLabels.push(_('backward'));
-    newblock.adjustWidthToLabel();
-    newblock.flowClampZeroArgBlock();
-    if (beginnerMode && !beginnerBlock('backward')) {
-        newblock.hidden = true;
-    }
-
-    var newblock = new ProtoBlock('duplicatenotes');
-    newblock.palette = palettes.dict['flow'];
-    blocks.protoBlockDict['duplicatenotes'] = newblock;
-    //.TRANS: play each note more than once
-    newblock.staticLabels.push(_('duplicate'));
-    newblock.adjustWidthToLabel();
-    newblock.flowClampOneArgBlock();
-    newblock.defaults.push(2);
-    if (beginnerMode && !beginnerBlock('duplicatenotes')) {
-        newblock.hidden = true;
-    }
-
-    var newblock = new ProtoBlock('defaultcase');
-    newblock.palette = palettes.dict['flow'];
-    blocks.protoBlockDict['defaultcase'] = newblock;
-    //.TRANS: the default case used in a switch statement in programming
-    newblock.staticLabels.push(_('default'));
-    newblock.adjustWidthToLabel();
-    newblock.flowClampBlock();
-    if (beginnerMode && !beginnerBlock('defaultcase')) {
-        newblock.hidden = true;
-    }
-
-    var newblock = new ProtoBlock('case');
-    newblock.palette = palettes.dict['flow'];
-    blocks.protoBlockDict['case'] = newblock;
-    //.TRANS: the case statement used in a switch statement in programming
-    newblock.staticLabels.push(_('case'));
-    newblock.adjustWidthToLabel();
-    newblock.flowClampOneArgBlock();
-    newblock.dockTypes[1] = 'anyin';
-    if (beginnerMode && !beginnerBlock('case')) {
-        newblock.hidden = true;
-    }
-
-    var newblock = new ProtoBlock('switch');
-    newblock.palette = palettes.dict['flow'];
-    blocks.protoBlockDict['switch'] = newblock;
-    //.TRANS: the switch statement used in programming
-    newblock.staticLabels.push(_('switch'));
-    newblock.adjustWidthToLabel();
-    newblock.flowClampOneArgBlock();
-    newblock.dockTypes[1] = 'anyin';
-    if (beginnerMode && !beginnerBlock('switch')) {
-        newblock.hidden = true;
-    }
-
-    var newblock = new ProtoBlock('clamp');
-    newblock.palette = palettes.dict['flow'];
-    blocks.protoBlockDict['clamp'] = newblock;
-    newblock.flowClampBlock();
-    newblock.hidden = true;
-    if (beginnerMode && !beginnerBlock('clamp')) {
-        newblock.hidden = true;
-    }
-
-    var newblock = new ProtoBlock('break');
-    newblock.palette = palettes.dict['flow'];
-    blocks.protoBlockDict['break'] = newblock;
-    newblock.staticLabels.push(_('stop'));
-    newblock.adjustWidthToLabel();
-    newblock.basicBlockNoFlow();
-    if (beginnerMode && !beginnerBlock('break')) {
-        newblock.hidden = true;
-    }
-
-    var newblock = new ProtoBlock('waitFor');
-    newblock.palette = palettes.dict['flow'];
-    blocks.protoBlockDict['waitFor'] = newblock;
-    newblock.staticLabels.push(_('wait for'));
-    newblock.adjustWidthToLabel();
-    newblock.oneBooleanArgBlock();
-    if (beginnerMode && !beginnerBlock('waitFor')) {
-        newblock.hidden = true;
-    }
-
-    var newblock = new ProtoBlock('until');
-    newblock.palette = palettes.dict['flow'];
-    blocks.protoBlockDict['until'] = newblock;
-    if (language === 'ja') {
-        newblock.staticLabels.push(_('until'));
-        //.TRANS: do2 is do something until some condition is met (JAPANESE ONLY)
-        newblock.staticLabels.push(_('do2'));
-    } else {
-        newblock.staticLabels.push(_('until'), _('do'));
-    }
-    newblock.extraWidth = 15;
-    newblock.adjustWidthToLabel();
-    newblock.flowClampBooleanArgBlock();
-    if (beginnerMode && !beginnerBlock('until')) {
-        newblock.hidden = true;
-    }
-
-    var newblock = new ProtoBlock('while');
-    newblock.palette = palettes.dict['flow'];
-    blocks.protoBlockDict['while'] = newblock;
-    if (language === 'ja') {
-        newblock.staticLabels.push(_('while'));
-        //.TRANS: do2 is do something while some condition is true (JAPANESE ONLY)
-        newblock.staticLabels.push(_('do2'));
-    } else {
-        newblock.staticLabels.push(_('while'), _('do'));
-    }
-    newblock.extraWidth = 15;
-    newblock.adjustWidthToLabel();
-    newblock.flowClampBooleanArgBlock();
-    if (beginnerMode && !beginnerBlock('while')) {
-        newblock.hidden = true;
-    }
-
-    var newblock = new ProtoBlock('ifthenelse');
-    newblock.palette = palettes.dict['flow'];
-    blocks.protoBlockDict['ifthenelse'] = newblock;
-    newblock.staticLabels.push(_('if'), _('then'), _('else'));
-    newblock.extraWidth = 15;
-    newblock.adjustWidthToLabel();
-    newblock.doubleFlowClampBooleanArgBlock();
-    if (beginnerMode && !beginnerBlock('ifthenelse')) {
-        newblock.hidden = true;
-    }
-
-    var newblock = new ProtoBlock('if');
-    newblock.palette = palettes.dict['flow'];
-    blocks.protoBlockDict['if'] = newblock;
-    newblock.staticLabels.push(_('if'), _('then'));
-    newblock.extraWidth = 15;
-    newblock.adjustWidthToLabel();
-    newblock.flowClampBooleanArgBlock();
-    if (beginnerMode && !beginnerBlock('if')) {
-        newblock.hidden = true;
-    }
-
-    var newblock = new ProtoBlock('forever');
-    newblock.palette = palettes.dict['flow'];
-    blocks.protoBlockDict['forever'] = newblock;
-    newblock.staticLabels.push(_('forever'));
-    newblock.adjustWidthToLabel();
-    newblock.flowClampZeroArgBlock();
-    if (beginnerMode && !beginnerBlock('forever')) {
-        newblock.hidden = true;
-    }
-
-    var newblock = new ProtoBlock('repeat');
-    newblock.palette = palettes.dict['flow'];
-    blocks.protoBlockDict['repeat'] = newblock;
-    newblock.staticLabels.push(_('repeat'));
-    newblock.adjustWidthToLabel();
-    newblock.flowClampOneArgBlock();
-    newblock.defaults.push(4);
-    if (beginnerMode && !beginnerBlock('repeat')) {
-        newblock.hidden = true;
-    }
-
-    // EXTRAS PALETTE
 
     // NOP blocks (used as placeholders when loaded blocks not found)
     var newblock = new ProtoBlock('nopValueBlock');
@@ -4667,216 +2937,6 @@
     newblock.dockTypes[3] = 'anyin';
     newblock.hidden = true;
 
-    var newblock = new ProtoBlock('openpalette');
-    newblock.palette = palettes.dict['extras'];
-    blocks.protoBlockDict['openpalette'] = newblock;
-    //.TRANS: Open a palette of blocks.
-    newblock.staticLabels.push(_('open palette'));
-    newblock.adjustWidthToLabel();
-    newblock.oneArgBlock();
-    newblock.dockTypes[1] = 'textin';
-    newblock.defaults.push(_('rhythm'));
-    if (beginnerMode && !beginnerBlock('openpalette')) {
-        newblock.hidden = true;
-    }
-
-    var newblock = new ProtoBlock('deleteblock');
-    newblock.palette = palettes.dict['extras'];
-    blocks.protoBlockDict['deleteblock'] = newblock;
-    //.TRANS: Move this block to the trash.
-    newblock.staticLabels.push(_('delete block'));
-    newblock.adjustWidthToLabel();
-    newblock.oneArgBlock();
-    newblock.dockTypes[1] = 'numberin';
-    if (beginnerMode && !beginnerBlock('deleteblock')) {
-        newblock.hidden = true;
-    }
-
-    var newblock = new ProtoBlock('moveblock');
-    newblock.palette = palettes.dict['extras'];
-    blocks.protoBlockDict['moveblock'] = newblock;
-    //.TRANS: Move the position of a block on the screen.
-    newblock.staticLabels.push(_('move block'), _('block number'), _('x'), _('y'));
-    newblock.adjustWidthToLabel();
-
-    newblock.threeArgBlock();
-    newblock.dockTypes[1] = 'numberin';
-    newblock.dockTypes[2] = 'numberin';
-    newblock.dockTypes[3] = 'numberin';
-    if (beginnerMode && !beginnerBlock('moveblock')) {
-        newblock.hidden = true;
-    }
-
-    var newblock = new ProtoBlock('runblock');
-    newblock.palette = palettes.dict['extras'];
-    blocks.protoBlockDict['runblock'] = newblock;
-    //.TRANS: Run program beginning at this block.
-    newblock.staticLabels.push(_('run block'));
-    newblock.adjustWidthToLabel();
-    newblock.oneArgBlock();
-    newblock.dockTypes[1] = 'anyin';
-    newblock.defaults.push(0);
-    if (beginnerMode && !beginnerBlock('runblock')) {
-        newblock.hidden = true;
-    }
-
-    var newblock = new ProtoBlock('dockblock');
-    newblock.palette = palettes.dict['extras'];
-    blocks.protoBlockDict['dockblock'] = newblock;
-    //.TRANS: We can connect a block to another block.
-    newblock.staticLabels.push(_('connect blocks'), _('target block'), _('connection number'), _('block number'));
-    newblock.adjustWidthToLabel();
-    newblock.threeArgBlock();
-    newblock.dockTypes[1] = 'numberin';
-    newblock.dockTypes[2] = 'numberin';
-    newblock.dockTypes[3] = 'numberin';
-    if (beginnerMode && !beginnerBlock('dockblock')) {
-        newblock.hidden = true;
-    }
-
-    var newblock = new ProtoBlock('makeblock');
-    newblock.palette = palettes.dict['extras'];
-    blocks.protoBlockDict['makeblock'] = newblock;
-    //.TRANS: Create a new block programmatically.
-    newblock.staticLabels.push(_('make block'));
-    newblock.adjustWidthToLabel();
-    newblock.argClampOneArgMathBlock();
-    newblock.defaults.push(_('note'));
-    newblock.dockTypes[0] = 'anyout';
-    newblock.dockTypes[1] = 'anyin';
-    newblock.dockTypes[2] = 'anyin';
-    if (beginnerMode && !beginnerBlock('makeblock')) {
-        newblock.hidden = true;
-    }
-
-    var newblock = new ProtoBlock('saveabc');
-    newblock.palette = palettes.dict['extras'];
-    blocks.protoBlockDict['saveabc'] = newblock;
-    newblock.staticLabels.push(_('save as ABC'));
-    newblock.adjustWidthToLabel();
-    newblock.oneArgBlock();
-    newblock.defaults.push(_('title') + '.abc');
-    newblock.dockTypes[1] = 'textin';
-    newblock.hidden = true;
-    newblock.deprecated = true;
-
-    var newblock = new ProtoBlock('savelilypond');
-    newblock.palette = palettes.dict['extras'];
-    blocks.protoBlockDict['savelilypond'] = newblock;
-    newblock.staticLabels.push(_('save as Lilypond'));
-    newblock.adjustWidthToLabel();
-    newblock.oneArgBlock();
-    newblock.defaults.push(_('title') + '.ly');
-    newblock.dockTypes[1] = 'textin';
-    newblock.hidden = true;
-    newblock.deprecated = true;
-
-    var newblock = new ProtoBlock('savesvg');
-    newblock.palette = palettes.dict['extras'];
-    blocks.protoBlockDict['savesvg'] = newblock;
-    newblock.staticLabels.push(_('save as SVG'));
-    newblock.adjustWidthToLabel();
-    newblock.oneArgBlock();
-    newblock.defaults.push(_('title') + '.svg');
-    newblock.dockTypes[1] = 'textin';
-    newblock.hidden = true;
-    newblock.deprecated = true;
-
-    var newblock = new ProtoBlock('nobackground');
-    newblock.palette = palettes.dict['extras'];
-    blocks.protoBlockDict['nobackground'] = newblock;
-    newblock.staticLabels.push(_('no background'));
-    newblock.adjustWidthToLabel();
-    newblock.zeroArgBlock();
-    if (beginnerMode && !beginnerBlock('nobackground')) {
-        newblock.hidden = true;
-    }
-
-    var newblock = new ProtoBlock('showblocks');
-    newblock.palette = palettes.dict['extras'];
-    blocks.protoBlockDict['showblocks'] = newblock;
-    newblock.staticLabels.push(_('show blocks'));
-    newblock.adjustWidthToLabel();
-    newblock.zeroArgBlock();
-    if (beginnerMode && !beginnerBlock('showblocks')) {
-        newblock.hidden = true;
-    }
-=======
->>>>>>> 5ace6adf
-
-    var newblock = new ProtoBlock('hidden');
-    newblock.palette = palettes.dict['flow'];
-    blocks.protoBlockDict['hidden'] = newblock;
-    newblock.hiddenBlockFlow();
-    newblock.hidden = true;
-
-    // NOP blocks (used as placeholders when loaded blocks not found)
-    var newblock = new ProtoBlock('nopValueBlock');
-    newblock.palette = palettes.dict['extras'];
-    blocks.protoBlockDict['nopValueBlock'] = newblock;
-    newblock.staticLabels.push(_('unknown'));
-    newblock.adjustWidthToLabel();
-    newblock.valueBlock();
-    newblock.dockTypes[0] = 'anyout';
-    newblock.hidden = true;
-
-    var newblock = new ProtoBlock('nopOneArgMathBlock');
-    newblock.palette = palettes.dict['extras'];
-    blocks.protoBlockDict['nopOneArgMathBlock'] = newblock;
-    newblock.oneArgMathBlock();
-    newblock.staticLabels.push(_('unknown'));
-    newblock.dockTypes[0] = 'anyout';
-    newblock.dockTypes[1] = 'anyin';
-    newblock.hidden = true;
-
-    var newblock = new ProtoBlock('nopTwoArgMathBlock');
-    newblock.palette = palettes.dict['extras'];
-    blocks.protoBlockDict['nopTwoArgMathBlock'] = newblock;
-    newblock.twoArgMathBlock();
-    newblock.staticLabels.push(_('unknown'));
-    newblock.dockTypes[0] = 'anyout';
-    newblock.dockTypes[1] = 'anyin';
-    newblock.dockTypes[2] = 'anyin';
-    newblock.hidden = true;
-
-    var newblock = new ProtoBlock('nopZeroArgBlock');
-    newblock.palette = palettes.dict['extras'];
-    blocks.protoBlockDict['nopZeroArgBlock'] = newblock;
-    newblock.staticLabels.push(_('unknown'));
-    newblock.adjustWidthToLabel();
-    newblock.zeroArgBlock();
-    newblock.hidden = true;
-
-    var newblock = new ProtoBlock('nopOneArgBlock');
-    newblock.palette = palettes.dict['extras'];
-    blocks.protoBlockDict['nopOneArgBlock'] = newblock;
-    newblock.staticLabels.push(_('unknown'));
-    newblock.adjustWidthToLabel();
-    newblock.oneArgBlock();
-    newblock.dockTypes[1] = 'anyin';
-    newblock.hidden = true;
-
-    var newblock = new ProtoBlock('nopTwoArgBlock');
-    newblock.palette = palettes.dict['extras'];
-    blocks.protoBlockDict['nopTwoArgBlock'] = newblock;
-    newblock.staticLabels.push(_('unknown'));
-    newblock.adjustWidthToLabel();
-    newblock.twoArgBlock();
-    newblock.dockTypes[1] = 'anyin';
-    newblock.dockTypes[2] = 'anyin';
-    newblock.hidden = true;
-
-    var newblock = new ProtoBlock('nopThreeArgBlock');
-    newblock.palette = palettes.dict['extras'];
-    blocks.protoBlockDict['nopThreeArgBlock'] = newblock;
-    newblock.staticLabels.push(_('unknown'));
-    newblock.adjustWidthToLabel();
-    newblock.threeArgBlock();
-    newblock.dockTypes[1] = 'anyin';
-    newblock.dockTypes[2] = 'anyin';
-    newblock.dockTypes[3] = 'anyin';
-    newblock.hidden = true;
-
     // Volume palette
     var newblock = new ProtoBlock('notevolumefactor');
     newblock.palette = palettes.dict['volume'];
