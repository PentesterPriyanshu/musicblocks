// Copyright (c) 2014-18 Walter Bender
//
// This program is free software; you can redistribute it and/or
// modify it under the terms of the The GNU Affero General Public
// License as published by the Free Software Foundation; either
// version 3 of the License, or (at your option) any later version.
//
// You should have received a copy of the GNU Affero General Public
// License along with this library; if not, write to the Free Software
// Foundation, 51 Franklin Street, Suite 500 Boston, MA 02110-1335 USA

// Definition of basic blocks common to all branches

// Some names changed between the Python verison and the
// JS version so look up name in the conversion dictionary.
var NAMEDICT = {
    'fullscreen': 'vspace',
    'fillscreen2': 'fillscreen',
    'comment': 'print',
    'sandwichclampcollapsed': 'clamp',
    'ifelse': 'ifthenelse',
    'xcor': 'x',
    'ycor': 'y',
    'seth': 'setheading',
    'remainder2': 'mod',
    'plus2': 'plus',
    'product2': 'multiply',
    'division2': 'divide',
    'minus2': 'minus',
    'stack': 'do',
    'hat': 'action',
    'stopstack': 'break',
    'clean': 'clear',
    'setxy2': 'setxy',
    'greater2': 'greater',
    'less2': 'less',
    'equal2': 'equal',
    'random2': 'random',
    'setvalue': 'setshade',
    'setchroma': 'setgrey',
    'setgray': 'setgrey',
    'gray': 'grey',
    'chroma': 'grey',
    'value': 'shade',
    'hue': 'color',
    'startfill': 'beginfill',
    'stopfill': 'endfill',
    'string': 'text',
    'shell': 'turtleshell'
};


// Define blocks here. Note: The blocks are placed on the palettes
// from bottom to top, i.e., the block at the top of a palette will be
// the last block added to a palette.

function initBasicProtoBlocks(palettes, blocks) {
    blocks.palettes = palettes;

    // PITCH PALETTE

    // deprecated
    var restBlock = new ProtoBlock('rest');
    restBlock.palette = palettes.dict['pitch'];
    blocks.protoBlockDict['rest'] = restBlock;
    restBlock.hidden = true;
    restBlock.valueBlock();
    restBlock.dockTypes[0] = 'textout';

    // deprecated
    // macro
    var squareBlock = new ProtoBlock('square');
    squareBlock.palette = palettes.dict['pitch'];
    blocks.protoBlockDict['square'] = squareBlock;
    squareBlock.hidden = true;
    //.TRANS: square wave
    squareBlock.staticLabels.push(_('square'));
    squareBlock.adjustWidthToLabel();
    squareBlock.oneArgBlock();
    squareBlock.defaults.push(440);

    // deprecated
    // macro
    var triangleBlock = new ProtoBlock('triangle');
    triangleBlock.palette = palettes.dict['pitch'];
    blocks.protoBlockDict['triangle'] = triangleBlock;
    triangleBlock.hidden = true;
    //.TRANS: triangle wave
    triangleBlock.staticLabels.push(_('triangle'));
    triangleBlock.adjustWidthToLabel();
    triangleBlock.oneArgBlock();
    triangleBlock.defaults.push(440);

    // deprecated
    // macro
    var sineBlock = new ProtoBlock('sine');
    sineBlock.palette = palettes.dict['pitch'];
    blocks.protoBlockDict['sine'] = sineBlock;
    sineBlock.hidden = true;
    //.TRANS: sine wave
    sineBlock.staticLabels.push(_('sine'));
    sineBlock.adjustWidthToLabel();
    sineBlock.oneArgBlock();
    sineBlock.defaults.push(440);

    // deprecated
    // macro
    var sawtoothBlock = new ProtoBlock('sawtooth');
    sawtoothBlock.palette = palettes.dict['pitch'];
    blocks.protoBlockDict['sawtooth'] = sawtoothBlock;
    sawtoothBlock.hidden = true;
    //.TRANS: sawtooth wave
    sawtoothBlock.staticLabels.push(_('sawtooth'));
    sawtoothBlock.adjustWidthToLabel();
    sawtoothBlock.oneArgBlock();
    sawtoothBlock.defaults.push(440);

    // Status blocks
    var invertmodeBlock = new ProtoBlock('invertmode');
    invertmodeBlock.palette = palettes.dict['pitch'];
    blocks.protoBlockDict['invertmode'] = invertmodeBlock;
    invertmodeBlock.valueBlock();
    invertmodeBlock.adjustWidthToLabel();
    invertmodeBlock.dockTypes[0] = 'textout';

    var transposition = new ProtoBlock('transpositionfactor');
    transposition.palette = palettes.dict['pitch'];
    blocks.protoBlockDict['transpositionfactor'] = transposition;
    //.TRANS: musical transposition (adjustment of pitch up or down)
    transposition.staticLabels.push(_('transposition'));
    transposition.adjustWidthToLabel();
    transposition.parameterBlock();

    var consonantStepDownBlock = new ProtoBlock('consonantstepsizedown');
    consonantStepDownBlock.palette = palettes.dict['pitch'];
    blocks.protoBlockDict['consonantstepsizedown'] = consonantStepDownBlock;
    //.TRANS: step down one note in current musical scale
    consonantStepDownBlock.staticLabels.push(_('scalar step down'));
    consonantStepDownBlock.adjustWidthToLabel();
    consonantStepDownBlock.parameterBlock();

    var consonantStepUpBlock = new ProtoBlock('consonantstepsizeup');
    consonantStepUpBlock.palette = palettes.dict['pitch'];
    blocks.protoBlockDict['consonantstepsizeup'] = consonantStepUpBlock;
    //.TRANS: step up one note in current musical scale
    consonantStepUpBlock.staticLabels.push(_('scalar step up'));
    consonantStepUpBlock.adjustWidthToLabel();
    consonantStepUpBlock.parameterBlock();

    var myDeltaPitchBlock = new ProtoBlock('deltapitch');
    myDeltaPitchBlock.palette = palettes.dict['pitch'];
    blocks.protoBlockDict['deltapitch'] = myDeltaPitchBlock;
    //.TRANS: the change meaused in half-steps between the current pitch and the previous pitch
    myDeltaPitchBlock.staticLabels.push(_('change in pitch'));
    myDeltaPitchBlock.parameterBlock();
    myDeltaPitchBlock.adjustWidthToLabel();

    var myPitchBlock = new ProtoBlock('mypitch');
    myPitchBlock.palette = palettes.dict['pitch'];
    blocks.protoBlockDict['mypitch'] = myPitchBlock;
    //.TRANS: convert current note to piano key (1-88)
    myPitchBlock.staticLabels.push(_('pitch number'));
    myPitchBlock.parameterBlock();
    myPitchBlock.adjustWidthToLabel();

    var midiBlock = new ProtoBlock('midi');
    midiBlock.palette = palettes.dict['pitch'];
    blocks.protoBlockDict['midi'] = midiBlock;
    //.TRANS: MIDI is a technical standard for electronic music
    midiBlock.staticLabels.push('MIDI');
    midiBlock.adjustWidthToLabel();
    midiBlock.zeroArgBlock();

    var setPitchNumberOffsetBlock = new ProtoBlock('setpitchnumberoffset');
    setPitchNumberOffsetBlock.palette = palettes.dict['pitch'];
    blocks.protoBlockDict['setpitchnumberoffset'] = setPitchNumberOffsetBlock;
    //.TRANS: set an offset associated with the numeric piano keyboard mapping
    setPitchNumberOffsetBlock.staticLabels.push(_('set pitch number offset'));
    setPitchNumberOffsetBlock.staticLabels.push(_('name'), _('octave'));
    setPitchNumberOffsetBlock.adjustWidthToLabel();
    setPitchNumberOffsetBlock.twoArgBlock();
    setPitchNumberOffsetBlock.defaults.push('C');
    setPitchNumberOffsetBlock.defaults.push(4);
    setPitchNumberOffsetBlock.dockTypes[1] = 'notein';
    setPitchNumberOffsetBlock.dockTypes[2] = 'anyin';

    var numberToPitchBlock = new ProtoBlock('number2pitch');
    numberToPitchBlock.palette = palettes.dict['pitch'];
    blocks.protoBlockDict['number2pitch'] = numberToPitchBlock;
    //.TRANS: convert piano key number (1-88) to pitch
    numberToPitchBlock.staticLabels.push(_('number to pitch'));
    numberToPitchBlock.oneArgMathBlock();
    numberToPitchBlock.adjustWidthToLabel();
    numberToPitchBlock.defaults.push(48);

    var numberToOctaveBlock = new ProtoBlock('number2octave');
    numberToOctaveBlock.palette = palettes.dict['pitch'];
    blocks.protoBlockDict['number2octave'] = numberToOctaveBlock;
    //.TRANS: convert piano key number (1-88) to octave
    numberToOctaveBlock.staticLabels.push(_('number to octave'));
    numberToOctaveBlock.oneArgMathBlock();
    numberToOctaveBlock.adjustWidthToLabel();
    numberToOctaveBlock.defaults.push(48);

    // Value blocks
<<<<<<< HEAD
=======
    var modenameBlock = new ProtoBlock('modename');
    modenameBlock.palette = palettes.dict['pitch'];
    blocks.protoBlockDict['modename'] = modenameBlock;
    modenameBlock.valueBlock();
    modenameBlock.dockTypes[0] = 'textout';

    var accidentalnameBlock = new ProtoBlock('accidentalname');
    accidentalnameBlock.palette = palettes.dict['pitch'];
    blocks.protoBlockDict['accidentalname'] = accidentalnameBlock;
    accidentalnameBlock.valueBlock();
    accidentalnameBlock.dockTypes[0] = 'textout';
    accidentalnameBlock.extraWidth = 50;

>>>>>>> b5a47d34
    var eastindiansolfegeBlock = new ProtoBlock('eastindiansolfege');
    eastindiansolfegeBlock.palette = palettes.dict['pitch'];
    blocks.protoBlockDict['eastindiansolfege'] = eastindiansolfegeBlock;
    eastindiansolfegeBlock.valueBlock();
    eastindiansolfegeBlock.dockTypes[0] = 'solfegeout';

    var notenameBlock = new ProtoBlock('notename');
    notenameBlock.palette = palettes.dict['pitch'];
    blocks.protoBlockDict['notename'] = notenameBlock;
    notenameBlock.valueBlock();
    notenameBlock.dockTypes[0] = 'noteout';

    var solfegeBlock = new ProtoBlock('solfege');
    solfegeBlock.palette = palettes.dict['pitch'];
    blocks.protoBlockDict['solfege'] = solfegeBlock;
    solfegeBlock.valueBlock();
    solfegeBlock.dockTypes[0] = 'solfegeout';

    // Transposition blocks
    // macro
    var invertBlock = new ProtoBlock('invert1');
    invertBlock.palette = palettes.dict['pitch'];
    blocks.protoBlockDict['invert1'] = invertBlock;
    //.TRANS: pitch inversion rotates a pitch around another pitch
    invertBlock.staticLabels.push(_('invert'));
    invertBlock.staticLabels.push(_('name'), _('octave'));
    //.TRANS: invert based on even or odd number or musical scale
    invertBlock.staticLabels.push(_('even') + '/' + _('odd') + '/' + _('scalar'));
    invertBlock.extraWidth = 10;
    invertBlock.adjustWidthToLabel();
    invertBlock.flowClampThreeArgBlock();
    invertBlock.adjustWidthToLabel();
    invertBlock.defaults.push('sol');
    invertBlock.defaults.push(4);
    invertBlock.defaults.push(_('even'));
    invertBlock.dockTypes[1] = 'solfegein';
    invertBlock.dockTypes[2] = 'anyin';
    invertBlock.dockTypes[3] = 'anyin';

    // deprecated
    var invertBlock2 = new ProtoBlock('invert2');
    invertBlock2.palette = palettes.dict['pitch'];
    blocks.protoBlockDict['invert2'] = invertBlock2;
    //.TRANS: pitch inversion rotates a pitch around another pitch (odd number)
    invertBlock2.staticLabels.push(_('invert (odd)'));
    invertBlock2.staticLabels.push(_('note'), _('octave'));
    invertBlock2.adjustWidthToLabel();
    invertBlock2.flowClampTwoArgBlock();
    invertBlock2.adjustWidthToLabel();
    invertBlock2.defaults.push('sol');
    invertBlock2.defaults.push(4);
    invertBlock2.dockTypes[1] = 'solfegein';
    invertBlock2.dockTypes[2] = 'anyin';
    invertBlock2.hidden = true;

    // deprecated
    // macro
    var invertBlock = new ProtoBlock('invert');
    invertBlock.palette = palettes.dict['pitch'];
    blocks.protoBlockDict['invert'] = invertBlock;
    //.TRANS: pitch inversion rotates a pitch around another pitch (even number)
    invertBlock.staticLabels.push(_('invert (even)'));
    invertBlock.staticLabels.push(_('note'), _('octave'));
    invertBlock.adjustWidthToLabel();
    invertBlock.flowClampTwoArgBlock();
    invertBlock.adjustWidthToLabel();
    invertBlock.defaults.push('sol');
    invertBlock.defaults.push(4);
    invertBlock.dockTypes[1] = 'solfegein';
    invertBlock.dockTypes[2] = 'anyin';
    invertBlock.hidden = true;

    var transpositionBlock = new ProtoBlock('settransposition');
    transpositionBlock.palette = palettes.dict['pitch'];
    blocks.protoBlockDict['settransposition'] = transpositionBlock;
    //.TRANS: adjust the amount of shift (up or down) of a pitch
    transpositionBlock.staticLabels.push(_('semi-tone transpose'));
    transpositionBlock.adjustWidthToLabel();
    transpositionBlock.defaults.push('1');
    transpositionBlock.flowClampOneArgBlock();

    var octaveBlock = new ProtoBlock('octave');
    octaveBlock.palette = palettes.dict['pitch'];
    blocks.protoBlockDict['octave'] = octaveBlock;
    //.TRANS: adjusts the shift up or down by one octave (twelve half-steps in the interval between two notes, one having twice or half the frequency in Hz of the other.)
    octaveBlock.staticLabels.push(_('octave'));
    octaveBlock.adjustWidthToLabel();
    octaveBlock.zeroArgBlock();

    // macro
    var downsixthBlock = new ProtoBlock('downsixth');
    downsixthBlock.palette = palettes.dict['pitch'];
    blocks.protoBlockDict['downsixth'] = downsixthBlock;
    //.TRANS: down sixth means the note is five scale degrees below current note
    downsixthBlock.staticLabels.push(_('down sixth'));
    downsixthBlock.adjustWidthToLabel();
    downsixthBlock.zeroArgBlock();

    // macro
    var downthirdBlock = new ProtoBlock('downthird');
    downthirdBlock.palette = palettes.dict['pitch'];
    blocks.protoBlockDict['downthird'] = downthirdBlock;
    //.TRANS: down third means the note is two scale degrees below current note
    downthirdBlock.staticLabels.push(_('down third'));
    downthirdBlock.adjustWidthToLabel();
    downthirdBlock.zeroArgBlock();

    // macro
    var seventhBlock = new ProtoBlock('seventh');
    seventhBlock.palette = palettes.dict['pitch'];
    blocks.protoBlockDict['seventh'] = seventhBlock;
    //.TRANS: seventh means the note is the six scale degrees above current note
    seventhBlock.staticLabels.push(_('seventh'));
    seventhBlock.adjustWidthToLabel();
    seventhBlock.zeroArgBlock();

    // macro
    var sixthBlock = new ProtoBlock('sixth');
    sixthBlock.palette = palettes.dict['pitch'];
    blocks.protoBlockDict['sixth'] = sixthBlock;
    //.TRANS: sixth means the note is the five scale degrees above current note
    sixthBlock.staticLabels.push(_('sixth'));
    sixthBlock.adjustWidthToLabel();
    sixthBlock.zeroArgBlock();

    // macro
    var fifthBlock = new ProtoBlock('fifth');
    fifthBlock.palette = palettes.dict['pitch'];
    blocks.protoBlockDict['fifth'] = fifthBlock;
    //.TRANS: fifth means the note is the four scale degrees above current note
    fifthBlock.staticLabels.push(_('fifth'));
    fifthBlock.adjustWidthToLabel();
    fifthBlock.zeroArgBlock();

    // macro
    var fourthBlock = new ProtoBlock('fourth');
    fourthBlock.palette = palettes.dict['pitch'];
    blocks.protoBlockDict['fourth'] = fourthBlock;
    //.TRANS: fourth means the note is three scale degrees above current note
    fourthBlock.staticLabels.push(_('fourth'));
    fourthBlock.adjustWidthToLabel();
    fourthBlock.zeroArgBlock();

    // macro
    var thirdBlock = new ProtoBlock('third');
    thirdBlock.palette = palettes.dict['pitch'];
    blocks.protoBlockDict['third'] = thirdBlock;
    //.TRANS: third means the note is two scale degrees above current note
    thirdBlock.staticLabels.push(_('third'));
    thirdBlock.adjustWidthToLabel();
    thirdBlock.zeroArgBlock();

    // macro
    var secondBlock = new ProtoBlock('second');
    secondBlock.palette = palettes.dict['pitch'];
    blocks.protoBlockDict['second'] = secondBlock;
    //.TRANS: second means the note is one scale degree above current note
    secondBlock.staticLabels.push(_('second'));
    secondBlock.adjustWidthToLabel();
    secondBlock.zeroArgBlock();

    // macro
    var unisonBlock = new ProtoBlock('unison');
    unisonBlock.palette = palettes.dict['pitch'];
    blocks.protoBlockDict['unison'] = unisonBlock;
    //.TRANS: unison means the note is the same as the current note
    unisonBlock.staticLabels.push(_('unison'));
    unisonBlock.adjustWidthToLabel();
    unisonBlock.zeroArgBlock();

    // macro
    var scalarTranspositionBlock = new ProtoBlock('setscalartransposition');
    scalarTranspositionBlock.palette = palettes.dict['pitch'];
    blocks.protoBlockDict['setscalartransposition'] = scalarTranspositionBlock;
    //.TRANS: adjust the amount of shift (up or down) of a pitch by musical scale (scalar) steps
    scalarTranspositionBlock.staticLabels.push(_('scalar transpose') + ' (+/–)');
    scalarTranspositionBlock.adjustWidthToLabel();
    scalarTranspositionBlock.defaults.push('1');
    scalarTranspositionBlock.flowClampOneArgBlock();
    scalarTranspositionBlock.hidden = true;

    // macro
    var accidentalBlock = new ProtoBlock('accidental');
    accidentalBlock.palette = palettes.dict['pitch'];
    blocks.protoBlockDict['accidental'] = accidentalBlock;
    //.TRANS: An accidental is a modification to a pitch, e.g., sharp or flat.
    accidentalBlock.staticLabels.push(_('accidental'));
    accidentalBlock.adjustWidthToLabel();
    accidentalBlock.flowClampOneArgBlock();
    accidentalBlock.dockTypes[1] = 'textin';

    // macro
    var flatBlock = new ProtoBlock('flat');
    flatBlock.palette = palettes.dict['pitch'];
    blocks.protoBlockDict['flat'] = flatBlock;
    //.TRANS: flat is a half-step down in pitch
    flatBlock.staticLabels.push(_('flat') + ' ♭');
    flatBlock.adjustWidthToLabel();
    flatBlock.flowClampZeroArgBlock();

    // macro
    var sharpBlock = new ProtoBlock('sharp');
    sharpBlock.palette = palettes.dict['pitch'];
    blocks.protoBlockDict['sharp'] = sharpBlock;
    //.TRANS: sharp is a half-step up in pitch
    sharpBlock.staticLabels.push(_('sharp') + ' ♯');
    sharpBlock.adjustWidthToLabel();
    sharpBlock.flowClampZeroArgBlock();

    var hertzBlock = new ProtoBlock('hertz');
    hertzBlock.palette = palettes.dict['pitch'];
    blocks.protoBlockDict['hertz'] = hertzBlock;
    //.TRANS: a measure of frequency: one cycle per second
    hertzBlock.staticLabels.push(_('hertz'));
    hertzBlock.adjustWidthToLabel();
    hertzBlock.oneArgBlock();
    hertzBlock.defaults.push(392);

    var pitchNumberBlock = new ProtoBlock('pitchnumber');
    pitchNumberBlock.palette = palettes.dict['pitch'];
    blocks.protoBlockDict['pitchnumber'] = pitchNumberBlock;
    //.TRANS: a mapping of pitch to the 88 piano keys
    pitchNumberBlock.staticLabels.push(_('pitch number'));
    pitchNumberBlock.adjustWidthToLabel();
    pitchNumberBlock.oneArgBlock();
    pitchNumberBlock.defaults.push(7);
    pitchNumberBlock.dockTypes[1] = 'numberin';

    var scaleDegree = new ProtoBlock('scaledegree');
    scaleDegree.palette = palettes.dict['pitch'];
    blocks.protoBlockDict['scaledegree'] = scaleDegree;
    //.TRANS: a numeric mapping of the notes in an octave based on the musical mode
    scaleDegree.staticLabels.push(_('scale degree'));
    scaleDegree.staticLabels.push(_('number'), _('octave'));
    scaleDegree.adjustWidthToLabel();
    scaleDegree.defaults.push(5);  // G in C Major
    scaleDegree.defaults.push(4);
    scaleDegree.twoArgBlock();
    scaleDegree.dockTypes[1] = 'numberin';
    scaleDegree.dockTypes[2] = 'anyin';

    var pitchStepBlock = new ProtoBlock('steppitch');
    pitchStepBlock.palette = palettes.dict['pitch'];
    blocks.protoBlockDict['steppitch'] = pitchStepBlock;
    //.TRANS: step some number of notes in current musical scale
    pitchStepBlock.staticLabels.push(_('scalar step') + ' (+/–)');
    pitchStepBlock.oneArgBlock();
    pitchStepBlock.adjustWidthToLabel();
    pitchStepBlock.dockTypes[1] = 'anyin';
    pitchStepBlock.defaults.push(1);

    // macro
    var pitch2Block = new ProtoBlock('pitch2');
    pitch2Block.palette = palettes.dict['pitch'];
    blocks.protoBlockDict['pitch2'] = pitch2Block;
    pitch2Block.staticLabels.push(_('pitch') + ' ' + 'G4');
    pitch2Block.adjustWidthToLabel();
    pitch2Block.zeroArgBlock();

    var pitch = new ProtoBlock('pitch');
    pitch.palette = palettes.dict['pitch'];
    blocks.protoBlockDict['pitch'] = pitch;
    //.TRANS: we specify pitch in terms of a name and an octave. The name can be CDEFGAB or Do Re Mi Fa Sol La Ti. Octave is a number between 1 and 8.
    pitch.staticLabels.push(_('pitch'));
    pitch.staticLabels.push(_('name'), _('octave'));
    pitch.adjustWidthToLabel();
    pitch.defaults.push('sol');
    pitch.defaults.push(4);
    pitch.twoArgBlock();
    pitch.dockTypes[1] = 'solfegein';
    pitch.dockTypes[2] = 'anyin';

    // MATRIX PALETTE

    var oscillatorBlock = new ProtoBlock('oscillator');
    oscillatorBlock.palette = palettes.dict['widgets'];
    blocks.protoBlockDict['oscillator'] = oscillatorBlock;
    //.TRANS: there are different types (sine, triangle, square...) of oscillators.
    oscillatorBlock.staticLabels.push(_('oscillator'));
    oscillatorBlock.staticLabels.push(_('type'));
    //.TRANS: Partials refers to the number of sine waves combined into the sound.
    oscillatorBlock.staticLabels.push(_('partials'));
    oscillatorBlock.extraWidth = 10;
    oscillatorBlock.adjustWidthToLabel();
    //.TRANS: triangle wave
    oscillatorBlock.defaults.push(_('triangle'));
    oscillatorBlock.defaults.push(6);
    oscillatorBlock.hidden = true;
    oscillatorBlock.twoArgBlock();
    oscillatorBlock.dockTypes[1] = 'anyin';
    oscillatorBlock.dockTypes[2] = 'numberin';

    var filtertypeBlock = new ProtoBlock('filtertype');
    filtertypeBlock.palette = palettes.dict['widgets'];
    blocks.protoBlockDict['filtertype'] = filtertypeBlock;
    filtertypeBlock.hidden = true;
    filtertypeBlock.valueBlock();
    filtertypeBlock.dockTypes[0] = 'textout';

    var oscillatortypeBlock = new ProtoBlock('oscillatortype');
    oscillatortypeBlock.palette = palettes.dict['widgets'];
    blocks.protoBlockDict['oscillatortype'] = oscillatortypeBlock;
    oscillatortypeBlock.hidden = true;
    oscillatortypeBlock.valueBlock();
    oscillatortypeBlock.dockTypes[0] = 'textout';

    var envelopeBlock = new ProtoBlock('envelope');
    envelopeBlock.palette = palettes.dict['widgets'];
    blocks.protoBlockDict['envelope'] = envelopeBlock;
    //.TRANS: sound envelope (ADSR)
    envelopeBlock.staticLabels.push(_('envelope'));
    //.TRANS: Attack time is the time taken for initial run-up of level from nil to peak, beginning when the key is first pressed.
    envelopeBlock.staticLabels.push(_('attack'));
    //.TRANS: Decay time is the time taken for the subsequent run down from the attack level to the designated sustain level.
    envelopeBlock.staticLabels.push(_('decay'));
    //.TRANS: Sustain level is the level during the main sequence of the sound's duration, until the key is released.
    envelopeBlock.staticLabels.push(_('sustain'));
    //.TRANS: Release time is the time taken for the level to decay from the sustain level to zero after the key is released.
    envelopeBlock.staticLabels.push(_('release'));
    envelopeBlock.extraWidth = 10;
    envelopeBlock.adjustWidthToLabel();
    envelopeBlock.defaults.push(1);
    envelopeBlock.defaults.push(50);
    envelopeBlock.defaults.push(60);
    envelopeBlock.defaults.push(1);
    envelopeBlock.hidden = true;
    envelopeBlock.fourArgBlock();
    envelopeBlock.dockTypes[1] = 'numberin';
    envelopeBlock.dockTypes[2] = 'numberin';
    envelopeBlock.dockTypes[3] = 'numberin';
    envelopeBlock.dockTypes[4] = 'numberin';

    var filterBlock = new ProtoBlock('filter');
    filterBlock.palette = palettes.dict['widgets'];
    blocks.protoBlockDict['filter'] = filterBlock;
    //.TRANS: a filter removes some unwanted components from a signal
    filterBlock.staticLabels.push(_('filter'));
    //.TRANS: type of filter, e.g., lowpass, highpass, etc.
    filterBlock.staticLabels.push(_('type'));
    //.TRANS: rolloff is the steepness of a change in frequency.
    filterBlock.staticLabels.push(_('rolloff'));
    filterBlock.staticLabels.push(_('frequency'));
    filterBlock.extraWidth = 10;
    filterBlock.adjustWidthToLabel();
    //.TRANS: highpass filter
    filterBlock.defaults.push(_('highpass'));
    filterBlock.defaults.push(-12);
    filterBlock.defaults.push(392);
    filterBlock.threeArgBlock();
    filterBlock.hidden = true;
    filterBlock.dockTypes[1] = 'anyin';
    filterBlock.dockTypes[2] = 'numberin';
    filterBlock.dockTypes[3] = 'numberin';

    // macro
    var sixtyfourthNoteBlock = new ProtoBlock('sixtyfourthNote');
    sixtyfourthNoteBlock.palette = palettes.dict['widgets'];
    blocks.protoBlockDict['sixtyfourthNote'] = sixtyfourthNoteBlock;
    sixtyfourthNoteBlock.staticLabels.push(_('1/64 note') + ' 𝅘𝅥𝅱');
    sixtyfourthNoteBlock.adjustWidthToLabel();
    sixtyfourthNoteBlock.zeroArgBlock();

    // macro
    var thirtysecondNoteBlock = new ProtoBlock('thirtysecondNote');
    thirtysecondNoteBlock.palette = palettes.dict['widgets'];
    blocks.protoBlockDict['thirtysecondNote'] = thirtysecondNoteBlock;
    thirtysecondNoteBlock.staticLabels.push(_('1/32 note') + ' 𝅘𝅥𝅰');
    thirtysecondNoteBlock.adjustWidthToLabel();
    thirtysecondNoteBlock.zeroArgBlock();

    // macro
    var sixteenthNoteBlock = new ProtoBlock('sixteenthNote');
    sixteenthNoteBlock.palette = palettes.dict['widgets'];
    blocks.protoBlockDict['sixteenthNote'] = sixteenthNoteBlock;
    sixteenthNoteBlock.staticLabels.push(_('1/16 note') + ' 𝅘𝅥𝅯');
    sixteenthNoteBlock.adjustWidthToLabel();
    sixteenthNoteBlock.zeroArgBlock();

    // macro
    var eighthNoteBlock = new ProtoBlock('eighthNote');
    eighthNoteBlock.palette = palettes.dict['widgets'];
    blocks.protoBlockDict['eighthNote'] = eighthNoteBlock;
    eighthNoteBlock.staticLabels.push(_('eighth note') + ' ♪');
    eighthNoteBlock.adjustWidthToLabel();
    eighthNoteBlock.zeroArgBlock();

    // macro
    var quarterNoteBlock = new ProtoBlock('quarterNote');
    quarterNoteBlock.palette = palettes.dict['widgets'];
    blocks.protoBlockDict['quarterNote'] = quarterNoteBlock;
    quarterNoteBlock.staticLabels.push(_('quarter note') + ' ♩');
    quarterNoteBlock.adjustWidthToLabel();
    quarterNoteBlock.zeroArgBlock();

    // macro
    var halfNoteBlock = new ProtoBlock('halfNote');
    halfNoteBlock.palette = palettes.dict['widgets'];
    blocks.protoBlockDict['halfNote'] = halfNoteBlock;
    halfNoteBlock.staticLabels.push(_('half note') + ' 𝅗𝅥');
    halfNoteBlock.adjustWidthToLabel();
    halfNoteBlock.zeroArgBlock();

    // macro
    var wholeNoteBlock = new ProtoBlock('wholeNote');
    wholeNoteBlock.palette = palettes.dict['widgets'];
    blocks.protoBlockDict['wholeNote'] = wholeNoteBlock;
    wholeNoteBlock.staticLabels.push(_('whole note') + ' 𝅝');
    wholeNoteBlock.adjustWidthToLabel();
    wholeNoteBlock.zeroArgBlock();

    var tuplet2Block = new ProtoBlock('tuplet2');
    tuplet2Block.palette = palettes.dict['widgets'];
    blocks.protoBlockDict['tuplet2'] = tuplet2Block;
    //.TRANS: A tuplet is a note value divided into irregular time values.
    tuplet2Block.staticLabels.push(_('tuplet'));
    tuplet2Block.staticLabels.push(_('number of notes'));
    tuplet2Block.staticLabels.push(_('note value'));
    tuplet2Block.extraWidth = 20;
    tuplet2Block.adjustWidthToLabel();
    tuplet2Block.flowClampTwoArgBlock();
    tuplet2Block.defaults.push(1);
    tuplet2Block.defaults.push(4);
    tuplet2Block.hidden = true;

    // macro
    var tuplet3Block = new ProtoBlock('tuplet3');
    tuplet3Block.palette = palettes.dict['widgets'];
    blocks.protoBlockDict['tuplet3'] = tuplet3Block;
    tuplet3Block.staticLabels.push(_('tuplet'));
    tuplet3Block.staticLabels.push(_('number of notes'), _('note value'));
    tuplet3Block.extraWidth = 20;
    tuplet3Block.adjustWidthToLabel();
    tuplet3Block.flowClampTwoArgBlock();
    tuplet3Block.defaults.push(1);
    tuplet3Block.defaults.push(4);
    tuplet3Block.hidden = true;

    // macro
    var tuplet4Block = new ProtoBlock('tuplet4');
    tuplet4Block.palette = palettes.dict['widgets'];
    blocks.protoBlockDict['tuplet4'] = tuplet4Block;
    tuplet4Block.staticLabels.push(_('tuplet'));
    tuplet4Block.staticLabels.push(_('note value'));
    tuplet4Block.extraWidth = 20;
    tuplet4Block.adjustWidthToLabel();
    tuplet4Block.flowClampOneArgBlock();
    tuplet4Block.defaults.push(1 / 4);

    var simpleTuplet7Block = new ProtoBlock('stuplet7');
    simpleTuplet7Block.palette = palettes.dict['widgets'];
    blocks.protoBlockDict['stuplet7'] = simpleTuplet7Block;
    //.TRANS: A tuplet divided into 7 time values.
    simpleTuplet7Block.staticLabels.push(_('septuplet'));
    simpleTuplet7Block.adjustWidthToLabel();
    simpleTuplet7Block.zeroArgBlock();

    var simpleTuplet5Block = new ProtoBlock('stuplet5');
    simpleTuplet5Block.palette = palettes.dict['widgets'];
    blocks.protoBlockDict['stuplet5'] = simpleTuplet5Block;
    //.TRANS: A tuplet divided into 5 time values.
    simpleTuplet5Block.staticLabels.push(_('quintuplet'));
    simpleTuplet5Block.adjustWidthToLabel();
    simpleTuplet5Block.zeroArgBlock();

    var simpleTuplet3Block = new ProtoBlock('stuplet3');
    simpleTuplet3Block.palette = palettes.dict['widgets'];
    blocks.protoBlockDict['stuplet3'] = simpleTuplet3Block;
    //.TRANS: A tuplet divided into 3 time values.
    simpleTuplet3Block.staticLabels.push(_('triplet'));
    simpleTuplet3Block.adjustWidthToLabel();
    simpleTuplet3Block.zeroArgBlock();

    var simpleTupletBlock = new ProtoBlock('stuplet');
    simpleTupletBlock.palette = palettes.dict['widgets'];
    blocks.protoBlockDict['stuplet'] = simpleTupletBlock;
    simpleTupletBlock.staticLabels.push(_('simple tuplet'));
    simpleTupletBlock.staticLabels.push(_('number of notes'), _('note value'));
    simpleTupletBlock.adjustWidthToLabel();
    simpleTupletBlock.twoArgBlock();
    simpleTupletBlock.defaults.push(3);
    simpleTupletBlock.defaults.push(1 / 2);

    // deprecated
    var rhythm = new ProtoBlock('rhythm');
    rhythm.palette = palettes.dict['widgets'];
    blocks.protoBlockDict['rhythm'] = rhythm;
    //.TRANS: an arrangement of notes based on duration
    rhythm.staticLabels.push(_('rhythm'));
    rhythm.staticLabels.push(_('number of notes'), _('note value'));
    rhythm.extraWidth = 10;
    rhythm.adjustWidthToLabel();
    rhythm.defaults.push(3);
    rhythm.defaults.push(4);
    rhythm.twoArgBlock();
    rhythm.dockTypes[1] = 'anyin';
    rhythm.dockTypes[2] = 'anyin';
    rhythm.hidden = true;

    var rhythm2 = new ProtoBlock('rhythm2');
    rhythm2.palette = palettes.dict['widgets'];
    blocks.protoBlockDict['rhythm2'] = rhythm2;
    //.TRANS: an arrangement of notes based on duration
    rhythm2.staticLabels.push(_('rhythm'));
    rhythm2.staticLabels.push(_('number of notes'), _('note value'));
    rhythm2.extraWidth = 10;
    rhythm2.adjustWidthToLabel();
    rhythm2.defaults.push(3);
    rhythm2.defaults.push(4);
    rhythm2.twoArgBlock();
    rhythm2.dockTypes[1] = 'anyin';
    rhythm2.dockTypes[2] = 'anyin';

    // macro
    var timbreBlock = new ProtoBlock('timbre');
    timbreBlock.palette = palettes.dict['widgets'];
    blocks.protoBlockDict['timbre'] = timbreBlock;
    //.TRANS: timbre is the character or quality of a musical sound
    timbreBlock.staticLabels.push(_('timbre'));
    timbreBlock.extraWidth = 20;
    timbreBlock.adjustWidthToLabel();
    timbreBlock.stackClampOneArgBlock();
    timbreBlock.defaults.push(_('custom'));

    var modewidgetBlock = new ProtoBlock('modewidget');
    modewidgetBlock.palette = palettes.dict['widgets'];
    blocks.protoBlockDict['modewidget'] = modewidgetBlock;
    //.TRANS: musical mode is the pattern of half-steps in an octave, e.g., Major or Minor modes
    modewidgetBlock.staticLabels.push(_('custom mode'));
    modewidgetBlock.adjustWidthToLabel();
    modewidgetBlock.stackClampZeroArgBlock();

    // macro
    var tempoBlock = new ProtoBlock('tempo');
    tempoBlock.palette = palettes.dict['widgets'];
    blocks.protoBlockDict['tempo'] = tempoBlock;
    //.TRANS: the speed at music is should be played.
    tempoBlock.staticLabels.push(_('tempo'));
    tempoBlock.extraWidth = 20;
    tempoBlock.adjustWidthToLabel();
    tempoBlock.stackClampZeroArgBlock();

    // macro
    var pitchDrumMatrixBlock = new ProtoBlock('pitchdrummatrix');
    pitchDrumMatrixBlock.palette = palettes.dict['widgets'];
    blocks.protoBlockDict['pitchdrummatrix'] = pitchDrumMatrixBlock;
    //.TRANS: makes a mapping between pitches and drum sounds
    pitchDrumMatrixBlock.staticLabels.push(_('pitch-drum mapper'));
    pitchDrumMatrixBlock.adjustWidthToLabel();
    pitchDrumMatrixBlock.stackClampZeroArgBlock();

    // macro
    var pitchsliderBlock = new ProtoBlock('pitchslider');
    pitchsliderBlock.palette = palettes.dict['widgets'];
    blocks.protoBlockDict['pitchslider'] = pitchsliderBlock;
    //.TRANS: widget to generate pitches using a slider
    pitchsliderBlock.staticLabels.push(_('pitch slider'));
    pitchsliderBlock.adjustWidthToLabel();
    pitchsliderBlock.stackClampZeroArgBlock();

    // macro
    var pitchstaircaseBlock = new ProtoBlock('pitchstaircase');
    pitchstaircaseBlock.palette = palettes.dict['widgets'];
    blocks.protoBlockDict['pitchstaircase'] = pitchstaircaseBlock;
    //.TRANS: generate a progressive sequence of pitches
    pitchstaircaseBlock.staticLabels.push(_('pitch staircase'));
    pitchstaircaseBlock.adjustWidthToLabel();
    pitchstaircaseBlock.stackClampZeroArgBlock();

    // macro
    var rhythmrulerBlock = new ProtoBlock('rhythmruler');
    rhythmrulerBlock.palette = palettes.dict['widgets'];
    blocks.protoBlockDict['rhythmruler'] = rhythmrulerBlock;
    //.TRANS: widget for subdividing a measure into distinct rhythmic elements
    rhythmrulerBlock.staticLabels.push(_('rhythm ruler'));
    rhythmrulerBlock.adjustWidthToLabel();
    rhythmrulerBlock.stackClampOneArgBlock();
    rhythmrulerBlock.defaults.push(1);
    rhythmrulerBlock.hidden = true;

    // macro
    var rhythmruler2Block = new ProtoBlock('rhythmruler2');
    rhythmruler2Block.palette = palettes.dict['widgets'];
    blocks.protoBlockDict['rhythmruler2'] = rhythmruler2Block;
    rhythmruler2Block.staticLabels.push(_('rhythm ruler'));
    rhythmruler2Block.adjustWidthToLabel();
    rhythmruler2Block.stackClampZeroArgBlock();

    // macro
    var matrixgMBlock = new ProtoBlock('matrixgmajor');
    matrixgMBlock.palette = palettes.dict['widgets'];
    blocks.protoBlockDict['matrixgmajor'] = matrixgMBlock;
    matrixgMBlock.staticLabels.push(_('G major scale'));
    matrixgMBlock.adjustWidthToLabel();
    matrixgMBlock.zeroArgBlock();

    // macro
    var matrixBlock = new ProtoBlock('matrix');
    matrixBlock.palette = palettes.dict['widgets'];
    blocks.protoBlockDict['matrix'] = matrixBlock;
    //.TRANS: assigns pitch to a sequence of beats to generate a melody
    matrixBlock.staticLabels.push(_('pitch-time matrix'));
    matrixBlock.adjustWidthToLabel();
    matrixBlock.stackClampZeroArgBlock();

    // macro
    var statusBlock = new ProtoBlock('status');
    statusBlock.palette = palettes.dict['widgets'];
    blocks.protoBlockDict['status'] = statusBlock;
    statusBlock.staticLabels.push(_('status'));
    statusBlock.extraWidth = 10;
    statusBlock.adjustWidthToLabel();
    statusBlock.stackClampZeroArgBlock();

    // RHYTHM PALETTE

    var myNoteBlock = new ProtoBlock('mynotevalue');
    myNoteBlock.palette = palettes.dict['rhythm'];
    blocks.protoBlockDict['mynotevalue'] = myNoteBlock;
    //.TRANS: the value (e.g., 1/4 note) of the note being played.
    myNoteBlock.staticLabels.push(_('note value'));
    myNoteBlock.parameterBlock();
    myNoteBlock.adjustWidthToLabel();

    var duplicateFactor = new ProtoBlock('duplicatefactor');
    duplicateFactor.palette = palettes.dict['rhythm'];
    blocks.protoBlockDict['duplicatefactor'] = duplicateFactor;
    //.TRANS: factor used in determining how many duplications to make
    duplicateFactor.staticLabels.push(_('duplicate factor'));
    duplicateFactor.adjustWidthToLabel();
    duplicateFactor.parameterBlock();
    // duplicateFactor.hidden = true;

    var skipFactor = new ProtoBlock('skipfactor');
    skipFactor.palette = palettes.dict['rhythm'];
    blocks.protoBlockDict['skipfactor'] = skipFactor;
    skipFactor.staticLabels.push('skip factor');
    skipFactor.adjustWidthToLabel();
    skipFactor.parameterBlock();
    skipFactor.hidden = true;

    var beatfactor = new ProtoBlock('beatfactor');
    beatfactor.palette = palettes.dict['rhythm'];
    blocks.protoBlockDict['beatfactor'] = beatfactor;
    //.TRANS: number of beats per minute
    beatfactor.staticLabels.push(_('beat factor'));
    beatfactor.adjustWidthToLabel();
    beatfactor.parameterBlock();

    var bpmBlock = new ProtoBlock('bpmfactor');
    bpmBlock.palette = palettes.dict['rhythm'];
    blocks.protoBlockDict['bpmfactor'] = bpmBlock;
    //.TRANS: number of beats played per minute
    bpmBlock.staticLabels.push(_('beats per minute'));
    bpmBlock.adjustWidthToLabel();
    bpmBlock.parameterBlock();

    // macro
    var osctimeBlock = new ProtoBlock('osctime');
    osctimeBlock.palette = palettes.dict['rhythm'];
    blocks.protoBlockDict['osctime'] = osctimeBlock;
    //.TRANS: oscillator time (in micro seconds)
    osctimeBlock.staticLabels.push(_('osctime'));
    osctimeBlock.adjustWidthToLabel();
    osctimeBlock.flowClampOneArgBlock();
    osctimeBlock.defaults.push(200);

    // macro
    var swingBlock = new ProtoBlock('swing');
    swingBlock.palette = palettes.dict['rhythm'];
    blocks.protoBlockDict['swing'] = swingBlock;
    //.TRANS: swing is a rhythmic variation that emphasises the offbeat
    swingBlock.staticLabels.push(_('swing'));
    swingBlock.adjustWidthToLabel();
    swingBlock.flowClampOneArgBlock();
    swingBlock.defaults.push(32);
    swingBlock.hidden = true;

    // macro
    var newswingBlock = new ProtoBlock('newswing');
    newswingBlock.palette = palettes.dict['rhythm'];
    blocks.protoBlockDict['newswing'] = newswingBlock;
    //.TRANS: swing is a rhythmic variation that emphasises the offbeat
    newswingBlock.staticLabels.push(_('swing'));
    newswingBlock.adjustWidthToLabel();
    newswingBlock.flowClampOneArgBlock();
    newswingBlock.defaults.push(1 / 24);
    newswingBlock.hidden = true;

    // macro
    var newswingBlock = new ProtoBlock('newswing2');
    newswingBlock.palette = palettes.dict['rhythm'];
    blocks.protoBlockDict['newswing2'] = newswingBlock;
    newswingBlock.staticLabels.push(_('swing'));
    //.TRANS: the amount to shift to the offbeat note
    newswingBlock.staticLabels.push(_('swing value'));
    newswingBlock.staticLabels.push(_('note value'));
    newswingBlock.extraWidth = 20;
    newswingBlock.adjustWidthToLabel();
    newswingBlock.flowClampTwoArgBlock();
    newswingBlock.defaults.push(1 / 24);
    newswingBlock.defaults.push(1 / 8);

    // macro
    var setMasterBPMBlock2 = new ProtoBlock('setmasterbpm2');
    setMasterBPMBlock2.palette = palettes.dict['rhythm'];
    blocks.protoBlockDict['setmasterbpm2'] = setMasterBPMBlock2;
    //.TRANS: sets tempo by defniing a beat and beats per minute
    setMasterBPMBlock2.staticLabels.push(_('master beats per minute'));
    setMasterBPMBlock2.staticLabels.push(_('bpm'), _('beat value'));
    setMasterBPMBlock2.extraWidth = 15;
    setMasterBPMBlock2.adjustWidthToLabel();
    setMasterBPMBlock2.defaults.push(90);
    setMasterBPMBlock2.defaults.push(1 / 4);
    setMasterBPMBlock2.twoArgBlock();

    // macro
    var setMasterBPMBlock = new ProtoBlock('setmasterbpm');
    setMasterBPMBlock.palette = palettes.dict['rhythm'];
    blocks.protoBlockDict['setmasterbpm'] = setMasterBPMBlock;
    //.TRANS: old block to set master tempo which doesn't set value of beat
    setMasterBPMBlock.staticLabels.push(_('master beats per minute'));
    setMasterBPMBlock.adjustWidthToLabel();
    setMasterBPMBlock.oneArgBlock();
    setMasterBPMBlock.defaults.push(90);
    setMasterBPMBlock.hidden = true;

    // macro
    var setbpmBlock2 = new ProtoBlock('setbpm2');
    setbpmBlock2.palette = palettes.dict['rhythm'];
    blocks.protoBlockDict['setbpm2'] = setbpmBlock2;
    // .TRANS: sets tempo for notes contained in block
    setbpmBlock2.staticLabels.push(_('beats per minute'));
    setbpmBlock2.staticLabels.push(_('bpm'), _('beat value'));
    setbpmBlock2.adjustWidthToLabel();
    setbpmBlock2.flowClampTwoArgBlock();
    setbpmBlock2.defaults.push(90);
    setbpmBlock2.defaults.push(1 / 4);

    // macro
    var setbpmBlock = new ProtoBlock('setbpm');
    setbpmBlock.palette = palettes.dict['rhythm'];
    blocks.protoBlockDict['setbpm'] = setbpmBlock;
    // .TRANS: old block to set tempo using only bpm for notes contained in block
    setbpmBlock.staticLabels.push(_('beats per minute'));
    setbpmBlock.adjustWidthToLabel();
    setbpmBlock.flowClampOneArgBlock();
    setbpmBlock.defaults.push(90);
    setbpmBlock.hidden = true;

    // macro
    var backwardBlock = new ProtoBlock('backward');
    backwardBlock.palette = palettes.dict['rhythm'];
    blocks.protoBlockDict['backward'] = backwardBlock;
    //.TRANS: play music backward
    backwardBlock.staticLabels.push(_('backward'));
    backwardBlock.adjustWidthToLabel();
    backwardBlock.flowClampZeroArgBlock();

    // macro
    var skipNotesBlock = new ProtoBlock('skipnotes');
    skipNotesBlock.palette = palettes.dict['rhythm'];
    blocks.protoBlockDict['skipnotes'] = skipNotesBlock;
    //.TRANS: substitute rests on notes being skipped
    skipNotesBlock.staticLabels.push(_('skip notes'));
    skipNotesBlock.adjustWidthToLabel();
    skipNotesBlock.flowClampOneArgBlock();
    skipNotesBlock.defaults.push(2);

    // macro
    var duplicateNotesBlock = new ProtoBlock('duplicatenotes');
    duplicateNotesBlock.palette = palettes.dict['rhythm'];
    blocks.protoBlockDict['duplicatenotes'] = duplicateNotesBlock;
    //.TRANS: play each note more than once
    duplicateNotesBlock.staticLabels.push(_('duplicate'));
    duplicateNotesBlock.adjustWidthToLabel();
    duplicateNotesBlock.flowClampOneArgBlock();
    duplicateNotesBlock.defaults.push(2);

    var beatFactorBlock = new ProtoBlock('multiplybeatfactor');
    beatFactorBlock.palette = palettes.dict['rhythm'];
    blocks.protoBlockDict['multiplybeatfactor'] = beatFactorBlock;
    //.TRANS: speed up note duration by some factor, e.g. convert 1/4 to 1/8 notes by using a factor of 2
    beatFactorBlock.staticLabels.push(_('multiply note value'));
    beatFactorBlock.adjustWidthToLabel();
    beatFactorBlock.flowClampOneArgBlock();
    beatFactorBlock.defaults.push(2);

    // macro
    var tieBlock = new ProtoBlock('tie');
    tieBlock.palette = palettes.dict['rhythm'];
    blocks.protoBlockDict['tie'] = tieBlock;
    //.TRANS: tie notes together into one longer note
    tieBlock.staticLabels.push(_('tie'));
    tieBlock.adjustWidthToLabel();
    tieBlock.flowClampZeroArgBlock();

    // Deprecated
    // macro
    var rhythmicdotBlock = new ProtoBlock('rhythmicdot');
    rhythmicdotBlock.palette = palettes.dict['rhythm'];
    blocks.protoBlockDict['rhythmicdot'] = rhythmicdotBlock;
    //.TRANS: a dotted note is played for 1.5x its value, e.g., 1/8. --> 3/16
    rhythmicdotBlock.staticLabels.push(_('dot'));
    rhythmicdotBlock.adjustWidthToLabel();
    rhythmicdotBlock.flowClampZeroArgBlock();
    rhythmicdotBlock.hidden = true;

    // macro
    var rhythmicdotBlock2 = new ProtoBlock('rhythmicdot2');
    rhythmicdotBlock2.palette = palettes.dict['rhythm'];
    blocks.protoBlockDict['rhythmicdot2'] = rhythmicdotBlock2;
    //.TRANS: a dotted note is played for 1.5x its value, e.g., 1/8. --> 3/16
    rhythmicdotBlock2.staticLabels.push(_('dot'));
    rhythmicdotBlock2.adjustWidthToLabel();
    rhythmicdotBlock2.flowClampOneArgBlock();
    rhythmicdotBlock2.defaults.push(1);
    rhythmicdotBlock2.dockTypes[1] = 'numberin';

    // macro
    var rest2Block = new ProtoBlock('rest2');
    rest2Block.palette = palettes.dict['rhythm'];
    blocks.protoBlockDict['rest2'] = rest2Block;
    rest2Block.staticLabels.push(_('silence'));
    rest2Block.adjustWidthToLabel();
    rest2Block.zeroArgBlock();

    // macro
    var note4Block = new ProtoBlock('note4');
    note4Block.palette = palettes.dict['rhythm'];
    blocks.protoBlockDict['note4'] = note4Block;
    note4Block.staticLabels.push(_('note value') + ' ' + _('drum'));
    note4Block.adjustWidthToLabel();
    note4Block.zeroArgBlock();

    // macro
    var note3Block = new ProtoBlock('note3');
    note3Block.palette = palettes.dict['rhythm'];
    blocks.protoBlockDict['note3'] = note3Block;
    note3Block.staticLabels.push(_('note value') + ' ' + _('392 hertz'));
    note3Block.adjustWidthToLabel();
    note3Block.zeroArgBlock();

    // macro
    var note5Block = new ProtoBlock('note5');
    note5Block.palette = palettes.dict['rhythm'];
    blocks.protoBlockDict['note5'] = note5Block;
    note5Block.staticLabels.push(_('note value') + ' 7');
    note5Block.adjustWidthToLabel();
    note5Block.zeroArgBlock();

    // macro
    var note7Block = new ProtoBlock('note7');
    note7Block.palette = palettes.dict['rhythm'];
    blocks.protoBlockDict['note7'] = note7Block;
    note7Block.staticLabels.push(_('note value') + ' 5 4');
    note7Block.adjustWidthToLabel();
    note7Block.zeroArgBlock();

    // macro
    var note6Block = new ProtoBlock('note6');
    note6Block.palette = palettes.dict['rhythm'];
    blocks.protoBlockDict['note6'] = note6Block;
    note6Block.staticLabels.push(_('note value') + ' +1');
    note6Block.adjustWidthToLabel();
    note6Block.zeroArgBlock();

    // macro
    var note2Block = new ProtoBlock('note2');
    note2Block.palette = palettes.dict['rhythm'];
    blocks.protoBlockDict['note2'] = note2Block;
    note2Block.staticLabels.push(_('note value') + ' ' + 'G4');
    note2Block.adjustWidthToLabel();
    note2Block.zeroArgBlock();

    // macro
    var note1Block = new ProtoBlock('note1');
    note1Block.palette = palettes.dict['rhythm'];
    blocks.protoBlockDict['note1'] = note1Block;
    note1Block.staticLabels.push(_('note value') + ' ' + i18nSolfege('sol') + '4');
    note1Block.adjustWidthToLabel();
    note1Block.zeroArgBlock();

    // macro
    var noteBlock = new ProtoBlock('note');
    noteBlock.palette = palettes.dict['rhythm'];
    blocks.protoBlockDict['note'] = noteBlock;
    noteBlock.hidden = true;
    noteBlock.staticLabels.push('deprecated note value');
    noteBlock.adjustWidthToLabel();
    noteBlock.flowClampOneArgBlock();
    noteBlock.defaults.push(4);

    // macro
    var newnoteBlock = new ProtoBlock('newnote');
    newnoteBlock.palette = palettes.dict['rhythm'];
    blocks.protoBlockDict['newnote'] = newnoteBlock;
    newnoteBlock.staticLabels.push(_('note value'));
    newnoteBlock.adjustWidthToLabel();
    newnoteBlock.flowClampOneArgBlock();
    newnoteBlock.defaults.push(1 / 4);

    // METER PALETTE

    var driftBlock = new ProtoBlock('drift');
    driftBlock.palette = palettes.dict['meter'];
    blocks.protoBlockDict['drift'] = driftBlock;
    //.TRANS: don't lock notes to master clock
    driftBlock.staticLabels.push(_('no clock'));
    driftBlock.adjustWidthToLabel();
    driftBlock.flowClampZeroArgBlock();

    var offBeatDoBlock = new ProtoBlock('offbeatdo');
    offBeatDoBlock.palette = palettes.dict['meter'];
    blocks.protoBlockDict['offbeatdo'] = offBeatDoBlock;
    // #TRANS: on musical 'offbeat' do some action
    offBeatDoBlock.staticLabels.push(_('on offbeat do'));
    offBeatDoBlock.oneArgBlock();
    offBeatDoBlock.defaults.push(_('action'));
    offBeatDoBlock.adjustWidthToLabel();
    offBeatDoBlock.dockTypes[1] = 'textin';

    var onBeatDoBlock = new ProtoBlock('onbeatdo');
    onBeatDoBlock.palette = palettes.dict['meter'];
    blocks.protoBlockDict['onbeatdo'] = onBeatDoBlock;
    // #TRANS: 'on' musical 'beat' 'do' some action
    onBeatDoBlock.staticLabels.push(_('on beat'), _('beat'), _('do'));
    onBeatDoBlock.twoArgBlock();
    onBeatDoBlock.defaults.push(1);
    onBeatDoBlock.defaults.push(_('action'));
    onBeatDoBlock.dockTypes[1] = 'numberin';
    onBeatDoBlock.dockTypes[2] = 'textin';
    onBeatDoBlock.adjustWidthToLabel();

    var measureValueBlock = new ProtoBlock('measurevalue');
    measureValueBlock.palette = palettes.dict['meter'];
    blocks.protoBlockDict['measurevalue'] = measureValueBlock;
    //.TRANS: count of current measure in meter
    measureValueBlock.staticLabels.push(_('measure count'));
    measureValueBlock.adjustWidthToLabel();
    measureValueBlock.parameterBlock();

    var beatValueBlock = new ProtoBlock('beatvalue');
    beatValueBlock.palette = palettes.dict['meter'];
    blocks.protoBlockDict['beatvalue'] = beatValueBlock;
    //.TRANS: count of current beat in meter
    beatValueBlock.staticLabels.push(_('beat count'));
    beatValueBlock.adjustWidthToLabel();
    beatValueBlock.parameterBlock();

    // macro
    var pickupBlock = new ProtoBlock('pickup');
    pickupBlock.palette = palettes.dict['meter'];
    blocks.protoBlockDict['pickup'] = pickupBlock;
    //.TRANS: anacrusis
    pickupBlock.staticLabels.push(_('pickup'));
    pickupBlock.oneArgBlock();
    pickupBlock.defaults.push(0);

    // macro
    var meter = new ProtoBlock('meter');
    meter.palette = palettes.dict['meter'];
    blocks.protoBlockDict['meter'] = meter;
    //.TRANS: musical meter (time signature)
    meter.staticLabels.push(_('meter'));
    meter.staticLabels.push(_('number of beats'), _('note value'));
    meter.extraWidth = 15;
    meter.adjustWidthToLabel();
    meter.defaults.push(4);
    meter.defaults.push(0.25);
    meter.twoArgBlock();

    var noteCounter = new ProtoBlock('notecounter');
    noteCounter.palette = palettes.dict['meter'];
    blocks.protoBlockDict['notecounter'] = noteCounter;
    //.TRANS: count the number of notes
    noteCounter.staticLabels.push(_('note counter'));
    noteCounter.argFlowClampBlock();
    noteCounter.adjustWidthToLabel();

    var elapsedNotes = new ProtoBlock('elapsednotes');
    elapsedNotes.palette = palettes.dict['meter'];
    blocks.protoBlockDict['elapsednotes'] = elapsedNotes;
    //.TRANS: number of whole notes that have been played
    elapsedNotes.staticLabels.push(_('whole notes played'));
    elapsedNotes.adjustWidthToLabel();
    elapsedNotes.parameterBlock();

    var elapsedNotes2 = new ProtoBlock('elapsednotes2');
    elapsedNotes2.palette = palettes.dict['meter'];
    blocks.protoBlockDict['elapsednotes2'] = elapsedNotes2;
    //.TRANS: number of notes that have been played
    elapsedNotes2.staticLabels.push(_('notes played'));
    elapsedNotes2.adjustWidthToLabel();
    elapsedNotes2.oneArgMathBlock();


    // TONE (ARTICULATION) PALETTE

    var staccatoFactor = new ProtoBlock('staccatofactor');
    staccatoFactor.palette = palettes.dict['tone'];
    blocks.protoBlockDict['staccatofactor'] = staccatoFactor;
    //.TRANS: the duration of a note played as staccato
    staccatoFactor.staticLabels.push(_('staccato factor'));
    staccatoFactor.adjustWidthToLabel();
    staccatoFactor.parameterBlock();

    var slurFactor = new ProtoBlock('slurfactor');
    slurFactor.palette = palettes.dict['tone'];
    blocks.protoBlockDict['slurfactor'] = slurFactor;
    //.TRANS: the degree of overlap of notes played as legato
    slurFactor.staticLabels.push(_('slur factor'));
    slurFactor.adjustWidthToLabel();
    slurFactor.parameterBlock();

    var amSynthBlock = new ProtoBlock('amsynth');
    amSynthBlock.palette = palettes.dict['tone'];
    blocks.protoBlockDict['amsynth'] = amSynthBlock;
    //.TRANS: AM (amplitude modulation) synthesizer
    amSynthBlock.staticLabels.push(_('AM synth'));
    amSynthBlock.extraWidth = 10;
    amSynthBlock.adjustWidthToLabel();
    amSynthBlock.defaults.push(1);
    amSynthBlock.oneArgBlock();
    amSynthBlock.dockTypes[1] = 'numberin';

    var fmSynthBlock = new ProtoBlock('fmsynth');
    fmSynthBlock.palette = palettes.dict['tone'];
    blocks.protoBlockDict['fmsynth'] = fmSynthBlock;
    //.TRANS: FM (frequency modulation) synthesizer
    fmSynthBlock.staticLabels.push(_('FM synth'));
    fmSynthBlock.extraWidth = 10;
    fmSynthBlock.adjustWidthToLabel();
    fmSynthBlock.defaults.push(10);
    fmSynthBlock.oneArgBlock();
    fmSynthBlock.dockTypes[1] = 'numberin';

    var duoSynthBlock = new ProtoBlock('duosynth');
    duoSynthBlock.palette = palettes.dict['tone'];

    blocks.protoBlockDict['duosynth'] = duoSynthBlock;
    //.TRANS: a duo synthesizer combines a synth with a sequencer
    duoSynthBlock.staticLabels.push(_('duo synth'));
    duoSynthBlock.staticLabels.push(_('vibrato rate'), _('vibrato intensity'));
    duoSynthBlock.extraWidth = 10;
    duoSynthBlock.adjustWidthToLabel();
    duoSynthBlock.defaults.push(10);
    duoSynthBlock.defaults.push(6);
    duoSynthBlock.twoArgBlock();
    duoSynthBlock.dockTypes[1] = 'numberin';
    duoSynthBlock.dockTypes[2] = 'numberin';

    var partialBlock = new ProtoBlock('partial');
    partialBlock.palette = palettes.dict['tone'];
    blocks.protoBlockDict['partial'] = partialBlock;
    //.TRANS: partials are weighted components in a harmonic series
    partialBlock.staticLabels.push(_('partial'));
    partialBlock.adjustWidthToLabel();
    partialBlock.oneArgBlock();
    partialBlock.defaults.push(1);

    // macro
    var harmonicBlock = new ProtoBlock('harmonic');
    harmonicBlock.palette = palettes.dict['tone'];
    blocks.protoBlockDict['harmonic'] = harmonicBlock;
    //.TRANS: partials are weighted components in a harmonic series
    harmonicBlock.staticLabels.push(_('weighed partials'));
    harmonicBlock.adjustWidthToLabel();
    harmonicBlock.flowClampZeroArgBlock();

    // macro
    var harmonic2Block = new ProtoBlock('harmonic2');
    harmonic2Block.palette = palettes.dict['tone'];
    blocks.protoBlockDict['harmonic2'] = harmonic2Block;
    //.TRANS: A harmonic is a overtone.
    harmonic2Block.staticLabels.push(_('harmonic'));
    harmonic2Block.adjustWidthToLabel();
    harmonic2Block.flowClampOneArgBlock();
    harmonic2Block.dockTypes[1] = 'numberin';
    harmonic2Block.defaults.push(1);

    // macro
    var neighborBlock = new ProtoBlock('neighbor');
    neighborBlock.palette = palettes.dict['tone'];
    blocks.protoBlockDict['neighbor'] = neighborBlock;
    //.TRANS: the neigbor refers to a neighboring note, e.g., D is a neighbor of C
    neighborBlock.staticLabels.push(_('neighbor') + ' (+/–)');
    neighborBlock.staticLabels.push(_('step pitch'), _('note value'));
    neighborBlock.extraWidth = 15;
    neighborBlock.adjustWidthToLabel();
    neighborBlock.flowClampTwoArgBlock();
    neighborBlock.dockTypes[1] = 'numberin';
    neighborBlock.dockTypes[2] = 'numberin';
    neighborBlock.defaults.push(1);
    neighborBlock.defaults.push(1 / 16);

    var distortionBlock = new ProtoBlock('dis');
    distortionBlock.palette = palettes.dict['tone'];
    blocks.protoBlockDict['dis'] = distortionBlock;
    //.TRANS: distortion is an alteration in the sound
    distortionBlock.staticLabels.push(_('distortion'));
    distortionBlock.adjustWidthToLabel();
    distortionBlock.flowClampOneArgBlock();
    distortionBlock.dockTypes[1] = 'numberin';
    distortionBlock.defaults.push(40);

    var tremoloBlock = new ProtoBlock('tremolo');
    tremoloBlock.palette = palettes.dict['tone'];
    blocks.protoBlockDict['tremolo'] = tremoloBlock;
    //.TRANS: a wavering effect in a musical tone
    tremoloBlock.staticLabels.push(_('tremolo'));
    //.TRANS: rate at which tremolo wavers
    tremoloBlock.staticLabels.push(_('rate'));
    //.TRANS: amplitude of tremolo waver
    tremoloBlock.staticLabels.push(_('depth'));
    tremoloBlock.adjustWidthToLabel();
    tremoloBlock.flowClampTwoArgBlock();
    tremoloBlock.dockTypes[1] = 'numberin';
    tremoloBlock.dockTypes[2] = 'numberin';
    tremoloBlock.defaults.push(10);
    tremoloBlock.defaults.push(50);

    var phaserBlock = new ProtoBlock('phaser');
    phaserBlock.palette = palettes.dict['tone'];
    blocks.protoBlockDict['phaser'] = phaserBlock;
    //.TRANS: alter the phase of the sound
    phaserBlock.staticLabels.push(_('phaser'));
    phaserBlock.staticLabels.push(_('rate'), _('octaves'), _('base frequency'));
    phaserBlock.extraWidth = 10;
    phaserBlock.adjustWidthToLabel();
    phaserBlock.flowClampThreeArgBlock();
    phaserBlock.dockTypes[1] = 'numberin';
    phaserBlock.dockTypes[2] = 'numberin';
    phaserBlock.dockTypes[3] = 'numberin';
    phaserBlock.defaults.push(0.5);
    phaserBlock.defaults.push(3);
    phaserBlock.defaults.push(350);

    var chorusBlock = new ProtoBlock('chorus');
    chorusBlock.palette = palettes.dict['tone'];
    blocks.protoBlockDict['chorus'] = chorusBlock;
    //.TRANS: musical effect to simulate a choral sound
    chorusBlock.staticLabels.push(_('chorus'));
    chorusBlock.staticLabels.push(_('rate'), _('delay') + ' (MS)', _('depth'));
    chorusBlock.adjustWidthToLabel();
    chorusBlock.flowClampThreeArgBlock();
    chorusBlock.dockTypes[1] = 'numberin';
    chorusBlock.dockTypes[2] = 'numberin';
    chorusBlock.dockTypes[3] = 'numberin';
    chorusBlock.defaults.push(1.5);
    chorusBlock.defaults.push(3.5);
    chorusBlock.defaults.push(70);

    // macro
    var vibratoBlock = new ProtoBlock('vibrato');
    vibratoBlock.palette = palettes.dict['tone'];
    blocks.protoBlockDict['vibrato'] = vibratoBlock;
    //.TRANS: a rapid, slight variation in pitch
    vibratoBlock.staticLabels.push(_('vibrato'));
    vibratoBlock.staticLabels.push(_('intensity'), _('rate'));
    vibratoBlock.adjustWidthToLabel();
    vibratoBlock.flowClampTwoArgBlock();
    vibratoBlock.defaults.push(10);
    vibratoBlock.defaults.push(1 / 16);

    // deprecated by set timbre block
    // macro
    var voiceBlock = new ProtoBlock('setvoice');
    voiceBlock.palette = palettes.dict['tone'];
    blocks.protoBlockDict['setvoice'] = voiceBlock;
    //.TRANS: select synthesizer
    voiceBlock.staticLabels.push(_('set synth'));
    voiceBlock.adjustWidthToLabel();
    voiceBlock.flowClampOneArgBlock();
    voiceBlock.dockTypes[1] = 'textin';
    voiceBlock.defaults.push(_('violin'));
    voiceBlock.hidden = true;

    // macro
    var glideBlock = new ProtoBlock('glide');
    glideBlock.palette = palettes.dict['tone'];
    blocks.protoBlockDict['glide'] = glideBlock;
    //.TRANS: glide (glissando) is a blended overlap successive notes
    glideBlock.staticLabels.push(_('glide'));
    glideBlock.adjustWidthToLabel();
    glideBlock.flowClampOneArgBlock();
    glideBlock.defaults.push(1 / 16);
    glideBlock.hidden = true;

    // macro
    var slurBlock = new ProtoBlock('slur');
    slurBlock.palette = palettes.dict['tone'];
    blocks.protoBlockDict['slur'] = slurBlock;
    //.TRANS: slur or legato is an overlap successive notes
    slurBlock.staticLabels.push(_('slur'));
    slurBlock.adjustWidthToLabel();
    slurBlock.flowClampOneArgBlock();
    slurBlock.defaults.push(16);
    slurBlock.hidden = true;

    // macro
    var staccatoBlock = new ProtoBlock('staccato');
    staccatoBlock.palette = palettes.dict['tone'];
    blocks.protoBlockDict['staccato'] = staccatoBlock;
    //.TRANS: play each note sharply detached from the others
    staccatoBlock.staticLabels.push(_('staccato'));
    staccatoBlock.adjustWidthToLabel();
    staccatoBlock.flowClampOneArgBlock();
    staccatoBlock.defaults.push(32);
    staccatoBlock.hidden = true;

    // macro
    var newslurBlock = new ProtoBlock('newslur');
    newslurBlock.palette = palettes.dict['tone'];
    blocks.protoBlockDict['newslur'] = newslurBlock;
    //.TRANS: legato: overlap successive notes
    newslurBlock.staticLabels.push(_('slur'));
    newslurBlock.adjustWidthToLabel();
    newslurBlock.flowClampOneArgBlock();
    newslurBlock.defaults.push(1 / 16);

    // macro
    var newstaccatoBlock = new ProtoBlock('newstaccato');
    newstaccatoBlock.palette = palettes.dict['tone'];
    blocks.protoBlockDict['newstaccato'] = newstaccatoBlock;
    //.TRANS: play each note sharply detached from the others
    newstaccatoBlock.staticLabels.push(_('staccato'));
    newstaccatoBlock.adjustWidthToLabel();
    newstaccatoBlock.flowClampOneArgBlock();
    newstaccatoBlock.defaults.push(1 / 32);

    var synthnameBlock = new ProtoBlock('synthname');
    synthnameBlock.palette = palettes.dict['tone'];
    blocks.protoBlockDict['synthname'] = synthnameBlock;
    synthnameBlock.staticLabels.push(_('synth name'));
    synthnameBlock.adjustWidthToLabel();
    synthnameBlock.dockTypes[0] = 'textout';
    synthnameBlock.parameterBlock();

    var voicenameBlock = new ProtoBlock('voicename');
    voicenameBlock.palette = palettes.dict['tone'];
    blocks.protoBlockDict['voicename'] = voicenameBlock;
    voicenameBlock.valueBlock();
    voicenameBlock.dockTypes[0] = 'textout';

    // macro
    var setTimbreBlock = new ProtoBlock('settimbre');
    setTimbreBlock.palette = palettes.dict['tone'];
    blocks.protoBlockDict['settimbre'] = setTimbreBlock;
    //.TRANS: set the characteristics of a custom instrument
    setTimbreBlock.staticLabels.push(_('set timbre'));
    setTimbreBlock.adjustWidthToLabel();
    setTimbreBlock.flowClampOneArgBlock();
    setTimbreBlock.dockTypes[1] = 'textin';
    //.TRANS: user-defined
    setTimbreBlock.defaults.push(_('custom'));

    // INTERVALS (PITCH TRANSFORMS) PALETTE
    var modenameBlock = new ProtoBlock('modename');
    modenameBlock.palette = palettes.dict['intervals'];
    blocks.protoBlockDict['modename'] = modenameBlock;
    modenameBlock.valueBlock();
    modenameBlock.dockTypes[0] = 'textout';

    var doublyBlock = new ProtoBlock('doubly');
    doublyBlock.palette = palettes.dict['intervals'];
    blocks.protoBlockDict['doubly'] = doublyBlock;
    // TRANS: doubly means to apply an augmentation or diminishment twice
    doublyBlock.staticLabels.push(_('doubly'));
    doublyBlock.oneArgMathBlock();
    doublyBlock.dockTypes[0] = 'anyout';
    doublyBlock.dockTypes[1] = 'anyin';

    var intervalnameBlock = new ProtoBlock('intervalname');
    intervalnameBlock.palette = palettes.dict['intervals'];
    blocks.protoBlockDict['intervalname'] = intervalnameBlock;
    intervalnameBlock.valueBlock();
    intervalnameBlock.extraWidth = 50;
    intervalnameBlock.adjustWidthToLabel();
    intervalnameBlock.dockTypes[0] = 'numberout';

    var intervalMeasure = new ProtoBlock('measureintervalsemitones');
    intervalMeasure.palette = palettes.dict['intervals'];
    blocks.protoBlockDict['measureintervalsemitones'] = intervalMeasure;
    //.TRANS: measure the distance between two pitches in semi-tones
    intervalMeasure.staticLabels.push(_('semi-tone interval measure'));
    intervalMeasure.argFlowClampBlock();
    intervalMeasure.adjustWidthToLabel();

    var intervalMeasure2 = new ProtoBlock('measureintervalscalar');
    intervalMeasure2.palette = palettes.dict['intervals'];
    blocks.protoBlockDict['measureintervalscalar'] = intervalMeasure2;
    //.TRANS: measure the distance between two pitches in steps of musical scale
    intervalMeasure2.staticLabels.push(_('scalar interval measure'));
    intervalMeasure2.argFlowClampBlock();
    intervalMeasure2.adjustWidthToLabel();

    // macro
    var diminished8Block = new ProtoBlock('diminished8');
    diminished8Block.palette = palettes.dict['intervals'];
    blocks.protoBlockDict['diminished8'] = diminished8Block;
    diminished8Block.staticLabels.push(_('diminished') + ' 8');
    diminished8Block.adjustWidthToLabel();
    diminished8Block.zeroArgBlock();

    // macro
    var diminished7Block = new ProtoBlock('diminished7');
    diminished7Block.palette = palettes.dict['intervals'];
    blocks.protoBlockDict['diminished7'] = diminished7Block;
    diminished7Block.staticLabels.push(_('diminished') + ' 7');
    diminished7Block.adjustWidthToLabel();
    diminished7Block.zeroArgBlock();

    // macro
    var diminished6Block = new ProtoBlock('diminished6');
    diminished6Block.palette = palettes.dict['intervals'];
    blocks.protoBlockDict['diminished6'] = diminished6Block;
    diminished6Block.staticLabels.push(_('diminished') + ' 6');
    diminished6Block.adjustWidthToLabel();
    diminished6Block.zeroArgBlock();

    // macro
    var diminished5Block = new ProtoBlock('diminished5');
    diminished5Block.palette = palettes.dict['intervals'];
    blocks.protoBlockDict['diminished5'] = diminished5Block;
    diminished5Block.staticLabels.push(_('diminished') + ' 5');
    diminished5Block.adjustWidthToLabel();
    diminished5Block.zeroArgBlock();

    // macro
    var diminished4Block = new ProtoBlock('diminished4');
    diminished4Block.palette = palettes.dict['intervals'];
    blocks.protoBlockDict['diminished4'] = diminished4Block;
    diminished4Block.staticLabels.push(_('diminished') + ' 4');
    diminished4Block.adjustWidthToLabel();
    diminished4Block.zeroArgBlock();

    // macro
    var diminished3Block = new ProtoBlock('diminished3');
    diminished3Block.palette = palettes.dict['intervals'];
    blocks.protoBlockDict['diminished3'] = diminished3Block;
    diminished3Block.staticLabels.push(_('diminished') + ' 3');
    diminished3Block.adjustWidthToLabel();
    diminished3Block.zeroArgBlock();

    // macro
    var diminished2Block = new ProtoBlock('diminished2');
    diminished2Block.palette = palettes.dict['intervals'];
    blocks.protoBlockDict['diminished2'] = diminished2Block;
    diminished2Block.staticLabels.push(_('diminished') + ' 2');
    diminished2Block.adjustWidthToLabel();
    diminished2Block.zeroArgBlock();

    // macro
    var augmented8Block = new ProtoBlock('augmented8');
    augmented8Block.palette = palettes.dict['intervals'];
    blocks.protoBlockDict['augmented8'] = augmented8Block;
    augmented8Block.staticLabels.push(_('augmented') + ' 8');
    augmented8Block.adjustWidthToLabel();
    augmented8Block.zeroArgBlock();

    // macro
    var augmented7Block = new ProtoBlock('augmented7');
    augmented7Block.palette = palettes.dict['intervals'];
    blocks.protoBlockDict['augmented7'] = augmented7Block;
    augmented7Block.staticLabels.push(_('augmented') + ' 7');
    augmented7Block.adjustWidthToLabel();
    augmented7Block.zeroArgBlock();

    // macro
    var augmented6Block = new ProtoBlock('augmented6');
    augmented6Block.palette = palettes.dict['intervals'];
    blocks.protoBlockDict['augmented6'] = augmented6Block;
    augmented6Block.staticLabels.push(_('augmented') + ' 6');
    augmented6Block.adjustWidthToLabel();
    augmented6Block.zeroArgBlock();

    // macro
    var augmented5Block = new ProtoBlock('augmented5');
    augmented5Block.palette = palettes.dict['intervals'];
    blocks.protoBlockDict['augmented5'] = augmented5Block;
    augmented5Block.staticLabels.push(_('augmented') + ' 5');
    augmented5Block.adjustWidthToLabel();
    augmented5Block.zeroArgBlock();

    // macro
    var augmented4Block = new ProtoBlock('augmented4');
    augmented4Block.palette = palettes.dict['intervals'];
    blocks.protoBlockDict['augmented4'] = augmented4Block;
    augmented4Block.staticLabels.push(_('augmented') + ' 4');
    augmented4Block.adjustWidthToLabel();
    augmented4Block.zeroArgBlock();

    // macro
    var augmented3Block = new ProtoBlock('augmented3');
    augmented3Block.palette = palettes.dict['intervals'];
    blocks.protoBlockDict['augmented3'] = augmented3Block;
    augmented3Block.staticLabels.push(_('augmented') + ' 3');
    augmented3Block.adjustWidthToLabel();
    augmented3Block.zeroArgBlock();

    // macro
    var augmented2Block = new ProtoBlock('augmented2');
    augmented2Block.palette = palettes.dict['intervals'];
    blocks.protoBlockDict['augmented2'] = augmented2Block;
    augmented2Block.staticLabels.push(_('augmented') + ' 2');
    augmented2Block.adjustWidthToLabel();
    augmented2Block.zeroArgBlock();

    // macro
    var augmented1Block = new ProtoBlock('augmented1');
    augmented1Block.palette = palettes.dict['intervals'];
    blocks.protoBlockDict['augmented1'] = augmented1Block;
    augmented1Block.staticLabels.push(_('augmented') + ' 1');
    augmented1Block.adjustWidthToLabel();
    augmented1Block.zeroArgBlock();

    // macro
    var perfect8Block = new ProtoBlock('perfect8');
    perfect8Block.palette = palettes.dict['intervals'];
    blocks.protoBlockDict['perfect8'] = perfect8Block;
    perfect8Block.staticLabels.push(_('perfect') + ' 8');
    perfect8Block.adjustWidthToLabel();
    perfect8Block.zeroArgBlock();

    // macro
    var perfect5Block = new ProtoBlock('perfect5');
    perfect5Block.palette = palettes.dict['intervals'];
    blocks.protoBlockDict['perfect5'] = perfect5Block;
    perfect5Block.staticLabels.push(_('perfect') + ' 5');
    perfect5Block.adjustWidthToLabel();
    perfect5Block.zeroArgBlock();

    // macro
    var perfect4Block = new ProtoBlock('perfect4');
    perfect4Block.palette = palettes.dict['intervals'];
    blocks.protoBlockDict['perfect4'] = perfect4Block;
    perfect4Block.staticLabels.push(_('perfect') + ' 4');
    perfect4Block.adjustWidthToLabel();
    perfect4Block.zeroArgBlock();

    var perfectBlock = new ProtoBlock('perfect');
    perfectBlock.palette = palettes.dict['intervals'];
    blocks.protoBlockDict['perfect'] = perfectBlock;
    perfectBlock.staticLabels.push(_('perfect'));
    perfectBlock.adjustWidthToLabel();
    perfectBlock.flowClampOneArgBlock();
    perfectBlock.defaults.push(5);
    perfectBlock.hidden = true;

    // macro
    var downminor6Block = new ProtoBlock('downminor6');
    downminor6Block.palette = palettes.dict['intervals'];
    blocks.protoBlockDict['downminor6'] = downminor6Block;
    downminor6Block.staticLabels.push(_('down minor') + ' 6');
    downminor6Block.adjustWidthToLabel();
    downminor6Block.zeroArgBlock();

    // macro
    var downminor3Block = new ProtoBlock('downminor3');
    downminor3Block.palette = palettes.dict['intervals'];
    blocks.protoBlockDict['downminor3'] = downminor3Block;
    downminor3Block.staticLabels.push(_('down minor') + ' 3');
    downminor3Block.adjustWidthToLabel();
    downminor3Block.zeroArgBlock();

    // macro
    var minor7Block = new ProtoBlock('minor7');
    minor7Block.palette = palettes.dict['intervals'];
    blocks.protoBlockDict['minor7'] = minor7Block;
    minor7Block.staticLabels.push(_('minor') +  ' 7');
    minor7Block.adjustWidthToLabel();
    minor7Block.zeroArgBlock();

    // macro
    var minor6Block = new ProtoBlock('minor6');
    minor6Block.palette = palettes.dict['intervals'];
    blocks.protoBlockDict['minor6'] = minor6Block;
    minor6Block.staticLabels.push(_('minor') + ' 6');
    minor6Block.adjustWidthToLabel();
    minor6Block.zeroArgBlock();

    // macro
    var minor3Block = new ProtoBlock('minor3');
    minor3Block.palette = palettes.dict['intervals'];
    blocks.protoBlockDict['minor3'] = minor3Block;
    minor3Block.staticLabels.push(_('minor') + ' 3');
    minor3Block.adjustWidthToLabel();
    minor3Block.zeroArgBlock();

    // macro
    var minor2Block = new ProtoBlock('minor2');
    minor2Block.palette = palettes.dict['intervals'];
    blocks.protoBlockDict['minor2'] = minor2Block;
    minor2Block.staticLabels.push(_('minor') + ' 2');
    minor2Block.adjustWidthToLabel();
    minor2Block.zeroArgBlock();

    // macro
    var downmajor6Block = new ProtoBlock('downmajor6');
    downmajor6Block.palette = palettes.dict['intervals'];
    blocks.protoBlockDict['downmajor6'] = downmajor6Block;
    downmajor6Block.staticLabels.push(_('down major') + ' 6');
    downmajor6Block.adjustWidthToLabel();
    downmajor6Block.zeroArgBlock();

    // macro
    var downmajor3Block = new ProtoBlock('downmajor3');
    downmajor3Block.palette = palettes.dict['intervals'];
    blocks.protoBlockDict['downmajor3'] = downmajor3Block;
    downmajor3Block.staticLabels.push(_('down major') + ' 3');
    downmajor3Block.adjustWidthToLabel();
    downmajor3Block.zeroArgBlock();

    // macro
    var major7Block = new ProtoBlock('major7');
    major7Block.palette = palettes.dict['intervals'];
    blocks.protoBlockDict['major7'] = major7Block;
    major7Block.staticLabels.push(_('major') + ' 7');
    major7Block.adjustWidthToLabel();
    major7Block.zeroArgBlock();

    // macro
    var major6Block = new ProtoBlock('major6');
    major6Block.palette = palettes.dict['intervals'];
    blocks.protoBlockDict['major6'] = major6Block;
    major6Block.staticLabels.push(_('major') + ' 6');
    major6Block.adjustWidthToLabel();
    major6Block.zeroArgBlock();

    // macro
    var major3Block = new ProtoBlock('major3');
    major3Block.palette = palettes.dict['intervals'];
    blocks.protoBlockDict['major3'] = major3Block;
    major3Block.staticLabels.push(_('major') + ' 3');
    major3Block.adjustWidthToLabel();
    major3Block.zeroArgBlock();

    // macro
    var major2Block = new ProtoBlock('major2');
    major2Block.palette = palettes.dict['intervals'];
    blocks.protoBlockDict['major2'] = major2Block;
    major2Block.staticLabels.push(_('major') + ' 2');
    major2Block.adjustWidthToLabel();
    major2Block.zeroArgBlock();

    // macro
    var semitoneintervalBlock = new ProtoBlock('semitoneinterval');
    semitoneintervalBlock.palette = palettes.dict['intervals'];
    blocks.protoBlockDict['semitoneinterval'] = semitoneintervalBlock;
    //.TRANS: calculate a relative step between notes based on semi-tones
    semitoneintervalBlock.staticLabels.push(_('semi-tone interval') + ' (+/–)');
    semitoneintervalBlock.adjustWidthToLabel();
    semitoneintervalBlock.flowClampOneArgBlock();
    semitoneintervalBlock.defaults.push(5);
    semitoneintervalBlock.hidden = true;

    // macro
    var downsixthIntervalBlock = new ProtoBlock('downsixthinterval');
    downsixthIntervalBlock.palette = palettes.dict['intervals'];
    blocks.protoBlockDict['downsixthinterval'] = downsixthIntervalBlock;
    //.TRANS: down sixth means the note is five scale degrees below current note
    downsixthIntervalBlock.staticLabels.push(_('down sixth'));
    downsixthIntervalBlock.adjustWidthToLabel();
    downsixthIntervalBlock.zeroArgBlock();

    // macro
    var downthirdIntervalBlock = new ProtoBlock('downthirdinterval');
    downthirdIntervalBlock.palette = palettes.dict['intervals'];
    blocks.protoBlockDict['downthirdinterval'] = downthirdIntervalBlock;
    //.TRANS: down third means the note is two scale degrees below current note
    downthirdIntervalBlock.staticLabels.push(_('down third'));
    downthirdIntervalBlock.adjustWidthToLabel();
    downthirdIntervalBlock.zeroArgBlock();

    // macro
    var seventhIntervalBlock = new ProtoBlock('seventhinterval');
    seventhIntervalBlock.palette = palettes.dict['intervals'];
    blocks.protoBlockDict['seventhinterval'] = seventhIntervalBlock;
    //.TRANS: seventh means the note is the six scale degrees above current note
    seventhIntervalBlock.staticLabels.push(_('seventh'));
    seventhIntervalBlock.adjustWidthToLabel();
    seventhIntervalBlock.zeroArgBlock();

    // macro
    var sixthIntervalBlock = new ProtoBlock('sixthinterval');
    sixthIntervalBlock.palette = palettes.dict['intervals'];
    blocks.protoBlockDict['sixthinterval'] = sixthIntervalBlock;
    //.TRANS: sixth means the note is the five scale degrees above current note
    sixthIntervalBlock.staticLabels.push(_('sixth'));
    sixthIntervalBlock.adjustWidthToLabel();
    sixthIntervalBlock.zeroArgBlock();

    // macro
    var fifthIntervalBlock = new ProtoBlock('fifthinterval');
    fifthIntervalBlock.palette = palettes.dict['intervals'];
    blocks.protoBlockDict['fifthinterval'] = fifthIntervalBlock;
    //.TRANS: fifth means the note is the four scale degrees above current note
    fifthIntervalBlock.staticLabels.push(_('fifth'));
    fifthIntervalBlock.adjustWidthToLabel();
    fifthIntervalBlock.zeroArgBlock();

    // macro
    var fourthIntervalBlock = new ProtoBlock('fourthinterval');
    fourthIntervalBlock.palette = palettes.dict['intervals'];
    blocks.protoBlockDict['fourthinterval'] = fourthIntervalBlock;
    //.TRANS: fourth means the note is three scale degrees above current note
    fourthIntervalBlock.staticLabels.push(_('fourth'));
    fourthIntervalBlock.adjustWidthToLabel();
    fourthIntervalBlock.zeroArgBlock();

    // macro
    var thirdIntervalBlock = new ProtoBlock('thirdinterval');
    thirdIntervalBlock.palette = palettes.dict['intervals'];
    blocks.protoBlockDict['thirdinterval'] = thirdIntervalBlock;
    //.TRANS: third means the note is two scale degrees above current note
    thirdIntervalBlock.staticLabels.push(_('third'));
    thirdIntervalBlock.adjustWidthToLabel();
    thirdIntervalBlock.zeroArgBlock();

    // macro
    var secondIntervalBlock = new ProtoBlock('secondinterval');
    secondIntervalBlock.palette = palettes.dict['intervals'];
    blocks.protoBlockDict['secondinterval'] = secondIntervalBlock;
    //.TRANS: second means the note is one scale degree above current note
    secondIntervalBlock.staticLabels.push(_('second'));
    secondIntervalBlock.adjustWidthToLabel();
    secondIntervalBlock.zeroArgBlock();

    // macro
    var unisonIntervalBlock = new ProtoBlock('unisoninterval');
    unisonIntervalBlock.palette = palettes.dict['intervals'];
    blocks.protoBlockDict['unisoninterval'] = unisonIntervalBlock;
    //.TRANS: unison means the note is the same as the current note
    unisonIntervalBlock.staticLabels.push(_('unison'));
    unisonIntervalBlock.adjustWidthToLabel();
    unisonIntervalBlock.zeroArgBlock();

    // macro
    var intervalBlock = new ProtoBlock('interval');
    intervalBlock.palette = palettes.dict['intervals'];
    blocks.protoBlockDict['interval'] = intervalBlock;
    //.TRANS: calculate a relative step between notes based on the current musical scale
    intervalBlock.staticLabels.push(_('scalar interval') + ' (+/–)');
    intervalBlock.adjustWidthToLabel();
    intervalBlock.flowClampOneArgBlock();
    intervalBlock.defaults.push(5);
    intervalBlock.hidden = true;

    // macro
    var defineModeBlock = new ProtoBlock('definemode');
    defineModeBlock.palette = palettes.dict['intervals'];
    blocks.protoBlockDict['definemode'] = defineModeBlock;
    //.TRANS: define a custom mode
    defineModeBlock.staticLabels.push(_('define mode'));
    defineModeBlock.adjustWidthToLabel();
    defineModeBlock.flowClampOneArgBlock();
    defineModeBlock.defaults.push(_('custom'));

    // macro
    var movableBlock = new ProtoBlock('movable');  // legacy typo
    movableBlock.palette = palettes.dict['intervals'];
    blocks.protoBlockDict['movable'] = movableBlock;
    movableBlock.staticLabels.push(_('moveable'));
    movableBlock.adjustWidthToLabel();
    movableBlock.oneBooleanArgBlock();

    var modeBlock = new ProtoBlock('modelength');
    modeBlock.palette = palettes.dict['intervals'];
    blocks.protoBlockDict['modelength'] = modeBlock;
    //.TRANS:  mode length is the number of notes in the mode, e.g., 7 for major and minor scales; 12 for chromatic scales
    modeBlock.staticLabels.push(_('mode length'));
    modeBlock.adjustWidthToLabel();
    modeBlock.parameterBlock();

    var keyBlock = new ProtoBlock('key');
    keyBlock.palette = palettes.dict['intervals'];
    blocks.protoBlockDict['key'] = keyBlock;
    //.TRANS: the key is a group of pitches with which a music composition is created
    keyBlock.staticLabels.push(_('key'));
    keyBlock.adjustWidthToLabel();
    keyBlock.parameterBlock();

    // Deprecated
    var setkeyBlock = new ProtoBlock('setkey');
    setkeyBlock.hidden = true;
    setkeyBlock.palette = palettes.dict['intervals'];
    blocks.protoBlockDict['setkey'] = setkeyBlock;
    //.TRANS: set the key and mode, e.g. C Major
    setkeyBlock.staticLabels.push(_('set key'));
    setkeyBlock.adjustWidthToLabel();
    setkeyBlock.oneArgBlock();
    setkeyBlock.dockTypes[1] = 'textin';
    setkeyBlock.defaults.push('C');

    // macro
    var setkey2Block = new ProtoBlock('setkey2');
    setkey2Block.palette = palettes.dict['intervals'];
    blocks.protoBlockDict['setkey2'] = setkey2Block;
    //.TRANS: set the key and mode, e.g. C Major
    setkey2Block.staticLabels.push(_('set key'));
    //.TRANS: key, e.g., C in C Major
    setkey2Block.staticLabels.push(_('key'));
    //.TRANS: mode, e.g., Major in C Major
    setkey2Block.staticLabels.push(_('mode'));
    setkey2Block.adjustWidthToLabel();
    setkey2Block.twoArgBlock();
    setkey2Block.dockTypes[1] = 'anyin';
    setkey2Block.dockTypes[2] = 'anyin';

    // DRUM PALETTE
    var drumnameBlock = new ProtoBlock('drumname');
    drumnameBlock.palette = palettes.dict['drum'];
    blocks.protoBlockDict['drumname'] = drumnameBlock;
    drumnameBlock.valueBlock();
    drumnameBlock.dockTypes[0] = 'textout';

    // macro
    var duckBlock = new ProtoBlock('duck');
    duckBlock.palette = palettes.dict['drum'];
    blocks.protoBlockDict['duck'] = duckBlock;
    duckBlock.staticLabels.push(_('duck'));
    duckBlock.adjustWidthToLabel();
    duckBlock.oneArgBlock();

    // macro
    var catBlock = new ProtoBlock('cat');
    catBlock.palette = palettes.dict['drum'];
    blocks.protoBlockDict['cat'] = catBlock;
    catBlock.staticLabels.push(_('cat'));
    catBlock.adjustWidthToLabel();
    catBlock.oneArgBlock();

    // macro
    var cricketBlock = new ProtoBlock('cricket');
    cricketBlock.palette = palettes.dict['drum'];
    blocks.protoBlockDict['cricket'] = cricketBlock;
    cricketBlock.staticLabels.push(_('cricket'));
    cricketBlock.adjustWidthToLabel();
    cricketBlock.oneArgBlock();

    // macro
    var dogBlock = new ProtoBlock('dog');
    dogBlock.palette = palettes.dict['drum'];
    blocks.protoBlockDict['dog'] = dogBlock;
    dogBlock.staticLabels.push(_('dog'));
    dogBlock.adjustWidthToLabel();
    dogBlock.oneArgBlock();

    // macro
    var bottleBlock = new ProtoBlock('bottle');
    bottleBlock.palette = palettes.dict['drum'];
    blocks.protoBlockDict['bottle'] = bottleBlock;
    bottleBlock.staticLabels.push(_('bottle'));
    bottleBlock.adjustWidthToLabel();
    bottleBlock.oneArgBlock();

    // macro
    var bubblesBlock = new ProtoBlock('bubbles');
    bubblesBlock.palette = palettes.dict['drum'];
    blocks.protoBlockDict['bubbles'] = bubblesBlock;
    bubblesBlock.staticLabels.push(_('bubbles'));
    bubblesBlock.adjustWidthToLabel();
    bubblesBlock.oneArgBlock();

    // macro
    var chineBlock = new ProtoBlock('chine');
    chineBlock.palette = palettes.dict['drum'];
    blocks.protoBlockDict['chine'] = chineBlock;
    chineBlock.staticLabels.push(_('chime'));
    chineBlock.adjustWidthToLabel();
    chineBlock.oneArgBlock();

    // macro
    var clangBlock = new ProtoBlock('clang');
    clangBlock.palette = palettes.dict['drum'];
    blocks.protoBlockDict['clang'] = clangBlock;
    clangBlock.staticLabels.push(_('clang'));
    clangBlock.adjustWidthToLabel();
    clangBlock.oneArgBlock();

    // macro
    var clapBlock = new ProtoBlock('clap');
    clapBlock.palette = palettes.dict['drum'];
    blocks.protoBlockDict['clap'] = clapBlock;
    clapBlock.staticLabels.push(_('clap'));
    clapBlock.adjustWidthToLabel();
    clapBlock.oneArgBlock();

    // macro
    var slapBlock = new ProtoBlock('slap');
    slapBlock.palette = palettes.dict['drum'];
    blocks.protoBlockDict['slap'] = slapBlock;
    slapBlock.staticLabels.push(_('slap'));
    slapBlock.adjustWidthToLabel();
    slapBlock.oneArgBlock();

    // macro
    var crashBlock = new ProtoBlock('crash');
    crashBlock.palette = palettes.dict['drum'];
    blocks.protoBlockDict['crash'] = crashBlock;
    crashBlock.staticLabels.push(_('crash'));
    crashBlock.adjustWidthToLabel();
    crashBlock.oneArgBlock();

    // macro
    var splashBlock = new ProtoBlock('tom');
    splashBlock.palette = palettes.dict['drum'];
    blocks.protoBlockDict['tom'] = splashBlock;
    splashBlock.staticLabels.push(_('splash'));
    splashBlock.adjustWidthToLabel();
    splashBlock.oneArgBlock();

    // macro
    var cowbellBlock = new ProtoBlock('cowbell');
    cowbellBlock.palette = palettes.dict['drum'];
    blocks.protoBlockDict['cowbell'] = cowbellBlock;
    cowbellBlock.staticLabels.push(_('cow bell'));
    cowbellBlock.adjustWidthToLabel();
    cowbellBlock.oneArgBlock();

    // macro
    var ridebellBlock = new ProtoBlock('ridebell');
    ridebellBlock.palette = palettes.dict['drum'];
    blocks.protoBlockDict['ridebell'] = ridebellBlock;
    ridebellBlock.staticLabels.push(_('ride bell'));
    ridebellBlock.adjustWidthToLabel();
    ridebellBlock.oneArgBlock();

    // macro
    var fingercymbalsBlock = new ProtoBlock('fingercymbals');
    fingercymbalsBlock.palette = palettes.dict['drum'];
    blocks.protoBlockDict['fingercymbals'] = fingercymbalsBlock;
    fingercymbalsBlock.staticLabels.push(_('finger cymbals'));
    fingercymbalsBlock.adjustWidthToLabel();
    fingercymbalsBlock.oneArgBlock();

    // macro
    var trianglebellBlock = new ProtoBlock('trianglebell');
    trianglebellBlock.palette = palettes.dict['drum'];
    blocks.protoBlockDict['trianglebell'] = trianglebellBlock;
    trianglebellBlock.staticLabels.push(_('triangle bell'));
    trianglebellBlock.adjustWidthToLabel();
    trianglebellBlock.oneArgBlock();

    // macro
    var hihatBlock = new ProtoBlock('hihat');
    hihatBlock.palette = palettes.dict['drum'];
    blocks.protoBlockDict['hihat'] = hihatBlock;
    hihatBlock.staticLabels.push(_('hi hat'));
    hihatBlock.adjustWidthToLabel();
    hihatBlock.oneArgBlock();

    // macro
    var darbukaBlock = new ProtoBlock('darbuka');
    darbukaBlock.palette = palettes.dict['drum'];
    blocks.protoBlockDict['darbuka'] = darbukaBlock;
    darbukaBlock.staticLabels.push(_('darbuka drum'));
    darbukaBlock.adjustWidthToLabel();
    darbukaBlock.oneArgBlock();

    // macro
    var cupBlock = new ProtoBlock('cup');
    cupBlock.palette = palettes.dict['drum'];
    blocks.protoBlockDict['cup'] = cupBlock;
    cupBlock.staticLabels.push(_('cup drum'));
    cupBlock.adjustWidthToLabel();
    cupBlock.oneArgBlock();

    // macro
    var floortomBlock = new ProtoBlock('floortom');
    floortomBlock.palette = palettes.dict['drum'];
    blocks.protoBlockDict['floortom'] = floortomBlock;
    floortomBlock.staticLabels.push(_('floor tom tom'));
    floortomBlock.adjustWidthToLabel();
    floortomBlock.oneArgBlock();

    // macro
    var tomBlock = new ProtoBlock('tom');
    tomBlock.palette = palettes.dict['drum'];
    blocks.protoBlockDict['tom'] = tomBlock;
    tomBlock.staticLabels.push(_('tom tom'));
    tomBlock.adjustWidthToLabel();
    tomBlock.oneArgBlock();

    // macro
    var kickBlock = new ProtoBlock('kick');
    kickBlock.palette = palettes.dict['drum'];
    blocks.protoBlockDict['kick'] = kickBlock;
    kickBlock.staticLabels.push(_('kick drum'));
    kickBlock.adjustWidthToLabel();
    kickBlock.oneArgBlock();

    // macro
    var snareBlock = new ProtoBlock('snare');
    snareBlock.palette = palettes.dict['drum'];
    blocks.protoBlockDict['snare'] = snareBlock;
    snareBlock.staticLabels.push(_('snare drum'));
    snareBlock.adjustWidthToLabel();
    snareBlock.oneArgBlock();

    // macro
    var setdrumBlock = new ProtoBlock('setdrum');
    setdrumBlock.palette = palettes.dict['drum'];
    blocks.protoBlockDict['setdrum'] = setdrumBlock;
    //.TRANS: set the current drum sound for playback
    setdrumBlock.staticLabels.push(_('set drum'));
    setdrumBlock.adjustWidthToLabel();
    setdrumBlock.flowClampOneArgBlock();
    setdrumBlock.dockTypes[1] = 'anyin';

    // macro
    var playdrumBlock = new ProtoBlock('playdrum');
    playdrumBlock.palette = palettes.dict['drum'];
    blocks.protoBlockDict['playdrum'] = playdrumBlock;
    playdrumBlock.staticLabels.push(_('drum'));
    playdrumBlock.adjustWidthToLabel();
    playdrumBlock.oneArgBlock();
    playdrumBlock.dockTypes[1] = 'anyin';

    // TURTLE PALETTE

    var headingBlock = new ProtoBlock('heading');
    headingBlock.palette = palettes.dict['mouse'];
    //.TRANS: orientation or compass direction
    blocks.protoBlockDict['heading'] = headingBlock;
    headingBlock.staticLabels.push(_('heading'));
    headingBlock.adjustWidthToLabel();
    headingBlock.parameterBlock();

    var yBlock = new ProtoBlock('y');
    yBlock.palette = palettes.dict['mouse'];
    blocks.protoBlockDict['y'] = yBlock;
    //.TRANS: y coordinate
    yBlock.staticLabels.push(_('y'));
    yBlock.adjustWidthToLabel();
    yBlock.parameterBlock();

    var xBlock = new ProtoBlock('x');
    xBlock.palette = palettes.dict['mouse'];
    blocks.protoBlockDict['x'] = xBlock;
    //.TRANS: x coordinate
    xBlock.staticLabels.push(_('x'));
    xBlock.adjustWidthToLabel();
    xBlock.parameterBlock();

    var clearBlock = new ProtoBlock('clear');
    clearBlock.palette = palettes.dict['mouse'];
    blocks.protoBlockDict['clear'] = clearBlock;
    //.TRANS: erase the screen and return the mice to the center position
    clearBlock.staticLabels.push(_('clear'));
    clearBlock.adjustWidthToLabel();
    clearBlock.zeroArgBlock();

    var controlPoint2Block = new ProtoBlock('controlpoint2');
    controlPoint2Block.palette = palettes.dict['mouse'];
    blocks.protoBlockDict['controlpoint2'] = controlPoint2Block;
    //.TRANS: control point in a bezier curve
    controlPoint2Block.staticLabels.push(_('control point 2'))
    controlPoint2Block.staticLabels.push(_('x'), _('y'));
    controlPoint2Block.adjustWidthToLabel();
    controlPoint2Block.twoArgBlock();
    controlPoint2Block.defaults.push(100);
    controlPoint2Block.defaults.push(25);
    controlPoint2Block.dockTypes[1] = 'numberin';
    controlPoint2Block.dockTypes[2] = 'numberin';

    var controlPoint1Block = new ProtoBlock('controlpoint1');
    controlPoint1Block.palette = palettes.dict['mouse'];
    blocks.protoBlockDict['controlpoint1'] = controlPoint1Block;
    //.TRANS: control point in a Bezier curve
    controlPoint1Block.staticLabels.push(_('control point 1'));
    controlPoint1Block.staticLabels.push(_('x'), _('y'));
    controlPoint1Block.adjustWidthToLabel();
    controlPoint1Block.twoArgBlock();
    controlPoint1Block.defaults.push(100);
    controlPoint1Block.defaults.push(75);
    controlPoint1Block.dockTypes[1] = 'numberin';
    controlPoint1Block.dockTypes[2] = 'numberin';

    var bezierBlock = new ProtoBlock('bezier');
    bezierBlock.palette = palettes.dict['mouse'];
    blocks.protoBlockDict['bezier'] = bezierBlock;
    //.TRANS: Bézier curves employ at least three points to define a curve
    bezierBlock.staticLabels.push(_('bezier'));
    bezierBlock.staticLabels.push(_('x'), _('y'));
    bezierBlock.adjustWidthToLabel();
    bezierBlock.twoArgBlock();
    bezierBlock.defaults.push(0);
    bezierBlock.defaults.push(100);
    bezierBlock.dockTypes[1] = 'numberin';
    bezierBlock.dockTypes[2] = 'numberin';

    var arcBlock = new ProtoBlock('arc');
    arcBlock.palette = palettes.dict['mouse'];
    blocks.protoBlockDict['arc'] = arcBlock;
    //.TRANS: draws a part of the circumference of a circle
    arcBlock.staticLabels.push(_('arc'));
    arcBlock.staticLabels.push(_('angle'), _('radius'));
    arcBlock.adjustWidthToLabel();
    arcBlock.twoArgBlock();
    arcBlock.defaults.push(90);
    arcBlock.defaults.push(100);
    arcBlock.dockTypes[1] = 'numberin';

    var setheadingBlock = new ProtoBlock('setheading');
    setheadingBlock.palette = palettes.dict['mouse'];
    blocks.protoBlockDict['setheading'] = setheadingBlock;
    //.TRANS: set compass heading
    setheadingBlock.staticLabels.push(_('set heading'));
    setheadingBlock.adjustWidthToLabel();
    setheadingBlock.oneArgBlock();
    setheadingBlock.defaults.push(0);

    var setxyBlock = new ProtoBlock('setxy');
    setxyBlock.palette = palettes.dict['mouse'];
    blocks.protoBlockDict['setxy'] = setxyBlock;
    //.TRANS: set xy position
    setxyBlock.staticLabels.push(_('set xy'));
    setxyBlock.staticLabels.push(_('x'), _('y'));
    setxyBlock.adjustWidthToLabel();
    setxyBlock.twoArgBlock();
    setxyBlock.defaults.push(0);
    setxyBlock.defaults.push(0);
    setxyBlock.dockTypes[1] = 'numberin';

    var rightBlock = new ProtoBlock('right');
    rightBlock.palette = palettes.dict['mouse'];
    blocks.protoBlockDict['right'] = rightBlock;
    //.TRANS: turn right (clockwise)
    rightBlock.staticLabels.push(_('right'));
    rightBlock.adjustWidthToLabel();
    rightBlock.oneArgBlock();
    rightBlock.defaults.push(90);

    var leftBlock = new ProtoBlock('left');
    leftBlock.palette = palettes.dict['mouse'];
    blocks.protoBlockDict['left'] = leftBlock;
    //.TRANS: turn left (counter-clockwise)
    leftBlock.staticLabels.push(_('left'));
    leftBlock.adjustWidthToLabel();
    leftBlock.oneArgBlock();
    leftBlock.defaults.push(90);

    var backBlock = new ProtoBlock('back');
    backBlock.palette = palettes.dict['mouse'];
    blocks.protoBlockDict['back'] = backBlock;
    //.TRANS: move backward (in the opposite direction of the current heading)
    backBlock.staticLabels.push(_('back'));
    backBlock.adjustWidthToLabel();
    backBlock.oneArgBlock();
    backBlock.defaults.push(100);

    var forwardBlock = new ProtoBlock('forward');
    forwardBlock.palette = palettes.dict['mouse'];
    blocks.protoBlockDict['forward'] = forwardBlock;
    //.TRANS: move forward (in the same direction of the current heading)
    forwardBlock.staticLabels.push(_('forward'));
    forwardBlock.adjustWidthToLabel();
    forwardBlock.oneArgBlock();
    forwardBlock.defaults.push(100);

    // PEN PALETTE

    // macro
    var purpleBlock = new ProtoBlock('purple');
    purpleBlock.palette = palettes.dict['pen'];
    blocks.protoBlockDict['purple'] = purpleBlock;
    purpleBlock.staticLabels.push(_('purple'));
    purpleBlock.zeroArgBlock();

    // macro
    var blueBlock = new ProtoBlock('blue');
    blueBlock.palette = palettes.dict['pen'];
    blocks.protoBlockDict['blue'] = blueBlock;
    blueBlock.staticLabels.push(_('blue'));
    blueBlock.zeroArgBlock();

    // macro
    var greenBlock = new ProtoBlock('green');
    greenBlock.palette = palettes.dict['pen'];
    blocks.protoBlockDict['green'] = greenBlock;
    greenBlock.staticLabels.push(_('green'));
    greenBlock.zeroArgBlock();

    // macro
    var yellowBlock = new ProtoBlock('yellow');
    yellowBlock.palette = palettes.dict['pen'];
    blocks.protoBlockDict['yellow'] = yellowBlock;
    yellowBlock.staticLabels.push(_('yellow'));
    yellowBlock.zeroArgBlock();

    // macro
    var orangeBlock = new ProtoBlock('orange');
    orangeBlock.palette = palettes.dict['pen'];
    blocks.protoBlockDict['orange'] = orangeBlock;
    orangeBlock.staticLabels.push(_('orange'));
    orangeBlock.zeroArgBlock();

    // macro
    var redBlock = new ProtoBlock('red');
    redBlock.palette = palettes.dict['pen'];
    blocks.protoBlockDict['red'] = redBlock;
    redBlock.staticLabels.push(_('red'));
    redBlock.zeroArgBlock();

    // macro
    var whiteBlock = new ProtoBlock('white');
    whiteBlock.palette = palettes.dict['pen'];
    blocks.protoBlockDict['white'] = whiteBlock;
    whiteBlock.staticLabels.push(_('white'));
    whiteBlock.zeroArgBlock();

    // macro
    var blackBlock = new ProtoBlock('black');
    blackBlock.palette = palettes.dict['pen'];
    blocks.protoBlockDict['black'] = blackBlock;
    blackBlock.staticLabels.push(_('black'));
    blackBlock.zeroArgBlock();

    var beginFillBlock = new ProtoBlock('beginfill');
    beginFillBlock.palette = palettes.dict['pen'];
    blocks.protoBlockDict['beginfill'] = beginFillBlock;
    beginFillBlock.hidden = true;
    beginFillBlock.staticLabels.push(_('begin fill'));
    beginFillBlock.adjustWidthToLabel();
    beginFillBlock.zeroArgBlock();

    var endFillBlock = new ProtoBlock('endfill');
    endFillBlock.palette = palettes.dict['pen'];
    blocks.protoBlockDict['endfill'] = endFillBlock;
    endFillBlock.hidden = true;
    endFillBlock.staticLabels.push(_('end fill'));
    endFillBlock.adjustWidthToLabel();
    endFillBlock.zeroArgBlock();

    var fillscreenBlock = new ProtoBlock('fillscreen');
    fillscreenBlock.palette = palettes.dict['pen'];
    blocks.protoBlockDict['fillscreen'] = fillscreenBlock;
    fillscreenBlock.hidden = true;
    //.TRANS: set the background color
    fillscreenBlock.staticLabels.push(_('background'));
    fillscreenBlock.adjustWidthToLabel();
    fillscreenBlock.threeArgBlock();

    var chromaBlock = new ProtoBlock('grey');
    chromaBlock.palette = palettes.dict['pen'];
    blocks.protoBlockDict['grey'] = chromaBlock;
    chromaBlock.staticLabels.push(_('grey'));
    chromaBlock.adjustWidthToLabel();
    chromaBlock.parameterBlock();

    var shadeBlock = new ProtoBlock('shade');
    shadeBlock.palette = palettes.dict['pen'];
    blocks.protoBlockDict['shade'] = shadeBlock;
    shadeBlock.staticLabels.push(_('shade'));
    shadeBlock.adjustWidthToLabel();
    shadeBlock.parameterBlock();

    var colorBlock = new ProtoBlock('color');
    colorBlock.palette = palettes.dict['pen'];
    blocks.protoBlockDict['color'] = colorBlock;
    colorBlock.staticLabels.push(_('color'));
    colorBlock.adjustWidthToLabel();
    colorBlock.parameterBlock();

    var pensizeBlock = new ProtoBlock('pensize');
    pensizeBlock.palette = palettes.dict['pen'];
    blocks.protoBlockDict['pensize'] = pensizeBlock;
    pensizeBlock.staticLabels.push(_('pen size'));
    pensizeBlock.adjustWidthToLabel();
    pensizeBlock.parameterBlock();

    var setfontBlock = new ProtoBlock('setfont');
    setfontBlock.palette = palettes.dict['pen'];
    blocks.protoBlockDict['setfont'] = setfontBlock;
    setfontBlock.staticLabels.push(_('set font'));
    setfontBlock.adjustWidthToLabel();
    setfontBlock.oneArgBlock();
    setfontBlock.defaults.push(DEFAULTFONT);
    setfontBlock.dockTypes[1] = 'textin';

    var backgroundBlock = new ProtoBlock('background');
    backgroundBlock.palette = palettes.dict['pen'];
    blocks.protoBlockDict['background'] = backgroundBlock;
    backgroundBlock.staticLabels.push(_('background'));
    backgroundBlock.adjustWidthToLabel();
    backgroundBlock.zeroArgBlock();

    // macro
    var hollowBlock = new ProtoBlock('hollowline');
    hollowBlock.palette = palettes.dict['pen'];
    blocks.protoBlockDict['hollowline'] = hollowBlock;
    //.TRANS: draw a line that has a hollow space down its center
    hollowBlock.staticLabels.push(_('hollow line'));
    hollowBlock.adjustWidthToLabel();
    hollowBlock.flowClampZeroArgBlock();

    // macro
    var fillBlock = new ProtoBlock('fill');
    fillBlock.palette = palettes.dict['pen'];
    blocks.protoBlockDict['fill'] = fillBlock;
    //.TRANS: fill in as a solid color
    fillBlock.staticLabels.push(_('fill'));
    fillBlock.adjustWidthToLabel();
    fillBlock.flowClampZeroArgBlock();

    var penupBlock = new ProtoBlock('penup');
    penupBlock.palette = palettes.dict['pen'];
    blocks.protoBlockDict['penup'] = penupBlock;
    //.TRANS: riase up the pen so that it does not draw when it is moved
    penupBlock.staticLabels.push(_('pen up'));
    penupBlock.adjustWidthToLabel();
    penupBlock.zeroArgBlock();

    var pendownBlock = new ProtoBlock('pendown');
    pendownBlock.palette = palettes.dict['pen'];
    blocks.protoBlockDict['pendown'] = pendownBlock;
    //.TRANS: put down the pen so that it draws when it is moved
    pendownBlock.staticLabels.push(_('pen down'));
    pendownBlock.adjustWidthToLabel();
    pendownBlock.zeroArgBlock();

    var setpensizeBlock = new ProtoBlock('setpensize');
    setpensizeBlock.palette = palettes.dict['pen'];
    blocks.protoBlockDict['setpensize'] = setpensizeBlock;
    //.TRANS: set the width of the line drawn by the pen
    setpensizeBlock.staticLabels.push(_('set pen size'));
    setpensizeBlock.adjustWidthToLabel();
    setpensizeBlock.oneArgBlock();
    setpensizeBlock.defaults.push(5);

    var settranslucencyBlock = new ProtoBlock('settranslucency');
    settranslucencyBlock.palette = palettes.dict['pen'];
    blocks.protoBlockDict['settranslucency'] = settranslucencyBlock;
    //.TRANS: set degree of translucence of the pen color
    settranslucencyBlock.staticLabels.push(_('set translucency'));
    settranslucencyBlock.adjustWidthToLabel();
    settranslucencyBlock.oneArgBlock();
    settranslucencyBlock.defaults.push(50);

    var sethueBlock = new ProtoBlock('sethue');
    sethueBlock.palette = palettes.dict['pen'];
    blocks.protoBlockDict['sethue'] = sethueBlock;
    sethueBlock.staticLabels.push(_('set hue'));
    sethueBlock.adjustWidthToLabel();
    sethueBlock.oneArgBlock();
    sethueBlock.defaults.push(0);

    var setshadeBlock = new ProtoBlock('setshade');
    setshadeBlock.palette = palettes.dict['pen'];
    blocks.protoBlockDict['setshade'] = setshadeBlock;
    setshadeBlock.staticLabels.push(_('set shade'));
    setshadeBlock.adjustWidthToLabel();
    setshadeBlock.oneArgBlock();
    setshadeBlock.defaults.push(50);

    var setchromaBlock = new ProtoBlock('setgrey');
    setchromaBlock.palette = palettes.dict['pen'];
    blocks.protoBlockDict['setgrey'] = setchromaBlock;
    //.TRANS: set the level of vividness of the pen color
    setchromaBlock.staticLabels.push(_('set grey'));
    setchromaBlock.adjustWidthToLabel();
    setchromaBlock.oneArgBlock();
    setchromaBlock.defaults.push(100);

    var setcolorBlock = new ProtoBlock('setcolor');
    setcolorBlock.palette = palettes.dict['pen'];
    blocks.protoBlockDict['setcolor'] = setcolorBlock;
    setcolorBlock.staticLabels.push(_('set color'));
    setcolorBlock.adjustWidthToLabel();
    setcolorBlock.oneArgBlock();
    setcolorBlock.defaults.push(0);

    // NUMBERS PALETTE

    var intBlock = new ProtoBlock('int');
    intBlock.palette = palettes.dict['number'];
    blocks.protoBlockDict['int'] = intBlock;
    //.TRANS: convert a real number to an integer
    intBlock.staticLabels.push(_('int'));
    intBlock.adjustWidthToLabel();
    intBlock.oneArgMathBlock();
    intBlock.defaults.push(100)

    var notBlock = new ProtoBlock('not');
    notBlock.palette = palettes.dict['boolean'];
    blocks.protoBlockDict['not'] = notBlock;
    notBlock.extraWidth = 30;
    notBlock.staticLabels.push(_('not'));
    notBlock.booleanOneBooleanArgBlock();

    var andBlock = new ProtoBlock('and');
    andBlock.palette = palettes.dict['boolean'];
    blocks.protoBlockDict['and'] = andBlock;
    andBlock.extraWidth = 10;
    andBlock.staticLabels.push(_('and'));
    andBlock.booleanTwoBooleanArgBlock();

    var orBlock = new ProtoBlock('or');
    orBlock.palette = palettes.dict['boolean'];
    blocks.protoBlockDict['or'] = orBlock;
    orBlock.extraWidth = 10;
    orBlock.staticLabels.push(_('or'));
    orBlock.booleanTwoBooleanArgBlock();

    var greaterBlock = new ProtoBlock('greater');
    greaterBlock.palette = palettes.dict['boolean'];
    blocks.protoBlockDict['greater'] = greaterBlock;
    greaterBlock.fontsize = 14;
    greaterBlock.staticLabels.push('&gt;');
    greaterBlock.extraWidth = 20;
    greaterBlock.booleanTwoArgBlock();

    var lessBlock = new ProtoBlock('less');
    lessBlock.palette = palettes.dict['boolean'];
    blocks.protoBlockDict['less'] = lessBlock;
    lessBlock.fontsize = 14;
    lessBlock.staticLabels.push('&lt;');
    lessBlock.extraWidth = 20;
    lessBlock.booleanTwoArgBlock();

    var equalBlock = new ProtoBlock('equal');
    equalBlock.palette = palettes.dict['boolean'];
    blocks.protoBlockDict['equal'] = equalBlock;
    equalBlock.fontsize = 14;
    equalBlock.staticLabels.push('=');
    equalBlock.extraWidth = 20;
    equalBlock.booleanTwoArgBlock();
    equalBlock.dockTypes[0] = 'booleanout';
    equalBlock.dockTypes[1] = 'anyin';
    equalBlock.dockTypes[2] = 'anyin';

    var trueFalseBlock = new ProtoBlock('boolean');
    trueFalseBlock.palette = palettes.dict['boolean'];
    blocks.protoBlockDict['boolean'] = trueFalseBlock;
    trueFalseBlock.booleanZeroArgBlock();

    // Only used to excute methods in the Math library
    /*
    var evalBlock = new ProtoBlock('eval');
    evalBlock.palette = palettes.dict['number'];
    blocks.protoBlockDict['eval'] = evalBlock;
    //.TRANS: evaluate some math functions, e.g., absolute value, sine, exponential, etc.
    evalBlock.staticLabels.push(_('eval'));
    evalBlock.staticLabels.push('f(x)');
    evalBlock.staticLabels.push('x');
    evalBlock.adjustWidthToLabel();
    evalBlock.twoArgMathBlock();
    evalBlock.dockTypes[1] = 'textin';
    evalBlock.defaults.push('abs(x)');
    evalBlock.hidden = true;  // security hole
    evalBlock.defaults.push(-100);
    */

    var modBlock = new ProtoBlock('mod');
    modBlock.palette = palettes.dict['number'];
    blocks.protoBlockDict['mod'] = modBlock;
    modBlock.staticLabels.push(_('mod'));
    modBlock.adjustWidthToLabel();
    modBlock.twoArgMathBlock();
    modBlock.defaults.push(100, 10)

    var powerBlock = new ProtoBlock('power');
    powerBlock.palette = palettes.dict['number'];
    blocks.protoBlockDict['power'] = powerBlock;
    powerBlock.fontsize = 14;
    powerBlock.staticLabels.push('^');
    powerBlock.twoArgMathBlock();
    powerBlock.defaults.push(2, 4)

    var sqrtBlock = new ProtoBlock('sqrt');
    sqrtBlock.palette = palettes.dict['number'];
    blocks.protoBlockDict['sqrt'] = sqrtBlock;
    // TRANS: square root function in mathematics
    sqrtBlock.staticLabels.push(_('sqrt'));
    sqrtBlock.adjustWidthToLabel();
    sqrtBlock.oneArgMathBlock();
    sqrtBlock.defaults.push(64)

    var absBlock = new ProtoBlock('abs');
    absBlock.palette = palettes.dict['number'];
    blocks.protoBlockDict['abs'] = absBlock;
    // TRANS: absolute value function in mathematics
    absBlock.staticLabels.push(_('abs'));
    absBlock.adjustWidthToLabel();
    absBlock.oneArgMathBlock();

    var divideBlock = new ProtoBlock('divide');
    divideBlock.palette = palettes.dict['number'];
    blocks.protoBlockDict['divide'] = divideBlock;
    divideBlock.fontsize = 14;
    divideBlock.staticLabels.push('/');
    divideBlock.twoArgMathBlock();
    divideBlock.defaults.push(1, 4)

    var multiplyBlock = new ProtoBlock('multiply');
    multiplyBlock.palette = palettes.dict['number'];
    blocks.protoBlockDict['multiply'] = multiplyBlock;
    multiplyBlock.fontsize = 14;
    multiplyBlock.staticLabels.push('×');
    multiplyBlock.twoArgMathBlock();
    multiplyBlock.defaults.push(1, 12)

    var negBlock = new ProtoBlock('neg');
    negBlock.palette = palettes.dict['number'];
    blocks.protoBlockDict['neg'] = negBlock;
    negBlock.fontsize = 14;
    negBlock.staticLabels.push('–');
    negBlock.oneArgMathBlock();
    negBlock.dockTypes[0] = 'anyout';
    negBlock.dockTypes[1] = 'anyin';

    var minusBlock = new ProtoBlock('minus');
    minusBlock.palette = palettes.dict['number'];
    blocks.protoBlockDict['minus'] = minusBlock;
    minusBlock.fontsize = 14;
    minusBlock.staticLabels.push('–');
    minusBlock.twoArgMathBlock();
    minusBlock.defaults.push(8, 4)

    var plusBlock = new ProtoBlock('plus');
    plusBlock.palette = palettes.dict['number'];
    blocks.protoBlockDict['plus'] = plusBlock;
    plusBlock.fontsize = 14;
    plusBlock.staticLabels.push('+');
    plusBlock.twoArgMathBlock();
    plusBlock.dockTypes[0] = 'anyout';
    plusBlock.dockTypes[1] = 'anyin';
    plusBlock.dockTypes[2] = 'anyin';
    plusBlock.defaults.push(2, 2)

    // macro
    var oneOfBlock = new ProtoBlock('oneOf');
    oneOfBlock.palette = palettes.dict['number'];
    blocks.protoBlockDict['oneOf'] = oneOfBlock;
    oneOfBlock.staticLabels.push(_('one of'), _('this'), _('that'));
    oneOfBlock.adjustWidthToLabel();
    oneOfBlock.twoArgMathBlock();
    oneOfBlock.dockTypes[0] = 'anyout';
    oneOfBlock.dockTypes[1] = 'anyin';
    oneOfBlock.dockTypes[2] = 'anyin';
    oneOfBlock.defaults.push(-90, 90);

    var randomBlock = new ProtoBlock('random');
    randomBlock.palette = palettes.dict['number'];
    blocks.protoBlockDict['random'] = randomBlock;
    randomBlock.staticLabels.push(_('random'), _('min'), _('max'));
    randomBlock.adjustWidthToLabel();
    randomBlock.twoArgMathBlock();
    randomBlock.defaults.push(0, 12);

    var numberBlock = new ProtoBlock('number');
    numberBlock.palette = palettes.dict['number'];
    blocks.protoBlockDict['number'] = numberBlock;
    numberBlock.valueBlock();

    // BLOCKS PALETTE

    var incrementOneBlock = new ProtoBlock('incrementOne');
    incrementOneBlock.palette = palettes.dict['boxes'];
    blocks.protoBlockDict['incrementOne'] = incrementOneBlock;
    incrementOneBlock.staticLabels.push(_('add 1 to'));
    incrementOneBlock.adjustWidthToLabel();
    incrementOneBlock.oneArgBlock();

    var incrementBlock = new ProtoBlock('increment');
    incrementBlock.palette = palettes.dict['boxes'];
    blocks.protoBlockDict['increment'] = incrementBlock;
    incrementBlock.staticLabels.push(_('add'), _('to'), _('value'));
    incrementBlock.adjustWidthToLabel();
    incrementBlock.twoArgBlock();
    incrementBlock.dockTypes[1] = 'anyin';
    incrementBlock.dockTypes[2] = 'anyin';

    var boxBlock = new ProtoBlock('box');
    boxBlock.palette = palettes.dict['boxes'];
    blocks.protoBlockDict['box'] = boxBlock;
    //.TRANS: a container into which to put something
    boxBlock.staticLabels.push(_('box'));
    boxBlock.extraWidth = 10;
    boxBlock.adjustWidthToLabel();
    boxBlock.oneArgMathBlock();
    boxBlock.defaults.push(_('box'));
    boxBlock.dockTypes[0] = 'anyout';
    // Show the value in the box as if it were a parameter.
    boxBlock.parameter = true;
    boxBlock.dockTypes[1] = 'anyin';

    var storeinBlock = new ProtoBlock('storein');
    storeinBlock.palette = palettes.dict['boxes'];
    blocks.protoBlockDict['storein'] = storeinBlock;
    //.TRANS: put something into a container for later reference
    storeinBlock.staticLabels.push(_('store in'));
    storeinBlock.staticLabels.push(_('name'), _('value'));
    storeinBlock.adjustWidthToLabel();
    storeinBlock.twoArgBlock();
    storeinBlock.defaults.push(_('box'));
    storeinBlock.defaults.push(4);
    storeinBlock.dockTypes[1] = 'anyin';
    storeinBlock.dockTypes[2] = 'anyin';

    var namedBoxBlock = new ProtoBlock('namedbox');
    namedBoxBlock.palette = palettes.dict['boxes'];
    blocks.protoBlockDict['namedbox'] = namedBoxBlock;
    namedBoxBlock.staticLabels.push(_('box'));
    namedBoxBlock.extraWidth = 10;
    namedBoxBlock.adjustWidthToLabel();
    namedBoxBlock.parameterBlock();
    namedBoxBlock.dockTypes[0] = 'anyout';

    // ACTIONS PALETTE

    var doBlock = new ProtoBlock('do');
    doBlock.palette = palettes.dict['action'];
    blocks.protoBlockDict['do'] = doBlock;
    doBlock.staticLabels.push(_('do'));
    doBlock.adjustWidthToLabel();
    doBlock.oneArgBlock();
    //.TRANS: a stack of blocks to run (an action to take)
    doBlock.defaults.push(_('action'));
    doBlock.dockTypes[1] = 'anyin';

    var returnBlock = new ProtoBlock('return');
    returnBlock.palette = palettes.dict['action'];
    blocks.protoBlockDict['return'] = returnBlock;
    //.TRANS: return value from a function
    returnBlock.staticLabels.push(_('return'));
    returnBlock.extraWidth = 10;
    returnBlock.adjustWidthToLabel();
    returnBlock.oneArgBlock();
    returnBlock.defaults.push(100);
    returnBlock.dockTypes[1] = 'anyin';

    var returnToUrlBlock = new ProtoBlock('returnToUrl');
    returnToUrlBlock.palette = palettes.dict['action'];
    blocks.protoBlockDict['returnToUrl'] = returnToUrlBlock;
    //.TRANS: return value from a function to a URL
    returnToUrlBlock.staticLabels.push(_('return to URL'));
    returnToUrlBlock.extraWidth = 10;
    returnToUrlBlock.adjustWidthToLabel();
    returnToUrlBlock.oneArgBlock();
    returnToUrlBlock.defaults.push(_('100'));
    returnToUrlBlock.dockTypes[1] = 'anyin';

    var calcBlock = new ProtoBlock('calc');
    calcBlock.palette = palettes.dict['action'];
    blocks.protoBlockDict['calc'] = calcBlock;
    calcBlock.staticLabels.push(_('calculate'));
    calcBlock.adjustWidthToLabel();
    calcBlock.oneArgMathBlock();
    calcBlock.defaults.push(_('action'));
    calcBlock.dockTypes[0] = 'anyout';
    calcBlock.dockTypes[1] = 'anyin';

    var namedCalcBlock = new ProtoBlock('namedcalc');
    namedCalcBlock.palette = palettes.dict['action'];
    blocks.protoBlockDict['namedcalc'] = namedCalcBlock;
    namedCalcBlock.staticLabels.push(_('action'));
    namedCalcBlock.extraWidth = 10;
    namedCalcBlock.adjustWidthToLabel();
    namedCalcBlock.parameterBlock();

    var namedDoArgBlock = new ProtoBlock('nameddoArg');
    namedDoArgBlock.palette = palettes.dict['action'];
    blocks.protoBlockDict['nameddoArg'] = namedDoArgBlock;
    //.TRANS: take (do) some action
    namedDoArgBlock.staticLabels.push(_('do'));
    namedDoArgBlock.adjustWidthToLabel();
    namedDoArgBlock.argClampBlock();
    namedDoArgBlock.dockTypes[1] = 'anyin';

    var namedCalcArgBlock = new ProtoBlock('namedcalcArg');
    namedCalcArgBlock.palette = palettes.dict['action'];
    blocks.protoBlockDict['namedcalcArg'] = namedCalcArgBlock;
    namedCalcArgBlock.staticLabels.push(_('calculate'));
    namedCalcArgBlock.adjustWidthToLabel();
    namedCalcArgBlock.argClampMathBlock();
    namedCalcArgBlock.dockTypes[0] = 'anyout';
    namedCalcArgBlock.dockTypes[1] = 'anyin';

    var doArgBlock = new ProtoBlock('doArg');
    doArgBlock.palette = palettes.dict['action'];
    blocks.protoBlockDict['doArg'] = doArgBlock;
    doArgBlock.staticLabels.push(_('do'));
    doArgBlock.adjustWidthToLabel();
    doArgBlock.argClampOneArgBlock();
    doArgBlock.defaults.push(_('action'));
    doArgBlock.dockTypes[1] = 'anyin';
    doArgBlock.dockTypes[2] = 'anyin';

    var calcArgBlock = new ProtoBlock('calcArg');
    calcArgBlock.palette = palettes.dict['action'];
    blocks.protoBlockDict['calcArg'] = calcArgBlock;
    calcArgBlock.staticLabels.push(_('calculate'));
    calcArgBlock.adjustWidthToLabel();
    calcArgBlock.argClampOneArgMathBlock();
    calcArgBlock.defaults.push(_('action'));
    calcArgBlock.dockTypes[0] = 'anyout';
    calcArgBlock.dockTypes[1] = 'anyin';
    calcArgBlock.dockTypes[2] = 'anyin';

    var argBlock = new ProtoBlock('arg');
    argBlock.palette = palettes.dict['action'];
    blocks.protoBlockDict['arg'] = argBlock;
    argBlock.staticLabels.push('arg');
    argBlock.adjustWidthToLabel();
    argBlock.oneArgMathBlock();
    argBlock.defaults.push(1);
    argBlock.dockTypes[0] = 'anyout';
    argBlock.dockTypes[1] = 'numberin';

    var namedArgBlock = new ProtoBlock('namedarg');
    namedArgBlock.palette = palettes.dict['action'];
    blocks.protoBlockDict['namedarg'] = namedArgBlock;
    namedArgBlock.staticLabels.push('arg ' + 1);
    namedArgBlock.adjustWidthToLabel();
    namedArgBlock.parameterBlock();

    var listenBlock = new ProtoBlock('listen');
    listenBlock.palette = palettes.dict['action'];
    blocks.protoBlockDict['listen'] = listenBlock;
    //.TRANS: an event, such as user actions (mouse clicks, key presses)
    listenBlock.staticLabels.push(_('on'));
    listenBlock.staticLabels.push(_('event'), _('do'));
    listenBlock.adjustWidthToLabel();
    listenBlock.twoArgBlock();
    //.TRANS: a condition that is broadcast in order to trigger a listener to take an action
    listenBlock.defaults.push(_('event'));
    listenBlock.defaults.push(_('action'));
    listenBlock.dockTypes[1] = 'textin';
    listenBlock.dockTypes[2] = 'textin';

    var dispatchBlock = new ProtoBlock('dispatch');
    dispatchBlock.palette = palettes.dict['action'];
    blocks.protoBlockDict['dispatch'] = dispatchBlock;
    //.TRANS: dispatch an event to trigger a listener
    dispatchBlock.staticLabels.push(_('broadcast'));
    dispatchBlock.adjustWidthToLabel();
    dispatchBlock.oneArgBlock();
    dispatchBlock.defaults.push(_('event'));
    dispatchBlock.dockTypes[1] = 'textin';

    // macro
    var drum2Block = new ProtoBlock('startdrum');
    drum2Block.palette = palettes.dict['action'];
    blocks.protoBlockDict['startdrum'] = drum2Block;
    //.TRANS: start block with an embedded set drum block
    drum2Block.staticLabels.push(_('start drum'));
    drum2Block.extraWidth = 10;
    drum2Block.adjustWidthToLabel();
    drum2Block.stackClampZeroArgBlock();

    // Deprecated
    var drumBlock = new ProtoBlock('drum');
    drumBlock.palette = palettes.dict['extras'];
    blocks.protoBlockDict['drum'] = drumBlock;
    drumBlock.staticLabels.push(_('start drum'));
    drumBlock.extraWidth = 10;
    drumBlock.adjustWidthToLabel();
    drumBlock.stackClampZeroArgBlock();
    drumBlock.hidden = true;

    var startBlock = new ProtoBlock('start');
    startBlock.palette = palettes.dict['action'];
    blocks.protoBlockDict['start'] = startBlock;
    startBlock.staticLabels.push(_('start'));
    startBlock.extraWidth = 10;
    startBlock.adjustWidthToLabel();
    startBlock.stackClampZeroArgBlock();

    var actionBlock = new ProtoBlock('action');
    actionBlock.palette = palettes.dict['action'];
    blocks.protoBlockDict['action'] = actionBlock;
    actionBlock.staticLabels.push(_('action'));
    actionBlock.extraWidth = 25;
    actionBlock.adjustWidthToLabel();
    actionBlock.stackClampOneArgBlock();
    actionBlock.defaults.push(_('action'));

    var namedDoBlock = new ProtoBlock('nameddo');
    namedDoBlock.palette = palettes.dict['action'];
    blocks.protoBlockDict['nameddo'] = namedDoBlock;
    namedDoBlock.hidden = true;
    namedDoBlock.staticLabels.push(_('action'));
    namedDoBlock.extraWidth = 10;
    namedDoBlock.adjustWidthToLabel();
    namedDoBlock.zeroArgBlock();

    // HEAP PALETTE

    var loadHeapFromApp = new ProtoBlock('loadHeapFromApp');
    loadHeapFromApp.palette = palettes.dict['heap'];
    blocks.protoBlockDict['loadHeapFromApp'] = loadHeapFromApp;
    loadHeapFromApp.staticLabels.push(_('load heap from App'));
    loadHeapFromApp.adjustWidthToLabel();
    loadHeapFromApp.twoArgBlock();
    loadHeapFromApp.dockTypes[1] = 'textin';
    loadHeapFromApp.dockTypes[2] = 'textin';
    loadHeapFromApp.defaults.push('appName')
    loadHeapFromApp.defaults.push('localhost');

    var saveHeapToApp = new ProtoBlock('saveHeapToApp');
    saveHeapToApp.palette = palettes.dict['heap'];
    blocks.protoBlockDict['saveHeapToApp'] = saveHeapToApp;
    saveHeapToApp.staticLabels.push(_('save heap to App'));
    saveHeapToApp.adjustWidthToLabel();
    saveHeapToApp.twoArgBlock();
    saveHeapToApp.dockTypes[1] = 'textin';
    saveHeapToApp.dockTypes[2] = 'textin';
    saveHeapToApp.defaults.push('appName')
    saveHeapToApp.defaults.push('localhost');

    var showHeap = new ProtoBlock('showHeap');
    showHeap.palette = palettes.dict['heap'];
    blocks.protoBlockDict['showHeap'] = showHeap;
    showHeap.staticLabels.push(_('show heap'));
    showHeap.adjustWidthToLabel();
    showHeap.zeroArgBlock();

    var heapLength = new ProtoBlock('heapLength');
    heapLength.palette = palettes.dict['heap'];
    blocks.protoBlockDict['heapLength'] = heapLength;
    heapLength.staticLabels.push(_('heap length'));
    heapLength.adjustWidthToLabel();
    heapLength.parameterBlock();
    heapLength.dockTypes[0] = 'numberout';

    var heapEmpty = new ProtoBlock('heapEmpty');
    heapEmpty.palette = palettes.dict['heap'];
    blocks.protoBlockDict['heapEmpty'] = heapEmpty;
    heapEmpty.staticLabels.push(_('heap empty?'));
    heapEmpty.adjustWidthToLabel();
    heapEmpty.booleanZeroArgBlock();

    var emptyHeap = new ProtoBlock('emptyHeap');
    emptyHeap.palette = palettes.dict['heap'];
    blocks.protoBlockDict['emptyHeap'] = emptyHeap;
    emptyHeap.staticLabels.push(_('empty heap'));
    emptyHeap.adjustWidthToLabel();
    emptyHeap.zeroArgBlock();

    var saveHeap = new ProtoBlock('saveHeap');
    saveHeap.palette = palettes.dict['heap'];
    blocks.protoBlockDict['saveHeap'] = saveHeap;
    saveHeap.staticLabels.push(_('save heap'));
    saveHeap.adjustWidthToLabel();
    saveHeap.oneArgBlock();
    saveHeap.defaults.push('heap.json');
    saveHeap.dockTypes[1] = 'textin';

    var loadHeap = new ProtoBlock('loadHeap');
    loadHeap.palette = palettes.dict['heap'];
    blocks.protoBlockDict['loadHeap'] = loadHeap;
    loadHeap.staticLabels.push(_('load heap'));
    loadHeap.adjustWidthToLabel();
    loadHeap.oneArgBlock();
    loadHeap.dockTypes[1] = 'filein';
    loadHeap.defaults = [[null, null]];

    var indexHeap = new ProtoBlock('indexHeap');
    indexHeap.palette = palettes.dict['heap'];
    blocks.protoBlockDict['indexHeap'] = indexHeap;
    //.TRANS: retrieve a value from the heap at index position in the heap
    indexHeap.staticLabels.push(_('index heap'));
    indexHeap.adjustWidthToLabel();
    indexHeap.oneArgMathBlock();
    indexHeap.dockTypes[1] = 'numberin';
    indexHeap.defaults.push(1);

    var setHeapEntry = new ProtoBlock('setHeapEntry');
    setHeapEntry.palette = palettes.dict['heap'];
    blocks.protoBlockDict['setHeapEntry'] = setHeapEntry;
    //.TRANS: set a value in the heap
    setHeapEntry.staticLabels.push(_('set heap'), _('index'), _('value'));
    setHeapEntry.adjustWidthToLabel();
    setHeapEntry.twoArgBlock();
    setHeapEntry.dockTypes[1] = 'numberin';
    setHeapEntry.dockTypes[2] = 'anyin';
    setHeapEntry.defaults.push(1);
    setHeapEntry.defaults.push(100);

    var popBlk = new ProtoBlock('pop');
    popBlk.palette = palettes.dict['heap'];
    blocks.protoBlockDict['pop'] = popBlk;
    popBlk.staticLabels.push(_('pop'));
    popBlk.adjustWidthToLabel();
    popBlk.parameterBlock();

    var pushBlk = new ProtoBlock('push');
    pushBlk.palette = palettes.dict['heap'];
    blocks.protoBlockDict['push'] = pushBlk;
    pushBlk.staticLabels.push(_('push'));
    pushBlk.adjustWidthToLabel();
    pushBlk.oneArgBlock();
    pushBlk.dockTypes[1] = 'anyin';

    // MEDIA PALETTE

    var leftposBlock = new ProtoBlock('leftpos');
    leftposBlock.palette = palettes.dict['media'];
    blocks.protoBlockDict['leftpos'] = leftposBlock;
    leftposBlock.staticLabels.push(_('left'));
    leftposBlock.adjustWidthToLabel();
    leftposBlock.parameterBlock();

    var rightposBlock = new ProtoBlock('rightpos');
    rightposBlock.palette = palettes.dict['media'];
    blocks.protoBlockDict['rightpos'] = rightposBlock;
    rightposBlock.staticLabels.push(_('right'));
    rightposBlock.adjustWidthToLabel();
    rightposBlock.parameterBlock();

    var topposBlock = new ProtoBlock('toppos');
    topposBlock.palette = palettes.dict['media'];
    blocks.protoBlockDict['toppos'] = topposBlock;
    topposBlock.staticLabels.push(_('top'));
    topposBlock.adjustWidthToLabel();
    topposBlock.parameterBlock();

    var bottomposBlock = new ProtoBlock('bottompos');
    bottomposBlock.palette = palettes.dict['media'];
    blocks.protoBlockDict['bottompos'] = bottomposBlock;
    bottomposBlock.staticLabels.push(_('bottom'));
    bottomposBlock.adjustWidthToLabel();
    bottomposBlock.parameterBlock();

    var widthBlock = new ProtoBlock('width');
    widthBlock.palette = palettes.dict['media'];
    blocks.protoBlockDict['width'] = widthBlock;
    widthBlock.staticLabels.push(_('width'));
    widthBlock.adjustWidthToLabel();
    widthBlock.parameterBlock();

    var heightBlock = new ProtoBlock('height');
    heightBlock.palette = palettes.dict['media'];
    blocks.protoBlockDict['height'] = heightBlock;
    heightBlock.staticLabels.push(_('height'));
    heightBlock.adjustWidthToLabel();
    heightBlock.parameterBlock();

    var audioStopBlock = new ProtoBlock('stopplayback');
    audioStopBlock.palette = palettes.dict['media'];
    blocks.protoBlockDict['stopplayback'] = audioStopBlock;
    //.TRANS: stops playback of an audio recording
    audioStopBlock.staticLabels.push(_('stop play'));
    audioStopBlock.adjustWidthToLabel();
    audioStopBlock.zeroArgBlock();

    var audioBlock = new ProtoBlock('playback');
    audioBlock.palette = palettes.dict['media'];
    blocks.protoBlockDict['playback'] = audioBlock;
    audioBlock.defaults.push(null);
    //.TRANS: play an audio recording
    audioBlock.staticLabels.push(_('play back'));
    audioBlock.adjustWidthToLabel();
    audioBlock.oneArgBlock();
    audioBlock.dockTypes[1] = 'mediain';

    var speakBlock = new ProtoBlock('speak');
    speakBlock.palette = palettes.dict['media'];
    blocks.protoBlockDict['speak'] = speakBlock;
    speakBlock.staticLabels.push(_('speak'));
    speakBlock.adjustWidthToLabel();
    speakBlock.oneArgBlock();
    speakBlock.defaults.push('hello');
    speakBlock.dockTypes[1] = 'textin';

    var cameraBlock = new ProtoBlock('camera');
    cameraBlock.palette = palettes.dict['media'];
    cameraBlock.image = 'images/camera.svg'
    blocks.protoBlockDict['camera'] = cameraBlock;
    cameraBlock.mediaBlock();

    var videoBlock = new ProtoBlock('video');
    videoBlock.palette = palettes.dict['media'];
    videoBlock.image = 'images/video.svg'
    blocks.protoBlockDict['video'] = videoBlock;
    videoBlock.mediaBlock();

    var loadFile = new ProtoBlock('loadFile');
    loadFile.palette = palettes.dict['media'];
    blocks.protoBlockDict['loadFile'] = loadFile;
    loadFile.staticLabels.push('');
    loadFile.parameterBlock();
    loadFile.dockTypes[0] = 'fileout';

    var stopVideoCamBlock = new ProtoBlock('stopvideocam');
    stopVideoCamBlock.palette = palettes.dict['media'];
    blocks.protoBlockDict['stopvideocam'] = stopVideoCamBlock;
    stopVideoCamBlock.staticLabels.push(_('stop media'));
    stopVideoCamBlock.adjustWidthToLabel();
    stopVideoCamBlock.zeroArgBlock();

    var toneBlock = new ProtoBlock('tone');
    toneBlock.palette = palettes.dict['media'];
    blocks.protoBlockDict['tone'] = toneBlock;
    toneBlock.staticLabels.push(_('hertz'),  _('frequency'), _('duration (ms)'));
    toneBlock.adjustWidthToLabel();
    toneBlock.defaults.push(392, 1000 / 3);
    toneBlock.twoArgBlock();
    toneBlock.dockTypes[1] = 'numberin';
    toneBlock.dockTypes[2] = 'numberin';

    var toFrequencyBlock = new ProtoBlock('tofrequency');
    toFrequencyBlock.palette = palettes.dict['media'];
    blocks.protoBlockDict['tofrequency'] = toFrequencyBlock;
    //.TRANS: translate a note into hertz, e.g., A4 -> 440HZ
    toFrequencyBlock.staticLabels.push(_('note to frequency'), _('name'), _('octave'));
    toFrequencyBlock.adjustWidthToLabel();
    toFrequencyBlock.defaults.push('G');
    toFrequencyBlock.defaults.push('4');
    toFrequencyBlock.twoArgMathBlock();
    toFrequencyBlock.dockTypes[1] = 'notein';
    toFrequencyBlock.dockTypes[2] = 'anyin';

    var shellBlock = new ProtoBlock('turtleshell');
    shellBlock.palette = palettes.dict['media'];
    blocks.protoBlockDict['turtleshell'] = shellBlock;
    //.TRANS: Shell is the shell of a turtle (used as a metaphor for changing the appearance of a sprite)
    shellBlock.staticLabels.push(_('shell'), _('size'), _('image'));
    shellBlock.adjustWidthToLabel();
    shellBlock.twoArgBlock();
    shellBlock.defaults.push(55);
    shellBlock.defaults.push(null);
    shellBlock.dockTypes[1] = 'numberin';
    shellBlock.dockTypes[2] = 'mediain';

    var showBlock = new ProtoBlock('show');
    showBlock.palette = palettes.dict['media'];
    blocks.protoBlockDict['show'] = showBlock;
    //.TRANS: a media object
    showBlock.staticLabels.push(_('show'), _('size'), _('obj'));
    showBlock.adjustWidthToLabel();
    showBlock.twoArgBlock();
    showBlock.defaults.push(24);
    showBlock.defaults.push(_('text'));
    showBlock.dockTypes[1] = 'numberin';
    showBlock.dockTypes[2] = 'anyin';

    var mediaBlock = new ProtoBlock('media');
    mediaBlock.palette = palettes.dict['media'];
    mediaBlock.image = 'images/load-media.svg'
    blocks.protoBlockDict['media'] = mediaBlock;
    mediaBlock.mediaBlock();
    mediaBlock.dockTypes[0] = 'mediaout';

    var textBlock = new ProtoBlock('text');
    textBlock.palette = palettes.dict['media'];
    blocks.protoBlockDict['text'] = textBlock;
    textBlock.valueBlock();
    textBlock.dockTypes[0] = 'textout';

    // FLOW PALETTE

    var hiddenNoFlowBlock = new ProtoBlock('hiddennoflow');
    hiddenNoFlowBlock.palette = palettes.dict['flow'];
    blocks.protoBlockDict['hiddennoflow'] = hiddenNoFlowBlock;
    hiddenNoFlowBlock.hiddenNoFlow = true;
    hiddenNoFlowBlock.hiddenBlockNoFlow();
    hiddenNoFlowBlock.hidden = true;

    var hiddenBlock = new ProtoBlock('hidden');
    hiddenBlock.palette = palettes.dict['flow'];
    blocks.protoBlockDict['hidden'] = hiddenBlock;
    hiddenBlock.hidden = true;
    hiddenBlock.hiddenBlockFlow();

    var defaultBlock = new ProtoBlock('defaultcase');
    defaultBlock.palette = palettes.dict['flow'];
    blocks.protoBlockDict['defaultcase'] = defaultBlock;
    //.TRANS: the default case used in a switch statement in programming
    defaultBlock.staticLabels.push(_('default'));
    defaultBlock.adjustWidthToLabel();
    defaultBlock.flowClampBlock();

    var caseBlock = new ProtoBlock('case');
    caseBlock.palette = palettes.dict['flow'];
    blocks.protoBlockDict['case'] = caseBlock;
    //.TRANS: the case statement used in a switch statement in programming
    caseBlock.staticLabels.push(_('case'));
    caseBlock.adjustWidthToLabel();
    caseBlock.flowClampOneArgBlock();
    caseBlock.dockTypes[1] = 'anyin';

    var switchBlock = new ProtoBlock('switch');
    switchBlock.palette = palettes.dict['flow'];
    blocks.protoBlockDict['switch'] = switchBlock;
    //.TRANS: the switch statement used in programming
    switchBlock.staticLabels.push(_('switch'));
    switchBlock.adjustWidthToLabel();
    switchBlock.flowClampOneArgBlock();
    switchBlock.dockTypes[1] = 'anyin';

    var clampBlock = new ProtoBlock('clamp');
    clampBlock.palette = palettes.dict['flow'];
    blocks.protoBlockDict['clamp'] = clampBlock;
    clampBlock.hidden = true;
    clampBlock.flowClampBlock();

    var breakBlock = new ProtoBlock('break');
    breakBlock.palette = palettes.dict['flow'];
    blocks.protoBlockDict['break'] = breakBlock;
    breakBlock.staticLabels.push(_('stop'));
    breakBlock.adjustWidthToLabel();
    breakBlock.basicBlockNoFlow();

    var waitForBlock = new ProtoBlock('waitFor');
    waitForBlock.palette = palettes.dict['flow'];
    blocks.protoBlockDict['waitFor'] = waitForBlock;
    waitForBlock.staticLabels.push(_('wait for'));
    waitForBlock.adjustWidthToLabel();
    waitForBlock.oneBooleanArgBlock();

    var untilBlock = new ProtoBlock('until');
    untilBlock.palette = palettes.dict['flow'];
    blocks.protoBlockDict['until'] = untilBlock;
    untilBlock.staticLabels.push(_('until'), _('do'));
    untilBlock.adjustWidthToLabel();
    untilBlock.flowClampBooleanArgBlock();

    var whileBlock = new ProtoBlock('while');
    whileBlock.palette = palettes.dict['flow'];
    blocks.protoBlockDict['while'] = whileBlock;
    whileBlock.staticLabels.push(_('while'), _('do'));
    whileBlock.adjustWidthToLabel();
    whileBlock.flowClampBooleanArgBlock();

    var ifthenelseBlock = new ProtoBlock('ifthenelse');
    ifthenelseBlock.palette = palettes.dict['flow'];
    blocks.protoBlockDict['ifthenelse'] = ifthenelseBlock;
    ifthenelseBlock.staticLabels.push(_('if'), _('then'), _('else'));
    ifthenelseBlock.adjustWidthToLabel();
    ifthenelseBlock.doubleFlowClampBooleanArgBlock();

    var ifBlock = new ProtoBlock('if');
    ifBlock.palette = palettes.dict['flow'];
    blocks.protoBlockDict['if'] = ifBlock;
    ifBlock.staticLabels.push(_('if'), _('then'));
    ifBlock.adjustWidthToLabel();
    ifBlock.flowClampBooleanArgBlock();

    var foreverBlock = new ProtoBlock('forever');
    foreverBlock.palette = palettes.dict['flow'];
    blocks.protoBlockDict['forever'] = foreverBlock;
    foreverBlock.staticLabels.push(_('forever'));
    foreverBlock.adjustWidthToLabel();
    foreverBlock.flowClampZeroArgBlock();

    var repeatBlock = new ProtoBlock('repeat');
    repeatBlock.palette = palettes.dict['flow'];
    blocks.protoBlockDict['repeat'] = repeatBlock;
    repeatBlock.staticLabels.push(_('repeat'));
    repeatBlock.adjustWidthToLabel();
    repeatBlock.flowClampOneArgBlock();
    repeatBlock.defaults.push(4);

    // EXTRAS PALETTE

    // NOP blocks (used as placeholders when loaded blocks not found)
    var nopValueBlock = new ProtoBlock('nopValueBlock');
    blocks.protoBlockDict['nopValueBlock'] = nopValueBlock;
    nopValueBlock.hidden = true;
    nopValueBlock.palette = palettes.dict['extras'];
    nopValueBlock.staticLabels.push(_('unknown'));
    nopValueBlock.adjustWidthToLabel();
    nopValueBlock.valueBlock();
    nopValueBlock.dockTypes[0] = 'anyout';

    /*
    var nopOneArgMathBlock = new ProtoBlock('nopOneArgMathBlock');
    blocks.protoBlockDict['nopOneArgMathBlock'] = nopOneArgMathBlock;
    nopOneArgMathBlock.hidden = true;
    nopOneArgMathBlock.palette = palettes.dict['extras'];
    nopOneArgMathBlock.oneArgMathBlock();
    nopOneArgMathBlock.staticLabels.push(_('unknown'));
    nopOneArgMathBlock.dockTypes[0] = 'anyout';
    nopOneArgMathBlock.dockTypes[1] = 'anyin';

    var nopTwoArgMathBlock = new ProtoBlock('nopTwoArgMathBlock');
    blocks.protoBlockDict['nopTwoArgMathBlock'] = nopTwoArgMathBlock;
    nopTwoArgMathBlock.twoArgMathBlock();
    nopTwoArgMathBlock.hidden = true;
    nopTwoArgMathBlock.palette = palettes.dict['extras'];
    nopTwoArgMathBlock.staticLabels.push(_('unknown'));
    nopTwoArgMathBlock.dockTypes[0] = 'anyout';
    nopTwoArgMathBlock.dockTypes[1] = 'anyin';
    nopTwoArgMathBlock.dockTypes[2] = 'anyin';
    */

    var nopZeroArgBlock = new ProtoBlock('nopZeroArgBlock');
    blocks.protoBlockDict['nopZeroArgBlock'] = nopZeroArgBlock;
    nopZeroArgBlock.hidden = true;
    nopZeroArgBlock.palette = palettes.dict['extras'];
    nopZeroArgBlock.staticLabels.push(_('unknown'));
    nopZeroArgBlock.adjustWidthToLabel();
    nopZeroArgBlock.zeroArgBlock();

    var nopOneArgBlock = new ProtoBlock('nopOneArgBlock');
    blocks.protoBlockDict['nopOneArgBlock'] = nopOneArgBlock;
    nopOneArgBlock.hidden = true;
    nopOneArgBlock.palette = palettes.dict['extras'];
    nopOneArgBlock.staticLabels.push(_('unknown'));
    nopOneArgBlock.adjustWidthToLabel();
    nopOneArgBlock.oneArgBlock();
    nopOneArgBlock.dockTypes[1] = 'anyin';

    var nopTwoArgBlock = new ProtoBlock('nopTwoArgBlock');
    blocks.protoBlockDict['nopTwoArgBlock'] = nopTwoArgBlock;
    nopTwoArgBlock.hidden = true;
    nopTwoArgBlock.palette = palettes.dict['extras'];
    nopTwoArgBlock.staticLabels.push(_('unknown'));
    nopTwoArgBlock.adjustWidthToLabel();
    nopTwoArgBlock.twoArgBlock();
    nopTwoArgBlock.dockTypes[1] = 'anyin';
    nopTwoArgBlock.dockTypes[2] = 'anyin';

    var nopThreeArgBlock = new ProtoBlock('nopThreeArgBlock');
    blocks.protoBlockDict['nopThreeArgBlock'] = nopThreeArgBlock;
    nopThreeArgBlock.hidden = true;
    nopThreeArgBlock.palette = palettes.dict['extras'];
    nopThreeArgBlock.staticLabels.push(_('unknown'));
    nopThreeArgBlock.adjustWidthToLabel();
    nopThreeArgBlock.threeArgBlock();
    nopThreeArgBlock.dockTypes[1] = 'anyin';
    nopThreeArgBlock.dockTypes[2] = 'anyin';
    nopThreeArgBlock.dockTypes[3] = 'anyin';

    var abcBlock = new ProtoBlock('saveabc');
    abcBlock.palette = palettes.dict['extras'];
    blocks.protoBlockDict['saveabc'] = abcBlock;
    abcBlock.staticLabels.push(_('save as ABC'));
    abcBlock.adjustWidthToLabel();
    abcBlock.oneArgBlock();
    abcBlock.defaults.push(_('title') + '.abc');
    abcBlock.dockTypes[1] = 'textin';

    var lilypondBlock = new ProtoBlock('savelilypond');
    lilypondBlock.palette = palettes.dict['extras'];
    blocks.protoBlockDict['savelilypond'] = lilypondBlock;
    lilypondBlock.staticLabels.push(_('save as lilypond'));
    lilypondBlock.adjustWidthToLabel();
    lilypondBlock.oneArgBlock();
    lilypondBlock.defaults.push(_('title') + '.ly');
    lilypondBlock.dockTypes[1] = 'textin';

    var svgBlock = new ProtoBlock('savesvg');
    svgBlock.palette = palettes.dict['extras'];
    blocks.protoBlockDict['savesvg'] = svgBlock;
    svgBlock.staticLabels.push(_('save svg'));
    svgBlock.adjustWidthToLabel();
    svgBlock.oneArgBlock();
    svgBlock.defaults.push(_('title') + '.svg');
    svgBlock.dockTypes[1] = 'textin';

    var noBackgroundBlock = new ProtoBlock('nobackground');
    blocks.protoBlockDict['nobackground'] = noBackgroundBlock;
    noBackgroundBlock.palette = palettes.dict['extras'];
    noBackgroundBlock.staticLabels.push(_('no background'));
    noBackgroundBlock.adjustWidthToLabel();
    noBackgroundBlock.zeroArgBlock();

    var showBlocks = new ProtoBlock('showblocks');
    showBlocks.palette = palettes.dict['extras'];
    blocks.protoBlockDict['showblocks'] = showBlocks;
    showBlocks.staticLabels.push(_('show blocks'));
    showBlocks.adjustWidthToLabel();
    showBlocks.zeroArgBlock();

    var hideBlocks = new ProtoBlock('hideblocks');
    hideBlocks.palette = palettes.dict['extras'];
    blocks.protoBlockDict['hideblocks'] = hideBlocks;
    hideBlocks.staticLabels.push(_('hide blocks'));
    hideBlocks.adjustWidthToLabel();
    hideBlocks.zeroArgBlock();

    var openProjectBlock = new ProtoBlock('openProject');
    openProjectBlock.palette = palettes.dict['extras'];
    blocks.protoBlockDict['openProject'] = openProjectBlock;
    openProjectBlock.staticLabels.push(_('open project'));
    openProjectBlock.adjustWidthToLabel();
    openProjectBlock.oneArgBlock();
    openProjectBlock.defaults.push('url');
    openProjectBlock.dockTypes[1] = 'textin';

    var vspaceBlock = new ProtoBlock('vspace');
    vspaceBlock.palette = palettes.dict['extras'];
    blocks.protoBlockDict['vspace'] = vspaceBlock;
    vspaceBlock.staticLabels.push('↓');
    vspaceBlock.extraWidth = -10;
    vspaceBlock.zeroArgBlock();

    var hspaceBlock = new ProtoBlock('hspace');
    hspaceBlock.palette = palettes.dict['extras'];
    blocks.protoBlockDict['hspace'] = hspaceBlock;
    hspaceBlock.staticLabels.push('←');
    hspaceBlock.oneArgMathBlock();
    hspaceBlock.dockTypes[0] = 'anyout';
    hspaceBlock.dockTypes[1] = 'anyin';

    var waitBlock = new ProtoBlock('wait');
    waitBlock.palette = palettes.dict['extras'];
    blocks.protoBlockDict['wait'] = waitBlock;
    waitBlock.staticLabels.push(_('wait'));
    waitBlock.adjustWidthToLabel();
    waitBlock.oneArgBlock();
    waitBlock.defaults.push(1);

    var printBlock = new ProtoBlock('print');
    printBlock.palette = palettes.dict['extras'];
    blocks.protoBlockDict['print'] = printBlock;
    printBlock.staticLabels.push(_('print'));
    printBlock.adjustWidthToLabel();
    printBlock.oneArgBlock();
    printBlock.dockTypes[1] = 'anyin';
    printBlock.defaults.push(_("Music Blocks"));

    // SENSORS PALETTE

    var pitchnessBlock = new ProtoBlock('pitchness');
    pitchnessBlock.palette = palettes.dict['sensors'];
    blocks.protoBlockDict['pitchness'] = pitchnessBlock;
    pitchnessBlock.staticLabels.push(_('pitch'));
    pitchnessBlock.adjustWidthToLabel();
    pitchnessBlock.parameterBlock();
    pitchnessBlock.hidden = true;

    var loudnessBlock = new ProtoBlock('loudness');
    loudnessBlock.palette = palettes.dict['sensors'];
    blocks.protoBlockDict['loudness'] = loudnessBlock;
    loudnessBlock.staticLabels.push(_('loudness'));
    loudnessBlock.adjustWidthToLabel();
    loudnessBlock.parameterBlock();

    // Turtle-specific click event
    var myClickBlock = new ProtoBlock('myclick');
    myClickBlock.palette = palettes.dict['sensors'];
    blocks.protoBlockDict['myclick'] = myClickBlock;
    myClickBlock.staticLabels.push(_('click'));
    myClickBlock.adjustWidthToLabel();
    myClickBlock.parameterBlock();
    myClickBlock.dockTypes[0] = 'textout';

    var getBlue = new ProtoBlock('getblue');
    getBlue.palette = palettes.dict['sensors'];
    blocks.protoBlockDict['getblue'] = getBlue;
    getBlue.staticLabels.push(_('blue'));
    getBlue.adjustWidthToLabel();
    getBlue.parameterBlock();

    var getGreen = new ProtoBlock('getgreen');
    getGreen.palette = palettes.dict['sensors'];
    blocks.protoBlockDict['getgreen'] = getGreen;
    getGreen.staticLabels.push(_('green'));
    getGreen.adjustWidthToLabel();
    getGreen.parameterBlock();

    var getRed = new ProtoBlock('getred');
    getRed.palette = palettes.dict['sensors'];
    blocks.protoBlockDict['getred'] = getRed;
    getRed.staticLabels.push(_('red'));
    getRed.adjustWidthToLabel();
    getRed.parameterBlock();

    var getColorPixel = new ProtoBlock('getcolorpixel');
    getColorPixel.palette = palettes.dict['sensors'];
    blocks.protoBlockDict['getcolorpixel'] = getColorPixel;
    getColorPixel.staticLabels.push(_('pixel color'));
    getColorPixel.adjustWidthToLabel();
    getColorPixel.parameterBlock();

    var timeBlock = new ProtoBlock('time');
    timeBlock.palette = palettes.dict['sensors'];
    blocks.protoBlockDict['time'] = timeBlock;
    timeBlock.staticLabels.push(_('time'));
    timeBlock.adjustWidthToLabel();
    timeBlock.parameterBlock();

    var mouseyBlock = new ProtoBlock('mousey');
    mouseyBlock.palette = palettes.dict['sensors'];
    blocks.protoBlockDict['mousey'] = mouseyBlock;
    mouseyBlock.staticLabels.push(_('cursor y'));
    mouseyBlock.extraWidth = 15;
    mouseyBlock.adjustWidthToLabel();
    mouseyBlock.parameterBlock();

    var mousexBlock = new ProtoBlock('mousex');
    mousexBlock.palette = palettes.dict['sensors'];
    blocks.protoBlockDict['mousex'] = mousexBlock;
    mousexBlock.staticLabels.push(_('cursor x'));
    mousexBlock.extraWidth = 15;
    mousexBlock.adjustWidthToLabel();
    mousexBlock.parameterBlock();

    var mousebuttonBlock = new ProtoBlock('mousebutton');
    mousebuttonBlock.palette = palettes.dict['sensors'];
    blocks.protoBlockDict['mousebutton'] = mousebuttonBlock;
    mousebuttonBlock.staticLabels.push(_('mouse button'));
    mousebuttonBlock.adjustWidthToLabel();
    mousebuttonBlock.booleanZeroArgBlock();

    var toASCIIBlock = new ProtoBlock('toascii');
    toASCIIBlock.palette = palettes.dict['sensors'];
    blocks.protoBlockDict['toascii'] = toASCIIBlock;
    toASCIIBlock.staticLabels.push(_('to ASCII'));
    toASCIIBlock.defaults.push(65);
    toASCIIBlock.oneArgMathBlock();

    var keyboardBlock = new ProtoBlock('keyboard');
    keyboardBlock.palette = palettes.dict['sensors'];
    blocks.protoBlockDict['keyboard'] = keyboardBlock;
    keyboardBlock.staticLabels.push(_('keyboard'));
    keyboardBlock.adjustWidthToLabel();
    keyboardBlock.parameterBlock();

    // Mice palette (blocks for interacting between mice)

    var stopTurtleBlock = new ProtoBlock('stopTurtle');
    stopTurtleBlock.palette = palettes.dict['mice'];
    blocks.protoBlockDict['stopTurtle'] = stopTurtleBlock;
    stopTurtleBlock.staticLabels.push(_('stop mouse'));
    stopTurtleBlock.adjustWidthToLabel();
    stopTurtleBlock.oneArgBlock();
    stopTurtleBlock.dockTypes[1] = 'anyin';
    stopTurtleBlock.defaults.push(_('Mr. Mouse'));

    var startTurtleBlock = new ProtoBlock('startTurtle');
    startTurtleBlock.palette = palettes.dict['mice'];
    blocks.protoBlockDict['startTurtle'] = startTurtleBlock;
    startTurtleBlock.staticLabels.push(_('start mouse'));
    startTurtleBlock.adjustWidthToLabel();
    startTurtleBlock.oneArgBlock();
    startTurtleBlock.dockTypes[1] = 'anyin';
    startTurtleBlock.defaults.push(_('Mr. Mouse'));

    var turtlecolorBlock = new ProtoBlock('turtlecolor');
    turtlecolorBlock.palette = palettes.dict['mice'];
    blocks.protoBlockDict['turtlecolor'] = turtlecolorBlock;
    //.TRANS: pen color for this mouse
    turtlecolorBlock.staticLabels.push(_('mouse color'));
    turtlecolorBlock.adjustWidthToLabel();
    turtlecolorBlock.oneArgMathBlock();;
    turtlecolorBlock.dockTypes[1] = 'anyin';
    turtlecolorBlock.defaults.push(_('Mr. Mouse'));

    var turtleheadingBlock = new ProtoBlock('turtleheading');
    turtleheadingBlock.palette = palettes.dict['mice'];
    blocks.protoBlockDict['turtleheading'] = turtleheadingBlock;
    //.TRANS: heading (compass direction) for this mouse
    turtleheadingBlock.staticLabels.push(_('mouse heading'));
    turtleheadingBlock.oneArgMathBlock();;
    turtleheadingBlock.adjustWidthToLabel();
    turtleheadingBlock.dockTypes[1] = 'anyin';
    turtleheadingBlock.defaults.push(_('Mr. Mouse'));

    var turtleyBlock = new ProtoBlock('yturtle');
    turtleyBlock.palette = palettes.dict['mice'];
    blocks.protoBlockDict['yturtle'] = turtleyBlock;
    //.TRANS: y position for this mouse
    turtleyBlock.staticLabels.push(_('mouse y'));
    turtleyBlock.oneArgMathBlock();
    turtleyBlock.adjustWidthToLabel();
    turtleyBlock.dockTypes[1] = 'anyin';
    turtleyBlock.defaults.push(_('Mr. Mouse'));

    var turtlexBlock = new ProtoBlock('xturtle');
    turtlexBlock.palette = palettes.dict['mice'];
    blocks.protoBlockDict['xturtle'] = turtlexBlock;
    //.TRANS: x position for this mouse
    turtlexBlock.staticLabels.push(_('mouse x'));
    turtlexBlock.oneArgMathBlock();
    turtlexBlock.adjustWidthToLabel();
    turtlexBlock.dockTypes[1] = 'anyin';
    turtlexBlock.defaults.push(_('Mr. Mouse'));

    var turtleElapsedNotes = new ProtoBlock('turtleelapsednotes');
    turtleElapsedNotes.palette = palettes.dict['mice'];
    blocks.protoBlockDict['turtleelapsednotes'] = turtleElapsedNotes;
    //.TRANS: notes played by this mouse
    turtleElapsedNotes.staticLabels.push(_('mouse notes played'));
    turtleElapsedNotes.oneArgMathBlock();
    turtleElapsedNotes.adjustWidthToLabel();
    turtleElapsedNotes.dockTypes[1] = 'anyin';
    turtleElapsedNotes.defaults.push(_('Mr. Mouse'));

    var turtlePitchBlock = new ProtoBlock('turtlepitch');
    turtlePitchBlock.palette = palettes.dict['mice'];
    blocks.protoBlockDict['turtlepitch'] = turtlePitchBlock;
    //.TRANS: convert current note for this turtle to piano key (1-88)
    turtlePitchBlock.staticLabels.push(_('mouse pitch number'));
    turtlePitchBlock.oneArgMathBlock();
    turtlePitchBlock.adjustWidthToLabel();
    turtlePitchBlock.dockTypes[1] = 'anyin';
    turtlePitchBlock.defaults.push(_('Mr. Mouse'));

    var turtleNoteBlock = new ProtoBlock('turtlenote');
    turtleNoteBlock.palette = palettes.dict['mice'];
    blocks.protoBlockDict['turtlenote'] = turtleNoteBlock;
    turtleNoteBlock.staticLabels.push(_('mouse note value'));
    turtleNoteBlock.oneArgMathBlock();
    turtleNoteBlock.adjustWidthToLabel();
    turtleNoteBlock.dockTypes[1] = 'anyin';
    turtleNoteBlock.hidden = true;
    turtleNoteBlock.defaults.push(_('Mr. Mouse'));

    var turtleNoteBlock2 = new ProtoBlock('turtlenote2');
    turtleNoteBlock2.palette = palettes.dict['mice'];
    blocks.protoBlockDict['turtlenote2'] = turtleNoteBlock2;
    turtleNoteBlock2.staticLabels.push(_('mouse note value'));
    turtleNoteBlock2.oneArgMathBlock();
    turtleNoteBlock2.adjustWidthToLabel();
    turtleNoteBlock2.dockTypes[1] = 'anyin';
    turtleNoteBlock2.defaults.push(_('Mr. Mouse'));

    var turtleSyncBlock = new ProtoBlock('turtlesync');
    turtleSyncBlock.palette = palettes.dict['mice'];
    blocks.protoBlockDict['turtlesync'] = turtleSyncBlock;
    turtleSyncBlock.staticLabels.push(_('mouse sync'));
    turtleSyncBlock.oneArgBlock();
    turtleSyncBlock.adjustWidthToLabel();
    turtleSyncBlock.dockTypes[1] = 'anyin';
    turtleSyncBlock.defaults.push(_('Mr. Mouse'));

    var turtleNameBlock = new ProtoBlock('turtlename');
    turtleNameBlock.palette = palettes.dict['mice'];
    blocks.protoBlockDict['turtlename'] = turtleNameBlock;
    turtleNameBlock.staticLabels.push(_('mouse name'));
    turtleNameBlock.adjustWidthToLabel();
    turtleNameBlock.parameterBlock();
    turtleNameBlock.dockTypes[0] = 'textout';

    var setTurtleName = new ProtoBlock('setturtlename');
    setTurtleName.palette = palettes.dict['mice'];
    blocks.protoBlockDict['setturtlename'] = setTurtleName;
    setTurtleName.staticLabels.push(_('mouse name'));
    setTurtleName.staticLabels.push(_('source'));
    setTurtleName.staticLabels.push(_('target'));
    setTurtleName.adjustWidthToLabel();
    setTurtleName.twoArgBlock();
    setTurtleName.dockTypes[1] = 'anyin';
    setTurtleName.dockTypes[2] = 'anyin';
    setTurtleName.defaults.push(-1);
    setTurtleName.defaults.push(_('Mr. Mouse'));
    setTurtleName.hidden = true;

    var setTurtleName2 = new ProtoBlock('setturtlename2');
    setTurtleName2.palette = palettes.dict['mice'];
    blocks.protoBlockDict['setturtlename2'] = setTurtleName2;
    setTurtleName2.staticLabels.push(_('mouse name'));
    setTurtleName2.adjustWidthToLabel();
    setTurtleName2.oneArgBlock();
    setTurtleName2.dockTypes[1] = 'anyin';
    setTurtleName2.defaults.push(_('Mr. Mouse'));

    // Volume palette
    var notevolumeFactor = new ProtoBlock('notevolumefactor');
    notevolumeFactor.palette = palettes.dict['volume'];
    blocks.protoBlockDict['notevolumefactor'] = notevolumeFactor;
    //.TRANS: the volume at which notes are played
    notevolumeFactor.staticLabels.push(_('master volume'));
    notevolumeFactor.adjustWidthToLabel();
    notevolumeFactor.parameterBlock();

    // macro
    var pppBlock = new ProtoBlock('ppp');
    pppBlock.palette = palettes.dict['volume'];
    blocks.protoBlockDict['ppp'] = pppBlock;
    pppBlock.staticLabels.push('ppp');
    pppBlock.adjustWidthToLabel();
    pppBlock.zeroArgBlock();

    // macro
    var ppBlock = new ProtoBlock('pp');
    ppBlock.palette = palettes.dict['volume'];
    blocks.protoBlockDict['pp'] = ppBlock;
    ppBlock.staticLabels.push('pp');
    ppBlock.adjustWidthToLabel();
    ppBlock.zeroArgBlock();

    // macro
    var pBlock = new ProtoBlock('p');
    pBlock.palette = palettes.dict['volume'];
    blocks.protoBlockDict['p'] = pBlock;
    pBlock.staticLabels.push('p');
    pBlock.adjustWidthToLabel();
    pBlock.zeroArgBlock();

    // macro
    var mpBlock = new ProtoBlock('mp');
    mpBlock.palette = palettes.dict['volume'];
    blocks.protoBlockDict['mp'] = mpBlock;
    mpBlock.staticLabels.push('mp');
    mpBlock.adjustWidthToLabel();
    mpBlock.zeroArgBlock();

    // macro
    var mfBlock = new ProtoBlock('mf');
    mfBlock.palette = palettes.dict['volume'];
    blocks.protoBlockDict['mf'] = mfBlock;
    mfBlock.staticLabels.push('mf');
    mfBlock.adjustWidthToLabel();
    mfBlock.zeroArgBlock();

    // macro
    var fBlock = new ProtoBlock('f');
    fBlock.palette = palettes.dict['volume'];
    blocks.protoBlockDict['f'] = fBlock;
    fBlock.staticLabels.push('f');
    fBlock.adjustWidthToLabel();
    fBlock.zeroArgBlock();

    // macro
    var ffBlock = new ProtoBlock('ff');
    ffBlock.palette = palettes.dict['volume'];
    blocks.protoBlockDict['ff'] = ffBlock;
    ffBlock.staticLabels.push('ff');
    ffBlock.adjustWidthToLabel();
    ffBlock.zeroArgBlock();

    // macro
    var fffBlock = new ProtoBlock('fff');
    fffBlock.palette = palettes.dict['volume'];
    blocks.protoBlockDict['fff'] = fffBlock;
    fffBlock.staticLabels.push('fff');
    fffBlock.adjustWidthToLabel();
    fffBlock.zeroArgBlock();

    var synthVolume2Block = new ProtoBlock('setsynthvolume2');
    synthVolume2Block.palette = palettes.dict['volume'];
    blocks.protoBlockDict['setsynthvolume2'] = synthVolume2Block;
    //.TRANS: a rapid, slight variation in pitch
    synthVolume2Block.staticLabels.push(_('set synth volume'), _('synth'), _('volume'));
    synthVolume2Block.adjustWidthToLabel();
    synthVolume2Block.flowClampTwoArgBlock();
    synthVolume2Block.dockTypes[1] = 'textin';
    synthVolume2Block.defaults.push('default');
    synthVolume2Block.defaults.push(50);
    synthVolume2Block.hidden = true;

    var synthVolumeBlock = new ProtoBlock('setsynthvolume');
    synthVolumeBlock.palette = palettes.dict['volume'];
    blocks.protoBlockDict['setsynthvolume'] = synthVolumeBlock;
    //.TRANS: set the loudness level
    synthVolumeBlock.staticLabels.push(_('set synth volume'), _('synth'), _('volume'));
    synthVolumeBlock.adjustWidthToLabel();
    synthVolumeBlock.twoArgBlock();
    synthVolumeBlock.dockTypes[1] = 'textin';
    synthVolumeBlock.defaults.push('default');
    synthVolumeBlock.defaults.push(50);

    var noteVolumeBlock = new ProtoBlock('setnotevolume');
    noteVolumeBlock.palette = palettes.dict['volume'];
    blocks.protoBlockDict['setnotevolume'] = noteVolumeBlock;
    //.TRANS: set the loudness level
    noteVolumeBlock.staticLabels.push(_('set master volume'));
    noteVolumeBlock.adjustWidthToLabel();
    noteVolumeBlock.oneArgBlock();
    noteVolumeBlock.defaults.push(50);

    var noteVolumeBlock2 = new ProtoBlock('setnotevolume2');
    noteVolumeBlock2.palette = palettes.dict['volume'];
    blocks.protoBlockDict['setnotevolume2'] = noteVolumeBlock2;
    //.TRANS: set the loudness level
    noteVolumeBlock2.staticLabels.push(_('set master volume'));
    noteVolumeBlock2.adjustWidthToLabel();
    noteVolumeBlock2.flowClampOneArgBlock();
    noteVolumeBlock2.defaults.push(50);
    noteVolumeBlock2.hidden = true;

    // macro
    var articulationBlock = new ProtoBlock('articulation');
    articulationBlock.palette = palettes.dict['volume'];
    blocks.protoBlockDict['articulation'] = articulationBlock;
    //.TRANS: set an articulation (change in volume)
    articulationBlock.staticLabels.push(_('set relative volume'));
    articulationBlock.adjustWidthToLabel();
    articulationBlock.flowClampOneArgBlock();
    articulationBlock.defaults.push(25);

    // macro
    var crescendoBlock = new ProtoBlock('crescendo');
    crescendoBlock.palette = palettes.dict['volume'];
    blocks.protoBlockDict['crescendo'] = crescendoBlock;
    //.TRANS: a gradual increase in loudness
    crescendoBlock.staticLabels.push(_('crescendo') + ' (+/–)');
    crescendoBlock.adjustWidthToLabel();
    crescendoBlock.flowClampOneArgBlock();
    crescendoBlock.defaults.push(5);

    // Push protoblocks onto their palettes.
    for (var protoblock in blocks.protoBlockDict) {
        if (blocks.protoBlockDict[protoblock].palette != null) {
            blocks.protoBlockDict[protoblock].palette.add(blocks.protoBlockDict[protoblock]);
        }
    }

    // Populate the lists of block types.
    blocks.findBlockTypes();
}<|MERGE_RESOLUTION|>--- conflicted
+++ resolved
@@ -203,14 +203,6 @@
     numberToOctaveBlock.defaults.push(48);
 
     // Value blocks
-<<<<<<< HEAD
-=======
-    var modenameBlock = new ProtoBlock('modename');
-    modenameBlock.palette = palettes.dict['pitch'];
-    blocks.protoBlockDict['modename'] = modenameBlock;
-    modenameBlock.valueBlock();
-    modenameBlock.dockTypes[0] = 'textout';
-
     var accidentalnameBlock = new ProtoBlock('accidentalname');
     accidentalnameBlock.palette = palettes.dict['pitch'];
     blocks.protoBlockDict['accidentalname'] = accidentalnameBlock;
@@ -218,7 +210,6 @@
     accidentalnameBlock.dockTypes[0] = 'textout';
     accidentalnameBlock.extraWidth = 50;
 
->>>>>>> b5a47d34
     var eastindiansolfegeBlock = new ProtoBlock('eastindiansolfege');
     eastindiansolfegeBlock.palette = palettes.dict['pitch'];
     blocks.protoBlockDict['eastindiansolfege'] = eastindiansolfegeBlock;
