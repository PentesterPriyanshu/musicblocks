// Copyright (c) 2014-19 Walter Bender
//
// This program is free software; you can redistribute it and/or
// modify it under the terms of the The GNU Affero General Public
// License as published by the Free Software Foundation; either
// version 3 of the License, or (at your option) any later version.
//
// You should have received a copy of the GNU Affero General Public
// License along with this library; if not, write to the Free Software
// Foundation, 51 Franklin Street, Suite 500 Boston, MA 02110-1335 USA

// Definition of basic blocks common to all branches

// Some names changed between the Python verison and the
// JS version so look up name in the conversion dictionary.
var NAMEDICT = {
    'fullscreen': 'vspace',
    'fillscreen2': 'fillscreen',
    'sandwichclampcollapsed': 'clamp',
    'ifelse': 'ifthenelse',
    'xcor': 'x',
    'ycor': 'y',
    'seth': 'setheading',
    'remainder2': 'mod',
    'plus2': 'plus',
    'product2': 'multiply',
    'division2': 'divide',
    'minus2': 'minus',
    'stack': 'do',
    'hat': 'action',
    'stopstack': 'break',
    'clean': 'clear',
    'setxy2': 'setxy',
    'greater2': 'greater',
    'less2': 'less',
    'equal2': 'equal',
    'random2': 'random',
    'setvalue': 'setshade',
    'setchroma': 'setgrey',
    'setgray': 'setgrey',
    'gray': 'grey',
    'chroma': 'grey',
    'value': 'shade',
    'hue': 'color',
    'startfill': 'beginfill',
    'stopfill': 'endfill',
    'string': 'text',
    'shell': 'turtleshell'
};


// Define blocks here. Note: The blocks are placed on the palettes
// from bottom to top, i.e., the block at the top of a palette will be
// the last block added to a palette.

function initBasicProtoBlocks(palettes, blocks) {
    blocks.palettes = palettes;

<<<<<<< HEAD
    var newblock = new ProtoBlock('namedarg');
    newblock.palette = palettes.dict['action'];
    blocks.protoBlockDict['namedarg'] = newblock;
    newblock.staticLabels.push('arg ' + 1);
    newblock.adjustWidthToLabel();
    newblock.parameterBlock();
    if (beginnerMode && !beginnerBlock('namedarg')) {
        newblock.hidden = true;
    }

    var newblock = new ProtoBlock('do');
    newblock.palette = palettes.dict['action'];
    blocks.protoBlockDict['do'] = newblock;
    if (language === 'ja') {
        //.TRANS: do1 is do (take) an action (JAPANESE ONLY)
        newblock.staticLabels.push(_('do1'));
    } else {
        //.TRANS: do (take) an action
        newblock.staticLabels.push(_('do'));
    }
    newblock.adjustWidthToLabel();
    newblock.oneArgBlock();
    //.TRANS: a stack of blocks to run (an action to take)
    newblock.defaults.push(_('action'));
    newblock.dockTypes[1] = 'anyin';
    if (beginnerMode && !beginnerBlock('do')) {
        newblock.hidden = true;
    }

    var newblock = new ProtoBlock('listen');
    newblock.palette = palettes.dict['action'];
    blocks.protoBlockDict['listen'] = newblock;
    //.TRANS: an event, such as user actions (mouse clicks, key presses)
    newblock.staticLabels.push(_('on'));
    if (language === 'ja') {
        newblock.staticLabels.push(_('event'));
        //.TRANS: do1 is do (take) an action (JAPANESE ONLY)
        newblock.staticLabels.push(_('do1'));
        newblock.extraWidth = 15;
    } else {
        newblock.staticLabels.push(_('event'), _('do'));
    }
    newblock.adjustWidthToLabel();
    newblock.twoArgBlock();
    //.TRANS: a condition that is broadcast in order to trigger a listener to take an action
    newblock.defaults.push(_('event'));
    newblock.defaults.push(_('action'));
    newblock.dockTypes[1] = 'textin';
    newblock.dockTypes[2] = 'textin';
    if (beginnerMode && !beginnerBlock('listen')) {
        newblock.hidden = true;
    }

    var newblock = new ProtoBlock('dispatch');
    newblock.palette = palettes.dict['action'];
    blocks.protoBlockDict['dispatch'] = newblock;
    //.TRANS: dispatch an event to trigger a listener
    newblock.staticLabels.push(_('broadcast'));
    newblock.adjustWidthToLabel();
    newblock.oneArgBlock();
    newblock.defaults.push(_('event'));
    newblock.dockTypes[1] = 'textin';
    if (beginnerMode && !beginnerBlock('dispatch')) {
        newblock.hidden = true;
    }

    // macro
    var newblock = new ProtoBlock('startdrum');
    newblock.palette = palettes.dict['action'];
    blocks.protoBlockDict['startdrum'] = newblock;
    //.TRANS: start block with an embedded set drum block
    newblock.staticLabels.push(_('start drum'));
    newblock.extraWidth = 10;
    newblock.adjustWidthToLabel();
    newblock.stackClampZeroArgBlock();
    if (beginnerMode && !beginnerBlock('startdrum')) {
        newblock.hidden = true;
    }

    var newblock = new ProtoBlock('drum');
    newblock.palette = palettes.dict['extras'];
    blocks.protoBlockDict['drum'] = newblock;
    newblock.staticLabels.push(_('start drum'));
    newblock.extraWidth = 10;
    newblock.adjustWidthToLabel();
    newblock.stackClampZeroArgBlock();
    newblock.hidden = true;
    newblock.deprecated = true;

    var newblock = new ProtoBlock('start');
    newblock.palette = palettes.dict['action'];
    blocks.protoBlockDict['start'] = newblock;
    newblock.staticLabels.push(_('start'));
    newblock.extraWidth = 40;
    newblock.labelOffset = 15;
    newblock.adjustWidthToLabel();
    newblock.stackClampZeroArgBlock();

    var newblock = new ProtoBlock('action');
    newblock.palette = palettes.dict['action'];
    blocks.protoBlockDict['action'] = newblock;
    newblock.staticLabels.push(_('action'));
    newblock.extraWidth = 48;
    newblock.labelOffset = 15;
    newblock.adjustWidthToLabel();
    newblock.stackClampOneArgBlock();
    newblock.defaults.push(_('action'));

    var newblock = new ProtoBlock('nameddo');
    newblock.palette = palettes.dict['action'];
    blocks.protoBlockDict['nameddo'] = newblock;
    newblock.staticLabels.push(_('action'));
    newblock.extraWidth = 40;
    newblock.adjustWidthToLabel();
    newblock.zeroArgBlock();
    // nameddo stays hidden until first action block is used.
    newblock.hidden = true;

    // HEAP PALETTE

    var newblock = new ProtoBlock('loadHeapFromApp');
    newblock.palette = palettes.dict['heap'];
    blocks.protoBlockDict['loadHeapFromApp'] = newblock;
    //.TRANS: load the heap contents from a URL
    newblock.staticLabels.push(_('load heap from App'));
    newblock.adjustWidthToLabel();
    newblock.twoArgBlock();
    newblock.dockTypes[1] = 'textin';
    newblock.dockTypes[2] = 'textin';
    newblock.defaults.push('appName')
    newblock.defaults.push('localhost');
    if (beginnerMode && !beginnerBlock('loadHeapFromApp')) {
        newblock.hidden = true;
    }

    var newblock = new ProtoBlock('saveHeapToApp');
    newblock.palette = palettes.dict['heap'];
    blocks.protoBlockDict['saveHeapToApp'] = newblock;
    //.TRANS: save the heap contents to a URL
    newblock.staticLabels.push(_('save heap to App'));
    newblock.adjustWidthToLabel();
    newblock.twoArgBlock();
    newblock.dockTypes[1] = 'textin';
    newblock.dockTypes[2] = 'textin';
    newblock.defaults.push('appName')
    newblock.defaults.push('localhost');
    if (beginnerMode && !beginnerBlock('saveHeapToApp')) {
        newblock.hidden = true;
    }

    var newblock = new ProtoBlock('showHeap');
    newblock.palette = palettes.dict['heap'];
    blocks.protoBlockDict['showHeap'] = newblock;
    //.TRANS: Display the heap contents
    newblock.staticLabels.push(_('show heap'));
    newblock.adjustWidthToLabel();
    newblock.zeroArgBlock();
    if (beginnerMode && !beginnerBlock('showHeap')) {
        newblock.hidden = true;
    }

    var newblock = new ProtoBlock('heapLength');
    newblock.palette = palettes.dict['heap'];
    blocks.protoBlockDict['heapLength'] = newblock;
    //.TRANS: How many entries are in the heap?
    newblock.staticLabels.push(_('heap length'));
    newblock.adjustWidthToLabel();
    newblock.parameterBlock();
    newblock.dockTypes[0] = 'numberout';
    if (beginnerMode && !beginnerBlock('heapLength')) {
        newblock.hidden = true;
    }

    var newblock = new ProtoBlock('heapEmpty');
    newblock.palette = palettes.dict['heap'];
    blocks.protoBlockDict['heapEmpty'] = newblock;
    //.TRANS: Is the heap empty?
    newblock.staticLabels.push(_('heap empty?'));
    newblock.adjustWidthToLabel();
    newblock.booleanZeroArgBlock();
    if (beginnerMode && !beginnerBlock('heapEmpty')) {
        newblock.hidden = true;
    }

    var newblock = new ProtoBlock('emptyHeap');
    newblock.palette = palettes.dict['heap'];
    blocks.protoBlockDict['emptyHeap'] = newblock;
    //.TRANS: empty the heap
    newblock.staticLabels.push(_('empty heap'));
    newblock.adjustWidthToLabel();
    newblock.zeroArgBlock();
    if (beginnerMode && !beginnerBlock('emptyHeap')) {
        newblock.hidden = true;
    }

    var newblock = new ProtoBlock('saveHeap');
    newblock.palette = palettes.dict['heap'];
    blocks.protoBlockDict['saveHeap'] = newblock;
    //.TRANS: save the heap to a file
    newblock.staticLabels.push(_('save heap'));
    newblock.adjustWidthToLabel();
    newblock.oneArgBlock();
    newblock.defaults.push('heap.json');
    newblock.dockTypes[1] = 'textin';
    if (beginnerMode && !beginnerBlock('saveHeap')) {
        newblock.hidden = true;
    }

    var newblock = new ProtoBlock('loadHeap');
    newblock.palette = palettes.dict['heap'];
    blocks.protoBlockDict['loadHeap'] = newblock;
    //.TRANS: load the heap from a file
    newblock.staticLabels.push(_('load heap'));
    newblock.adjustWidthToLabel();
    newblock.oneArgBlock();
    newblock.dockTypes[1] = 'filein';
    newblock.defaults = [[null, null]];
    if (beginnerMode && !beginnerBlock('loadHeap')) {
        newblock.hidden = true;
    }

    var newblock = new ProtoBlock('reverseHeap');
    newblock.palette = palettes.dict['heap'];
    //.TRANS: reverse the order of the heap
    blocks.protoBlockDict['reverseHeap'] = newblock;
    newblock.staticLabels.push(_('reverse heap'));
    newblock.adjustWidthToLabel();
    newblock.zeroArgBlock();
    if (beginnerMode && !beginnerBlock('reverseHeap')) {
        newblock.hidden = true;
    }

    var newblock = new ProtoBlock('indexHeap');
    newblock.palette = palettes.dict['heap'];
    blocks.protoBlockDict['indexHeap'] = newblock;
    //.TRANS: retrieve a value from the heap at index position in the heap
    newblock.staticLabels.push(_('index heap'));
    newblock.adjustWidthToLabel();
    newblock.oneArgMathBlock();
    newblock.dockTypes[1] = 'numberin';
    newblock.defaults.push(1);
    if (beginnerMode && !beginnerBlock('indexHeap')) {
        newblock.hidden = true;
    }

    var newblock = new ProtoBlock('setHeapEntry');
    newblock.palette = palettes.dict['heap'];
    blocks.protoBlockDict['setHeapEntry'] = newblock;
    //.TRANS: set a value in the heap
    if (language === 'ja') {
        newblock.staticLabels.push(_('set heap'), _('index'))
        //.TRANS: value1 is a numeric value (JAPANESE ONLY)
        newblock.staticLabels.push(_('value1'));
    } else {
        newblock.staticLabels.push(_('set heap'), _('index'), _('value'));
    }
    newblock.adjustWidthToLabel();
    newblock.twoArgBlock();
    newblock.dockTypes[1] = 'numberin';
    newblock.dockTypes[2] = 'anyin';
    newblock.defaults.push(1);
    newblock.defaults.push(100);
    if (beginnerMode && !beginnerBlock('setHeapEntry')) {
        newblock.hidden = true;
    }

    var newblock = new ProtoBlock('pop');
    newblock.palette = palettes.dict['heap'];
    blocks.protoBlockDict['pop'] = newblock;
    //.TRANS: pop a value off the top of the heap
    newblock.staticLabels.push(_('pop'));
    newblock.adjustWidthToLabel();
    newblock.parameterBlock();
    if (beginnerMode && !beginnerBlock('pop')) {
        newblock.hidden = true;
    }

    var newblock = new ProtoBlock('push');
    newblock.palette = palettes.dict['heap'];
    blocks.protoBlockDict['push'] = newblock;
    //.TRANS: push a value onto the top of the heap
    newblock.staticLabels.push(_('push'));
    newblock.adjustWidthToLabel();
    newblock.oneArgBlock();
    newblock.dockTypes[1] = 'anyin';
    newblock.defaults.push(1);
    if (beginnerMode && !beginnerBlock('push')) {
        newblock.hidden = true;
    }

    // MEDIA PALETTE

    var newblock = new ProtoBlock('rightpos');
    newblock.palette = palettes.dict['media'];
    blocks.protoBlockDict['rightpos'] = newblock;
    //.TRANS: right side of the screen
    newblock.staticLabels.push(_('right (screen)'));
    newblock.adjustWidthToLabel();
    newblock.parameterBlock();
    if (beginnerMode && !beginnerBlock('rightpos')) {
        newblock.hidden = true;
    }

    var newblock = new ProtoBlock('leftpos');
    newblock.palette = palettes.dict['media'];
    blocks.protoBlockDict['leftpos'] = newblock;
    //.TRANS: left side of the screen
    newblock.staticLabels.push(_('left (screen)'));
    newblock.adjustWidthToLabel();
    newblock.parameterBlock();
    if (beginnerMode && !beginnerBlock('leftpos')) {
        newblock.hidden = true;
    }

    var newblock = new ProtoBlock('toppos');
    newblock.palette = palettes.dict['media'];
    blocks.protoBlockDict['toppos'] = newblock;
    newblock.staticLabels.push(_('top (screen)'));
    newblock.adjustWidthToLabel();
    newblock.parameterBlock();
    if (beginnerMode && !beginnerBlock('toppos')) {
        newblock.hidden = true;
    }

    var newblock = new ProtoBlock('bottompos');
    newblock.palette = palettes.dict['media'];
    blocks.protoBlockDict['bottompos'] = newblock;
    newblock.staticLabels.push(_('bottom (screen)'));
    newblock.adjustWidthToLabel();
    newblock.parameterBlock();
    if (beginnerMode && !beginnerBlock('bottompos')) {
        newblock.hidden = true;
    }

    var newblock = new ProtoBlock('width');
    newblock.palette = palettes.dict['media'];
    blocks.protoBlockDict['width'] = newblock;
    newblock.staticLabels.push(_('width'));
    newblock.adjustWidthToLabel();
    newblock.parameterBlock();
    if (beginnerMode && !beginnerBlock('width')) {
        newblock.hidden = true;
    }

    var newblock = new ProtoBlock('height');
    newblock.palette = palettes.dict['media'];
    blocks.protoBlockDict['height'] = newblock;
    newblock.staticLabels.push(_('height'));
    newblock.adjustWidthToLabel();
    newblock.parameterBlock();
    if (beginnerMode && !beginnerBlock('height')) {
        newblock.hidden = true;
    }

    var newblock = new ProtoBlock('stopplayback');
    newblock.palette = palettes.dict['media'];
    blocks.protoBlockDict['stopplayback'] = newblock;
    //.TRANS: stops playback of an audio recording
    newblock.staticLabels.push(_('stop play'));
    newblock.adjustWidthToLabel();
    newblock.zeroArgBlock();
    // if (beginnerMode && !beginnerBlock('stopplayback')) {
        newblock.hidden = true;
    // }

    var newblock = new ProtoBlock('playback');
    newblock.palette = palettes.dict['media'];
    blocks.protoBlockDict['playback'] = newblock;
    newblock.defaults.push(null);
    //.TRANS: play an audio recording
    newblock.staticLabels.push(_('play back'));
    newblock.adjustWidthToLabel();
    newblock.oneArgBlock();
    newblock.dockTypes[1] = 'mediain';
    // if (beginnerMode && !beginnerBlock('playback')) {
        newblock.hidden = true;
    // }

    // Eliminating until we find a better option.
    var newblock = new ProtoBlock('speak');
    newblock.palette = palettes.dict['media'];
    blocks.protoBlockDict['speak'] = newblock;
    newblock.staticLabels.push(_('speak'));
    newblock.adjustWidthToLabel();
    newblock.oneArgBlock();
    newblock.defaults.push('hello');
    newblock.dockTypes[1] = 'textin';
    // if (beginnerMode && !beginnerBlock('speak')) {
        newblock.hidden = true;
    // }

    var newblock = new ProtoBlock('camera');
    newblock.palette = palettes.dict['media'];
    blocks.protoBlockDict['camera'] = newblock;
    newblock.image = 'images/camera.svg'
    newblock.mediaBlock();
    if (beginnerMode && !beginnerBlock('camera')) {
        newblock.hidden = true;
    }

    var newblock = new ProtoBlock('video');
    newblock.palette = palettes.dict['media'];
    blocks.protoBlockDict['video'] = newblock;
    newblock.image = 'images/video.svg'
    newblock.mediaBlock();
    if (beginnerMode && !beginnerBlock('video')) {
        newblock.hidden = true;
    }

    var newblock = new ProtoBlock('loadFile');
    newblock.palette = palettes.dict['media'];
    blocks.protoBlockDict['loadFile'] = newblock;
    newblock.staticLabels.push('');
    newblock.parameterBlock();
    newblock.dockTypes[0] = 'fileout';
    if (beginnerMode && !beginnerBlock('loadFile')) {
        newblock.hidden = true;
    }

    var newblock = new ProtoBlock('stopvideocam');
    newblock.palette = palettes.dict['media'];
    blocks.protoBlockDict['stopvideocam'] = newblock;
    newblock.staticLabels.push(_('stop media'));
    newblock.adjustWidthToLabel();
    newblock.zeroArgBlock();
    if (beginnerMode && !beginnerBlock('stopvideocam')) {
        newblock.hidden = true;
    }

    var newblock = new ProtoBlock('tone');
    newblock.palette = palettes.dict['media'];
    blocks.protoBlockDict['tone'] = newblock;
    newblock.staticLabels.push(_('hertz'),  _('frequency'), _('duration (ms)'));
    newblock.adjustWidthToLabel();
    newblock.defaults.push(392, 1000 / 3);
    newblock.twoArgBlock();
    newblock.dockTypes[1] = 'numberin';
    newblock.dockTypes[2] = 'numberin';
    if (beginnerMode && !beginnerBlock('tone')) {
        newblock.hidden = true;
    }

    var newblock = new ProtoBlock('tofrequency');
    newblock.palette = palettes.dict['media'];
    blocks.protoBlockDict['tofrequency'] = newblock;
    //.TRANS: translate a note into hertz, e.g., A4 -> 440HZ
    if (language === 'ja') {
        newblock.staticLabels.push(_('note to frequency'));
        //.TRANS: name2 is name as in name of pitch (JAPANESE ONLY)
        newblock.staticLabels.push(_('name2'));
        newblock.staticLabels.push(_('octave'));
    } else {
        newblock.staticLabels.push(_('note to frequency'), _('name'), _('octave'));
    }
    newblock.adjustWidthToLabel();
    newblock.defaults.push('G');
    newblock.defaults.push(4);
    newblock.twoArgMathBlock();
    newblock.dockTypes[1] = 'notein';
    newblock.dockTypes[2] = 'anyin';
    if (beginnerMode && !beginnerBlock('tofrequency')) {
        newblock.hidden = true;
    }

    var newblock = new ProtoBlock('turtleshell');
    newblock.palette = palettes.dict['media'];
    blocks.protoBlockDict['turtleshell'] = newblock;
    //.TRANS: Avatar is the image used to determine the appearance of the mouse.
    newblock.staticLabels.push(_('avatar'), _('size'), _('image'));
    newblock.adjustWidthToLabel();
    newblock.twoArgBlock();
    newblock.defaults.push(55);
    newblock.defaults.push(null);
    newblock.dockTypes[1] = 'numberin';
    newblock.dockTypes[2] = 'anyin';
    if (beginnerMode && !beginnerBlock('turtleshell')) {
        newblock.hidden = true;
    }

    var newblock = new ProtoBlock('show');
    newblock.palette = palettes.dict['media'];
    blocks.protoBlockDict['show'] = newblock;
    //.TRANS: a media object
    if (language === 'ja') {
        //.TRANS: show1 is show as in display an image or text on the screen.
        newblock.staticLabels.push(_('show1'));
        newblock.staticLabels.push(_('size'), _('obj'));
    } else {
        newblock.staticLabels.push(_('show'), _('size'), _('obj'));
    }
    newblock.adjustWidthToLabel();
    newblock.twoArgBlock();
    newblock.defaults.push(24);
    newblock.defaults.push(_('text'));
    newblock.dockTypes[1] = 'numberin';
    newblock.dockTypes[2] = 'anyin';
    if (beginnerMode && !beginnerBlock('show')) {
        newblock.hidden = true;
    }

    var newblock = new ProtoBlock('media');
    newblock.palette = palettes.dict['media'];
    blocks.protoBlockDict['media'] = newblock;
    /*
    if (language === 'ja') {
        //.TRANS: "video material" is used instead of an image in Japanese
        newblock.staticLabels.push(_('video material'));
        newblock.extraWidth = 10;
    } else {
        newblock.image = 'images/load-media.svg'
    }
    */
    newblock.image = 'images/load-media.svg'
    newblock.mediaBlock();
    newblock.dockTypes[0] = 'mediaout';
    if (beginnerMode && !beginnerBlock('media')) {
        newblock.hidden = true;
    }

    var newblock = new ProtoBlock('text');
    newblock.palette = palettes.dict['media'];
    blocks.protoBlockDict['text'] = newblock;
    newblock.extraWidth = 30;
    newblock.valueBlock();
    newblock.dockTypes[0] = 'textout';
    if (beginnerMode && !beginnerBlock('text')) {
        newblock.hidden = true;
    }

    // FLOW PALETTE

    var newblock = new ProtoBlock('duplicatefactor');
    newblock.palette = palettes.dict['flow'];
    blocks.protoBlockDict['duplicatefactor'] = newblock;
    //.TRANS: factor used in determining how many duplications to make
    newblock.staticLabels.push(_('duplicate factor'));
    newblock.adjustWidthToLabel();
    newblock.parameterBlock();
    newblock.hidden = true;

    var newblock = new ProtoBlock('hiddennoflow');
    newblock.palette = palettes.dict['flow'];
    blocks.protoBlockDict['hiddennoflow'] = newblock;
    newblock.hiddenNoFlow = true;
    newblock.hiddenBlockNoFlow();
    newblock.hidden = true;

    var newblock = new ProtoBlock('hidden');
    newblock.palette = palettes.dict['flow'];
    blocks.protoBlockDict['hidden'] = newblock;
    newblock.hiddenBlockFlow();
    newblock.hidden = true;

    var newblock = new ProtoBlock('backward');
    newblock.palette = palettes.dict['flow'];
    blocks.protoBlockDict['backward'] = newblock;
    //.TRANS: play music backward
    newblock.staticLabels.push(_('backward'));
    newblock.adjustWidthToLabel();
    newblock.flowClampZeroArgBlock();
    if (beginnerMode && !beginnerBlock('backward')) {
        newblock.hidden = true;
    }

    var newblock = new ProtoBlock('duplicatenotes');
    newblock.palette = palettes.dict['flow'];
    blocks.protoBlockDict['duplicatenotes'] = newblock;
    //.TRANS: play each note more than once
    newblock.staticLabels.push(_('duplicate'));
    newblock.adjustWidthToLabel();
    newblock.flowClampOneArgBlock();
    newblock.defaults.push(2);
    if (beginnerMode && !beginnerBlock('duplicatenotes')) {
        newblock.hidden = true;
    }

    var newblock = new ProtoBlock('defaultcase');
    newblock.palette = palettes.dict['flow'];
    blocks.protoBlockDict['defaultcase'] = newblock;
    //.TRANS: the default case used in a switch statement in programming
    newblock.staticLabels.push(_('default'));
    newblock.adjustWidthToLabel();
    newblock.flowClampBlock();
    if (beginnerMode && !beginnerBlock('defaultcase')) {
        newblock.hidden = true;
    }

    var newblock = new ProtoBlock('case');
    newblock.palette = palettes.dict['flow'];
    blocks.protoBlockDict['case'] = newblock;
    //.TRANS: the case statement used in a switch statement in programming
    newblock.staticLabels.push(_('case'));
    newblock.adjustWidthToLabel();
    newblock.flowClampOneArgBlock();
    newblock.dockTypes[1] = 'anyin';
    if (beginnerMode && !beginnerBlock('case')) {
        newblock.hidden = true;
    }

    var newblock = new ProtoBlock('switch');
    newblock.palette = palettes.dict['flow'];
    blocks.protoBlockDict['switch'] = newblock;
    //.TRANS: the switch statement used in programming
    newblock.staticLabels.push(_('switch'));
    newblock.adjustWidthToLabel();
    newblock.flowClampOneArgBlock();
    newblock.dockTypes[1] = 'anyin';
    if (beginnerMode && !beginnerBlock('switch')) {
        newblock.hidden = true;
    }

    var newblock = new ProtoBlock('clamp');
    newblock.palette = palettes.dict['flow'];
    blocks.protoBlockDict['clamp'] = newblock;
    newblock.flowClampBlock();
    newblock.hidden = true;
    if (beginnerMode && !beginnerBlock('clamp')) {
        newblock.hidden = true;
    }

    var newblock = new ProtoBlock('break');
    newblock.palette = palettes.dict['flow'];
    blocks.protoBlockDict['break'] = newblock;
    newblock.staticLabels.push(_('stop'));
    newblock.adjustWidthToLabel();
    newblock.basicBlockNoFlow();
    if (beginnerMode && !beginnerBlock('break')) {
        newblock.hidden = true;
    }

    var newblock = new ProtoBlock('waitFor');
    newblock.palette = palettes.dict['flow'];
    blocks.protoBlockDict['waitFor'] = newblock;
    newblock.staticLabels.push(_('wait for'));
    newblock.adjustWidthToLabel();
    newblock.oneBooleanArgBlock();
    if (beginnerMode && !beginnerBlock('waitFor')) {
        newblock.hidden = true;
    }

    var newblock = new ProtoBlock('until');
    newblock.palette = palettes.dict['flow'];
    blocks.protoBlockDict['until'] = newblock;
    if (language === 'ja') {
        newblock.staticLabels.push(_('until'));
        //.TRANS: do2 is do something until some condition is met (JAPANESE ONLY)
        newblock.staticLabels.push(_('do2'));
    } else {
        newblock.staticLabels.push(_('until'), _('do'));
    }
    newblock.extraWidth = 15;
    newblock.adjustWidthToLabel();
    newblock.flowClampBooleanArgBlock();
    if (beginnerMode && !beginnerBlock('until')) {
        newblock.hidden = true;
    }

    var newblock = new ProtoBlock('while');
    newblock.palette = palettes.dict['flow'];
    blocks.protoBlockDict['while'] = newblock;
    if (language === 'ja') {
        newblock.staticLabels.push(_('while'));
        //.TRANS: do2 is do something while some condition is true (JAPANESE ONLY)
        newblock.staticLabels.push(_('do2'));
    } else {
        newblock.staticLabels.push(_('while'), _('do'));
    }
    newblock.extraWidth = 15;
    newblock.adjustWidthToLabel();
    newblock.flowClampBooleanArgBlock();
    if (beginnerMode && !beginnerBlock('while')) {
        newblock.hidden = true;
    }

    var newblock = new ProtoBlock('ifthenelse');
    newblock.palette = palettes.dict['flow'];
    blocks.protoBlockDict['ifthenelse'] = newblock;
    newblock.staticLabels.push(_('if'), _('then'), _('else'));
    newblock.extraWidth = 15;
    newblock.adjustWidthToLabel();
    newblock.doubleFlowClampBooleanArgBlock();
    if (beginnerMode && !beginnerBlock('ifthenelse')) {
        newblock.hidden = true;
    }

    var newblock = new ProtoBlock('if');
    newblock.palette = palettes.dict['flow'];
    blocks.protoBlockDict['if'] = newblock;
    newblock.staticLabels.push(_('if'), _('then'));
    newblock.extraWidth = 15;
    newblock.adjustWidthToLabel();
    newblock.flowClampBooleanArgBlock();
    if (beginnerMode && !beginnerBlock('if')) {
        newblock.hidden = true;
    }

    var newblock = new ProtoBlock('forever');
    newblock.palette = palettes.dict['flow'];
    blocks.protoBlockDict['forever'] = newblock;
    newblock.staticLabels.push(_('forever'));
    newblock.adjustWidthToLabel();
    newblock.flowClampZeroArgBlock();
    if (beginnerMode && !beginnerBlock('forever')) {
        newblock.hidden = true;
    }

    var newblock = new ProtoBlock('repeat');
    newblock.palette = palettes.dict['flow'];
    blocks.protoBlockDict['repeat'] = newblock;
    newblock.staticLabels.push(_('repeat'));
    newblock.adjustWidthToLabel();
    newblock.flowClampOneArgBlock();
    newblock.defaults.push(4);
    if (beginnerMode && !beginnerBlock('repeat')) {
        newblock.hidden = true;
    }

    // EXTRAS PALETTE

    // NOP blocks (used as placeholders when loaded blocks not found)
    var newblock = new ProtoBlock('nopValueBlock');
    newblock.palette = palettes.dict['extras'];
    blocks.protoBlockDict['nopValueBlock'] = newblock;
    newblock.staticLabels.push(_('unknown'));
    newblock.adjustWidthToLabel();
    newblock.valueBlock();
    newblock.dockTypes[0] = 'anyout';
    newblock.hidden = true;

    var newblock = new ProtoBlock('nopOneArgMathBlock');
    newblock.palette = palettes.dict['extras'];
    blocks.protoBlockDict['nopOneArgMathBlock'] = newblock;
    newblock.oneArgMathBlock();
    newblock.staticLabels.push(_('unknown'));
    newblock.dockTypes[0] = 'anyout';
    newblock.dockTypes[1] = 'anyin';
    newblock.hidden = true;

    var newblock = new ProtoBlock('nopTwoArgMathBlock');
    newblock.palette = palettes.dict['extras'];
    blocks.protoBlockDict['nopTwoArgMathBlock'] = newblock;
    newblock.twoArgMathBlock();
    newblock.staticLabels.push(_('unknown'));
    newblock.dockTypes[0] = 'anyout';
    newblock.dockTypes[1] = 'anyin';
    newblock.dockTypes[2] = 'anyin';
    newblock.hidden = true;

    var newblock = new ProtoBlock('nopZeroArgBlock');
    newblock.palette = palettes.dict['extras'];
    blocks.protoBlockDict['nopZeroArgBlock'] = newblock;
    newblock.staticLabels.push(_('unknown'));
    newblock.adjustWidthToLabel();
    newblock.zeroArgBlock();
    newblock.hidden = true;

    var newblock = new ProtoBlock('nopOneArgBlock');
    newblock.palette = palettes.dict['extras'];
    blocks.protoBlockDict['nopOneArgBlock'] = newblock;
    newblock.staticLabels.push(_('unknown'));
    newblock.adjustWidthToLabel();
    newblock.oneArgBlock();
    newblock.dockTypes[1] = 'anyin';
    newblock.hidden = true;

    var newblock = new ProtoBlock('nopTwoArgBlock');
    newblock.palette = palettes.dict['extras'];
    blocks.protoBlockDict['nopTwoArgBlock'] = newblock;
    newblock.staticLabels.push(_('unknown'));
    newblock.adjustWidthToLabel();
    newblock.twoArgBlock();
    newblock.dockTypes[1] = 'anyin';
    newblock.dockTypes[2] = 'anyin';
    newblock.hidden = true;

    var newblock = new ProtoBlock('nopThreeArgBlock');
    newblock.palette = palettes.dict['extras'];
    blocks.protoBlockDict['nopThreeArgBlock'] = newblock;
    newblock.staticLabels.push(_('unknown'));
    newblock.adjustWidthToLabel();
    newblock.threeArgBlock();
    newblock.dockTypes[1] = 'anyin';
    newblock.dockTypes[2] = 'anyin';
    newblock.dockTypes[3] = 'anyin';
    newblock.hidden = true;

    var newblock = new ProtoBlock('openpalette');
    newblock.palette = palettes.dict['extras'];
    blocks.protoBlockDict['openpalette'] = newblock;
    //.TRANS: Open a palette of blocks.
    newblock.staticLabels.push(_('open palette'));
    newblock.adjustWidthToLabel();
    newblock.oneArgBlock();
    newblock.dockTypes[1] = 'textin';
    newblock.defaults.push(_('rhythm'));
    if (beginnerMode && !beginnerBlock('openpalette')) {
        newblock.hidden = true;
    }

    var newblock = new ProtoBlock('deleteblock');
    newblock.palette = palettes.dict['extras'];
    blocks.protoBlockDict['deleteblock'] = newblock;
    //.TRANS: Move this block to the trash.
    newblock.staticLabels.push(_('delete block'));
    newblock.adjustWidthToLabel();
    newblock.oneArgBlock();
    newblock.dockTypes[1] = 'numberin';
    if (beginnerMode && !beginnerBlock('deleteblock')) {
        newblock.hidden = true;
    }

    var newblock = new ProtoBlock('moveblock');
    newblock.palette = palettes.dict['extras'];
    blocks.protoBlockDict['moveblock'] = newblock;
    //.TRANS: Move the position of a block on the screen.
    newblock.staticLabels.push(_('move block'), _('block number'), _('x'), _('y'));
    newblock.adjustWidthToLabel();

    newblock.threeArgBlock();
    newblock.dockTypes[1] = 'numberin';
    newblock.dockTypes[2] = 'numberin';
    newblock.dockTypes[3] = 'numberin';
    if (beginnerMode && !beginnerBlock('moveblock')) {
        newblock.hidden = true;
    }

    var newblock = new ProtoBlock('runblock');
    newblock.palette = palettes.dict['extras'];
    blocks.protoBlockDict['runblock'] = newblock;
    //.TRANS: Run program beginning at this block.
    newblock.staticLabels.push(_('run block'));
    newblock.adjustWidthToLabel();
    newblock.oneArgBlock();
    newblock.dockTypes[1] = 'anyin';
    newblock.defaults.push(0);
    if (beginnerMode && !beginnerBlock('runblock')) {
        newblock.hidden = true;
    }

    var newblock = new ProtoBlock('dockblock');
    newblock.palette = palettes.dict['extras'];
    blocks.protoBlockDict['dockblock'] = newblock;
    //.TRANS: We can connect a block to another block.
    newblock.staticLabels.push(_('connect blocks'), _('target block'), _('connection number'), _('block number'));
    newblock.adjustWidthToLabel();
    newblock.threeArgBlock();
    newblock.dockTypes[1] = 'numberin';
    newblock.dockTypes[2] = 'numberin';
    newblock.dockTypes[3] = 'numberin';
    if (beginnerMode && !beginnerBlock('dockblock')) {
        newblock.hidden = true;
    }

    var newblock = new ProtoBlock('makeblock');
    newblock.palette = palettes.dict['extras'];
    blocks.protoBlockDict['makeblock'] = newblock;
    //.TRANS: Create a new block programmatically.
    newblock.staticLabels.push(_('make block'));
    newblock.adjustWidthToLabel();
    newblock.argClampOneArgMathBlock();
    newblock.defaults.push(_('note'));
    newblock.dockTypes[0] = 'anyout';
    newblock.dockTypes[1] = 'anyin';
    newblock.dockTypes[2] = 'anyin';
    if (beginnerMode && !beginnerBlock('makeblock')) {
        newblock.hidden = true;
    }

    var newblock = new ProtoBlock('saveabc');
    newblock.palette = palettes.dict['extras'];
    blocks.protoBlockDict['saveabc'] = newblock;
    newblock.staticLabels.push(_('save as ABC'));
    newblock.adjustWidthToLabel();
    newblock.oneArgBlock();
    newblock.defaults.push(_('title') + '.abc');
    newblock.dockTypes[1] = 'textin';
    newblock.hidden = true;
    newblock.deprecated = true;

    var newblock = new ProtoBlock('savelilypond');
    newblock.palette = palettes.dict['extras'];
    blocks.protoBlockDict['savelilypond'] = newblock;
    newblock.staticLabels.push(_('save as Lilypond'));
    newblock.adjustWidthToLabel();
    newblock.oneArgBlock();
    newblock.defaults.push(_('title') + '.ly');
    newblock.dockTypes[1] = 'textin';
    newblock.hidden = true;
    newblock.deprecated = true;

    var newblock = new ProtoBlock('savesvg');
    newblock.palette = palettes.dict['extras'];
    blocks.protoBlockDict['savesvg'] = newblock;
    newblock.staticLabels.push(_('save as SVG'));
    newblock.adjustWidthToLabel();
    newblock.oneArgBlock();
    newblock.defaults.push(_('title') + '.svg');
    newblock.dockTypes[1] = 'textin';
    newblock.hidden = true;
    newblock.deprecated = true;

    var newblock = new ProtoBlock('nobackground');
    newblock.palette = palettes.dict['extras'];
    blocks.protoBlockDict['nobackground'] = newblock;
    newblock.staticLabels.push(_('no background'));
    newblock.adjustWidthToLabel();
    newblock.zeroArgBlock();
    if (beginnerMode && !beginnerBlock('nobackground')) {
        newblock.hidden = true;
    }

    var newblock = new ProtoBlock('showblocks');
    newblock.palette = palettes.dict['extras'];
    blocks.protoBlockDict['showblocks'] = newblock;
    newblock.staticLabels.push(_('show blocks'));
    newblock.adjustWidthToLabel();
    newblock.zeroArgBlock();
    if (beginnerMode && !beginnerBlock('showblocks')) {
        newblock.hidden = true;
    }

    var newblock = new ProtoBlock('hideblocks');
    newblock.palette = palettes.dict['extras'];
    blocks.protoBlockDict['hideblocks'] = newblock;
    newblock.staticLabels.push(_('hide blocks'));
    newblock.adjustWidthToLabel();
    newblock.zeroArgBlock();
    if (beginnerMode && !beginnerBlock('hideblocks')) {
        newblock.hidden = true;
    }

    var newblock = new ProtoBlock('openProject');
    newblock.palette = palettes.dict['extras'];
    blocks.protoBlockDict['openProject'] = newblock;
    newblock.staticLabels.push(_('open project'));
    newblock.adjustWidthToLabel();
    newblock.oneArgBlock();
    newblock.defaults.push('url');
    newblock.dockTypes[1] = 'textin';
    if (beginnerMode && !beginnerBlock('openProject')) {
        newblock.hidden = true;
    }

    var newblock = new ProtoBlock('vspace');
    newblock.palette = palettes.dict['extras'];
    blocks.protoBlockDict['vspace'] = newblock;
    newblock.staticLabels.push('↓');
    newblock.extraWidth = -10;
    newblock.zeroArgBlock();
    if (language === 'ja' && beginnerMode && !beginnerBlock('vspace')) {
        newblock.hidden = true;
    }

    var newblock = new ProtoBlock('hspace');
    newblock.palette = palettes.dict['extras'];
    blocks.protoBlockDict['hspace'] = newblock;
    newblock.staticLabels.push('←');
    newblock.oneArgMathBlock();
    newblock.dockTypes[0] = 'anyout';
    newblock.dockTypes[1] = 'anyin';
    if (language === 'ja' && beginnerMode && !beginnerBlock('hspace')) {
        newblock.hidden = true;
    }

    var newblock = new ProtoBlock('wait');
    newblock.palette = palettes.dict['extras'];
    blocks.protoBlockDict['wait'] = newblock;
    newblock.staticLabels.push(_('wait'));
    newblock.adjustWidthToLabel();
    newblock.oneArgBlock();
    newblock.defaults.push(1);
    if (beginnerMode && !beginnerBlock('wait')) {
        newblock.hidden = true;
    }

    var newblock = new ProtoBlock('comment');
    newblock.palette = palettes.dict['extras'];
    blocks.protoBlockDict['comment'] = newblock;
    newblock.staticLabels.push(_('comment'));
    newblock.adjustWidthToLabel();
    newblock.oneArgBlock();
    newblock.dockTypes[1] = 'anyin';
    newblock.defaults.push(_('Music Blocks'));
    if (beginnerMode && !beginnerBlock('comment')) {
        newblock.hidden = true;
    }

    var newblock = new ProtoBlock('print');
    if (beginnerMode) {
        newblock.palette = palettes.dict['media'];
    } else {
        newblock.palette = palettes.dict['extras'];
    }
    blocks.protoBlockDict['print'] = newblock;
    newblock.staticLabels.push(_('print'));
    newblock.adjustWidthToLabel();
    newblock.oneArgBlock();
    newblock.dockTypes[1] = 'anyin';
    newblock.defaults.push(_('Music Blocks'));
    if (beginnerMode && !beginnerBlock('print')) {
        newblock.hidden = true;
    }

    // SENSORS PALETTE

    var newblock = new ProtoBlock('pitchness');
    newblock.palette = palettes.dict['sensors'];
    blocks.protoBlockDict['pitchness'] = newblock;
    newblock.staticLabels.push(_('pitch'));
    newblock.adjustWidthToLabel();
    newblock.parameterBlock();
    if (beginnerMode && !beginnerBlock('pitchness')) {
        newblock.hidden = true;
    }
    newblock.hidden = true;

    var newblock = new ProtoBlock('loudness');
    newblock.palette = palettes.dict['sensors'];
    blocks.protoBlockDict['loudness'] = newblock;
    newblock.staticLabels.push(_('loudness'));
    newblock.adjustWidthToLabel();
    newblock.parameterBlock();
    if (language === 'ja' && beginnerMode && !beginnerBlock('loudness')) {
        newblock.hidden = true;
    }

    // Turtle-specific click event
    var newblock = new ProtoBlock('myclick');
    newblock.palette = palettes.dict['sensors'];
    blocks.protoBlockDict['myclick'] = newblock;
    newblock.staticLabels.push(_('click'));
    newblock.adjustWidthToLabel();
    newblock.parameterBlock();
    newblock.dockTypes[0] = 'textout';
    if (beginnerMode && !beginnerBlock('myclick')) {
        newblock.hidden = true;
    }

    var newblock = new ProtoBlock('getblue');
    newblock.palette = palettes.dict['sensors'];
    blocks.protoBlockDict['getblue'] = newblock;
    newblock.staticLabels.push(_('blue'));
    newblock.adjustWidthToLabel();
    newblock.parameterBlock();
    if (beginnerMode && !beginnerBlock('getblue')) {
        newblock.hidden = true;
    }

    var newblock = new ProtoBlock('getgreen');
    newblock.palette = palettes.dict['sensors'];
    blocks.protoBlockDict['getgreen'] = newblock;
    newblock.staticLabels.push(_('green'));
    newblock.adjustWidthToLabel();
    newblock.parameterBlock();
    if (beginnerMode && !beginnerBlock('getgreen')) {
        newblock.hidden = true;
    }

    var newblock = new ProtoBlock('getred');
    newblock.palette = palettes.dict['sensors'];
    blocks.protoBlockDict['getred'] = newblock;
    newblock.staticLabels.push(_('red'));
    newblock.adjustWidthToLabel();
    newblock.parameterBlock();
    if (beginnerMode && !beginnerBlock('getred')) {
        newblock.hidden = true;
    }

    var newblock = new ProtoBlock('getcolorpixel');
    newblock.palette = palettes.dict['sensors'];
    blocks.protoBlockDict['getcolorpixel'] = newblock;
    newblock.staticLabels.push(_('pixel color'));
    newblock.adjustWidthToLabel();
    newblock.parameterBlock();
    if (beginnerMode && !beginnerBlock('getcolorpixel')) {
        newblock.hidden = true;
    }

    var newblock = new ProtoBlock('time');
    newblock.palette = palettes.dict['sensors'];
    blocks.protoBlockDict['time'] = newblock;
    newblock.staticLabels.push(_('time'));
    newblock.adjustWidthToLabel();
    newblock.parameterBlock();
    if (beginnerMode && !beginnerBlock('time')) {
        newblock.hidden = true;
    }

    var newblock = new ProtoBlock('mousey');
    newblock.palette = palettes.dict['sensors'];
    blocks.protoBlockDict['mousey'] = newblock;
    newblock.staticLabels.push(_('cursor y'));
    newblock.extraWidth = 15;
    newblock.adjustWidthToLabel();
    newblock.parameterBlock();
    if (beginnerMode && !beginnerBlock('mousey')) {
        newblock.hidden = true;
    }

    var newblock = new ProtoBlock('mousex');
    newblock.palette = palettes.dict['sensors'];
    blocks.protoBlockDict['mousex'] = newblock;
    newblock.staticLabels.push(_('cursor x'));
    newblock.extraWidth = 15;
    newblock.adjustWidthToLabel();
    newblock.parameterBlock();
    if (beginnerMode && !beginnerBlock('mousex')) {
        newblock.hidden = true;
    }

    var newblock = new ProtoBlock('mousebutton');
    newblock.palette = palettes.dict['sensors'];
    blocks.protoBlockDict['mousebutton'] = newblock;
    newblock.staticLabels.push(_('mouse button'));
    newblock.adjustWidthToLabel();
    newblock.booleanZeroArgBlock();
    if (beginnerMode && !beginnerBlock('mousebutton')) {
        newblock.hidden = true;
    }

    var newblock = new ProtoBlock('toascii');
    newblock.palette = palettes.dict['sensors'];
    blocks.protoBlockDict['toascii'] = newblock;
    newblock.staticLabels.push(_('to ASCII'));
    newblock.defaults.push(65);
    newblock.oneArgMathBlock();
    if (beginnerMode && !beginnerBlock('toascii')) {
        newblock.hidden = true;
    }

    var newblock = new ProtoBlock('keyboard');
    newblock.palette = palettes.dict['sensors'];
    blocks.protoBlockDict['keyboard'] = newblock;
    newblock.staticLabels.push(_('keyboard'));
    newblock.adjustWidthToLabel();
    newblock.parameterBlock();
    if (beginnerMode && !beginnerBlock('keyboard')) {
        newblock.hidden = true;
    }

    // Mice palette (blocks for interacting between ensemble)

    var newblock = new ProtoBlock('turtleheap');
    newblock.palette = palettes.dict['ensemble'];
    blocks.protoBlockDict['turtleheap'] = newblock;
    newblock.staticLabels.push(_('mouse index heap'));
    newblock.staticLabels.push(_('mouse name'));
    newblock.staticLabels.push(_('index'));
    newblock.twoArgMathBlock();
    newblock.adjustWidthToLabel();
    newblock.dockTypes[1] = 'anyin';
    newblock.dockTypes[2] = 'numberin';
    newblock.defaults.push(_('Mr. Mouse'));
    newblock.defaults.push(1);
    if (beginnerMode && !beginnerBlock('turtleheap')) {
        newblock.hidden = true;
    }

    var newblock = new ProtoBlock('stopTurtle');
    newblock.palette = palettes.dict['ensemble'];
    blocks.protoBlockDict['stopTurtle'] = newblock;
    newblock.staticLabels.push(_('stop mouse'));
    newblock.adjustWidthToLabel();
    newblock.oneArgBlock();
    newblock.dockTypes[1] = 'anyin';
    newblock.defaults.push(_('Mr. Mouse'));
    if (beginnerMode && !beginnerBlock('stopTurtle')) {
        newblock.hidden = true;
    }

    var newblock = new ProtoBlock('startTurtle');
    newblock.palette = palettes.dict['ensemble'];
    blocks.protoBlockDict['startTurtle'] = newblock;
    newblock.staticLabels.push(_('start mouse'));
    newblock.adjustWidthToLabel();
    newblock.oneArgBlock();
    newblock.dockTypes[1] = 'anyin';
    newblock.defaults.push(_('Mr. Mouse'));
    if (beginnerMode && !beginnerBlock('startTurtle')) {
        newblock.hidden = true;
    }

    var newblock = new ProtoBlock('turtlecolor');
    newblock.palette = palettes.dict['ensemble'];
    blocks.protoBlockDict['turtlecolor'] = newblock;
    //.TRANS: pen color for this mouse
    newblock.staticLabels.push(_('mouse color'));
    newblock.adjustWidthToLabel();
    newblock.oneArgMathBlock();;
    newblock.dockTypes[1] = 'anyin';
    newblock.defaults.push(_('Mr. Mouse'));
    if (beginnerMode && !beginnerBlock('turtlecolor')) {
        newblock.hidden = true;
    }

    var newblock = new ProtoBlock('turtleheading');
    newblock.palette = palettes.dict['ensemble'];
    blocks.protoBlockDict['turtleheading'] = newblock;
    //.TRANS: heading (compass direction) for this mouse
    newblock.staticLabels.push(_('mouse heading'));
    newblock.oneArgMathBlock();;
    newblock.adjustWidthToLabel();
    newblock.dockTypes[1] = 'anyin';
    newblock.defaults.push(_('Mr. Mouse'));
    if (beginnerMode && !beginnerBlock('turtleheading')) {
        newblock.hidden = true;
    }

    var newblock = new ProtoBlock('setxyturtle');
    newblock.palette = palettes.dict['ensemble'];
    blocks.protoBlockDict['setxyturtle'] = newblock;
    //.TRANS: set xy position for this mouse
    if (language === 'ja') {
        newblock.staticLabels.push(_('set mouse'))
        //.TRANS: name1 is name as in name of mouse (JAPANESE ONLY)
        newblock.staticLabels.push(_('name1'));
        newblock.staticLabels.push(_('x'), _('y'));
    } else {
        newblock.staticLabels.push(_('set mouse'), _('name'), _('x'), _('y'));
    }
    newblock.threeArgBlock();
    newblock.adjustWidthToLabel();
    newblock.dockTypes[1] = 'anyin';
    newblock.dockTypes[2] = 'numberin';
    newblock.dockTypes[3] = 'numberin';
    newblock.defaults.push(_('Mr. Mouse'), 0, 0);
    newblock.hidden = true;

    var newblock = new ProtoBlock('setturtle');
    newblock.palette = palettes.dict['ensemble'];
    blocks.protoBlockDict['setturtle'] = newblock;
    newblock.staticLabels.push(_('set mouse'));
    newblock.adjustWidthToLabel();
    newblock.flowClampOneArgBlock();
    newblock.dockTypes[1] = 'anyin';
    newblock.defaults.push(_('Mr. Mouse'));
    if (beginnerMode && !beginnerBlock('setturtle')) {
        newblock.hidden = true;
    }

    var newblock = new ProtoBlock('yturtle');
    newblock.palette = palettes.dict['ensemble'];
    blocks.protoBlockDict['yturtle'] = newblock;
    //.TRANS: y position for this mouse
    newblock.staticLabels.push(_('mouse y'));
    newblock.oneArgMathBlock();
    newblock.adjustWidthToLabel();
    newblock.dockTypes[1] = 'anyin';
    newblock.defaults.push(_('Mr. Mouse'));
    if (beginnerMode && !beginnerBlock('yturtle')) {
        newblock.hidden = true;
    }

    var newblock = new ProtoBlock('xturtle');
    newblock.palette = palettes.dict['ensemble'];
    blocks.protoBlockDict['xturtle'] = newblock;
    //.TRANS: x position for this mouse
    newblock.staticLabels.push(_('mouse x'));
    newblock.oneArgMathBlock();
    newblock.adjustWidthToLabel();
    newblock.dockTypes[1] = 'anyin';
    newblock.defaults.push(_('Mr. Mouse'));
    if (beginnerMode && !beginnerBlock('xturtle')) {
        newblock.hidden = true;
    }

    var newblock = new ProtoBlock('turtleelapsednotes');
    newblock.palette = palettes.dict['ensemble'];
    blocks.protoBlockDict['turtleelapsednotes'] = newblock;
    //.TRANS: notes played by this mouse
    newblock.staticLabels.push(_('mouse notes played'));
    newblock.oneArgMathBlock();
    newblock.adjustWidthToLabel();
    newblock.dockTypes[1] = 'anyin';
    newblock.defaults.push(_('Mr. Mouse'));
    if (beginnerMode && !beginnerBlock('turtleelapsednotes')) {
        newblock.hidden = true;
    }

    var newblock = new ProtoBlock('turtlepitch');
    newblock.palette = palettes.dict['ensemble'];
    blocks.protoBlockDict['turtlepitch'] = newblock;
    //.TRANS: convert current note for this turtle to piano key (1-88)
    newblock.staticLabels.push(_('mouse pitch number'));
    newblock.oneArgMathBlock();
    newblock.adjustWidthToLabel();
    newblock.dockTypes[1] = 'anyin';
    newblock.defaults.push(_('Mr. Mouse'));
    if (beginnerMode && !beginnerBlock('turtlepitch')) {
        newblock.hidden = true;
    }

    var newblock = new ProtoBlock('turtlenote');
    newblock.palette = palettes.dict['ensemble'];
    blocks.protoBlockDict['turtlenote'] = newblock;
    newblock.staticLabels.push(_('mouse note value'));
    newblock.oneArgMathBlock();
    newblock.adjustWidthToLabel();
    newblock.dockTypes[1] = 'anyin';
    newblock.defaults.push(_('Mr. Mouse'));
    newblock.hidden = true;

    var newblock = new ProtoBlock('turtlenote2');
    newblock.palette = palettes.dict['ensemble'];
    blocks.protoBlockDict['turtlenote2'] = newblock;
    newblock.staticLabels.push(_('mouse note value'));
    newblock.oneArgMathBlock();
    newblock.adjustWidthToLabel();
    newblock.dockTypes[1] = 'anyin';
    newblock.defaults.push(_('Mr. Mouse'));
    if (beginnerMode && !beginnerBlock('turtlenote2')) {
        newblock.hidden = true;
    }

    var newblock = new ProtoBlock('turtlesync');
    newblock.palette = palettes.dict['ensemble'];
    blocks.protoBlockDict['turtlesync'] = newblock;
    newblock.staticLabels.push(_('mouse sync'));
    newblock.oneArgBlock();
    newblock.adjustWidthToLabel();
    newblock.dockTypes[1] = 'anyin';
    newblock.defaults.push(_('Mr. Mouse'));
    if (beginnerMode && !beginnerBlock('turtlesync')) {
        newblock.hidden = true;
    }

    var newblock = new ProtoBlock('foundturtle');
    newblock.palette = palettes.dict['ensemble'];
    blocks.protoBlockDict['foundturtle'] = newblock;
    newblock.staticLabels.push(_('found mouse'));
    newblock.adjustWidthToLabel();
    newblock.extraWidth = 50;
    newblock.booleanOneArgBlock();
    newblock.dockTypes[1] = 'anyin';
    newblock.defaults.push(_('Mr. Mouse'));
    if (beginnerMode && !beginnerBlock('foundturtle')) {
        newblock.hidden = true;
    }

    var newblock = new ProtoBlock('newturtle');
    newblock.palette = palettes.dict['ensemble'];
    blocks.protoBlockDict['newturtle'] = newblock;
    newblock.staticLabels.push(_('new mouse'));
    newblock.adjustWidthToLabel();
    newblock.oneArgBlock();
    newblock.dockTypes[1] = 'anyin';
    newblock.defaults.push(_('Mr. Mouse'));
    if (beginnerMode && !beginnerBlock('newturtle')) {
        newblock.hidden = true;
    }

    var newblock = new ProtoBlock('turtlename');
    newblock.palette = palettes.dict['ensemble'];
    blocks.protoBlockDict['turtlename'] = newblock;
    newblock.staticLabels.push(_('mouse name'));
    newblock.adjustWidthToLabel();
    newblock.parameterBlock();
    newblock.dockTypes[0] = 'textout';
    if (beginnerMode && !beginnerBlock('turtlename')) {
        newblock.hidden = true;
    }

    var newblock = new ProtoBlock('setturtlename');
    newblock.palette = palettes.dict['ensemble'];
    blocks.protoBlockDict['setturtlename'] = newblock;
    newblock.staticLabels.push(_('set name'));
    newblock.staticLabels.push(_('source'));
    newblock.staticLabels.push(_('target'));
    newblock.adjustWidthToLabel();
    newblock.twoArgBlock();
    newblock.dockTypes[1] = 'anyin';
    newblock.dockTypes[2] = 'anyin';
    newblock.defaults.push(-1);
    newblock.defaults.push(_('Mr. Mouse'));
    newblock.hidden = true;
    if (beginnerMode && !beginnerBlock('setturtlename')) {
        newblock.hidden = true;
    }

    var newblock = new ProtoBlock('setturtlename2');
    newblock.palette = palettes.dict['ensemble'];
    blocks.protoBlockDict['setturtlename2'] = newblock;
    newblock.staticLabels.push(_('set name'));
    newblock.adjustWidthToLabel();
    newblock.oneArgBlock();
    newblock.dockTypes[1] = 'anyin';
    newblock.defaults.push(_('Mr. Mouse'));
    if (beginnerMode && !beginnerBlock('setturtlename2')) {
        newblock.hidden = true;
    }

    // Volume palette
    var newblock = new ProtoBlock('notevolumefactor');
    newblock.palette = palettes.dict['volume'];
    blocks.protoBlockDict['notevolumefactor'] = newblock;
    //.TRANS: the volume at which notes are played
    newblock.staticLabels.push(_('master volume'));
    newblock.adjustWidthToLabel();
    newblock.parameterBlock();
    if (beginnerMode && !beginnerBlock('notevolumefactor')) {
        newblock.hidden = true;
    }

    // macro
    var newblock = new ProtoBlock('synthvolumefactor');
    newblock.palette = palettes.dict['volume'];
    blocks.protoBlockDict['synthvolumefactor'] = newblock;
    //.TRANS: the volume at which notes are played
    newblock.staticLabels.push(_('synth volume'));
    newblock.adjustWidthToLabel();
    newblock.oneArgMathBlock();
    newblock.dockTypes[1] = 'anyin';
    if (beginnerMode && !beginnerBlock('synthvolumefactor')) {
        newblock.hidden = true;
    }

    // macro
    var newblock = new ProtoBlock('ppp');
    newblock.palette = palettes.dict['volume'];
    blocks.protoBlockDict['ppp'] = newblock;
    newblock.staticLabels.push('ppp');
    newblock.adjustWidthToLabel();
    newblock.zeroArgBlock();
    if (beginnerMode && !beginnerBlock('ppp')) {
        newblock.hidden = true;
    }

    // macro
    var newblock = new ProtoBlock('pp');
    newblock.palette = palettes.dict['volume'];
    blocks.protoBlockDict['pp'] = newblock;
    newblock.staticLabels.push('pp');
    newblock.adjustWidthToLabel();
    newblock.zeroArgBlock();
    if (beginnerMode && !beginnerBlock('pp')) {
        newblock.hidden = true;
    }

    // macro
    var newblock = new ProtoBlock('p');
    newblock.palette = palettes.dict['volume'];
    blocks.protoBlockDict['p'] = newblock;
    newblock.staticLabels.push('p');
    newblock.adjustWidthToLabel();
    newblock.zeroArgBlock();
    if (beginnerMode && !beginnerBlock('p')) {
        newblock.hidden = true;
    }

    // macro
    var newblock = new ProtoBlock('mp');
    newblock.palette = palettes.dict['volume'];
    blocks.protoBlockDict['mp'] = newblock;
    newblock.staticLabels.push('mp');
    newblock.adjustWidthToLabel();
    newblock.zeroArgBlock();
    if (beginnerMode && !beginnerBlock('mp')) {
        newblock.hidden = true;
    }

    // macro
    var newblock = new ProtoBlock('mf');
    newblock.palette = palettes.dict['volume'];
    blocks.protoBlockDict['mf'] = newblock;
    newblock.staticLabels.push('mf');
    newblock.adjustWidthToLabel();
    newblock.zeroArgBlock();
    if (beginnerMode && !beginnerBlock('mf')) {
        newblock.hidden = true;
    }

    // macro
    var newblock = new ProtoBlock('f');
    newblock.palette = palettes.dict['volume'];
    blocks.protoBlockDict['f'] = newblock;
    newblock.staticLabels.push('f');
    newblock.adjustWidthToLabel();
    newblock.zeroArgBlock();
    if (beginnerMode && !beginnerBlock('f')) {
        newblock.hidden = true;
    }

    // macro
    var newblock = new ProtoBlock('ff');
    newblock.palette = palettes.dict['volume'];
    blocks.protoBlockDict['ff'] = newblock;
    newblock.staticLabels.push('ff');
    newblock.adjustWidthToLabel();
    newblock.zeroArgBlock();
    if (beginnerMode && !beginnerBlock('ff')) {
        newblock.hidden = true;
    }

    // macro
    var newblock = new ProtoBlock('fff');
    newblock.palette = palettes.dict['volume'];
    blocks.protoBlockDict['fff'] = newblock;
    newblock.staticLabels.push('fff');
    newblock.adjustWidthToLabel();
    newblock.zeroArgBlock();
    if (beginnerMode && !beginnerBlock('fff')) {
        newblock.hidden = true;
    }

    var newblock = new ProtoBlock('setsynthvolume2');
    newblock.palette = palettes.dict['volume'];
    blocks.protoBlockDict['setsynthvolume2'] = newblock;
    //.TRANS: a rapid, slight variation in pitch
    newblock.staticLabels.push(_('set synth volume'), _('synth'), _('volume'));
    newblock.adjustWidthToLabel();
    newblock.flowClampTwoArgBlock();
    newblock.dockTypes[1] = 'textin';
    newblock.defaults.push(DEFAULTVOICE);
    newblock.defaults.push(50);
    newblock.hidden = true;

    // macro
    var newblock = new ProtoBlock('setdrumvolume');
    newblock.palette = palettes.dict['volume'];
    blocks.protoBlockDict['setdrumvolume'] = newblock;
    //.TRANS: set the loudness level
    newblock.staticLabels.push(_('set drum volume'), _('drum'), _('volume'));
    newblock.adjustWidthToLabel();
    newblock.twoArgBlock();
    newblock.dockTypes[1] = 'textin';
    newblock.defaults.push(DEFAULTDRUM);
    newblock.defaults.push(50);
    if (beginnerMode && !beginnerBlock('setdrumvolume')) {
        newblock.hidden = true;
    }

    // macro
    var newblock = new ProtoBlock('setsynthvolume');
    newblock.palette = palettes.dict['volume'];
    blocks.protoBlockDict['setsynthvolume'] = newblock;
    //.TRANS: set the loudness level
    newblock.staticLabels.push(_('set synth volume'), _('synth'), _('volume'));
    newblock.adjustWidthToLabel();
    newblock.twoArgBlock();
    newblock.dockTypes[1] = 'textin';
    newblock.defaults.push(DEFAULTVOICE);
    newblock.defaults.push(50);
    if (beginnerMode && !beginnerBlock('setsynthvolume')) {
        newblock.hidden = true;
    }

    var newblock = new ProtoBlock('setnotevolume');
    newblock.palette = palettes.dict['volume'];
    blocks.protoBlockDict['setnotevolume'] = newblock;
    //.TRANS: set the loudness level
    newblock.staticLabels.push(_('set master volume'));
    newblock.adjustWidthToLabel();
    newblock.oneArgBlock();
    newblock.defaults.push(50);
    if (beginnerMode && !beginnerBlock('setnotevolume')) {
        newblock.hidden = true;
    }

    var newblock = new ProtoBlock('setnotevolume2');
    newblock.palette = palettes.dict['volume'];
    blocks.protoBlockDict['setnotevolume2'] = newblock;
    //.TRANS: set the loudness level
    newblock.staticLabels.push(_('set master volume'));
    newblock.adjustWidthToLabel();
    newblock.flowClampOneArgBlock();
    newblock.defaults.push(50);
    newblock.hidden = true;
    newblock.deprecated = true;

    // macro
    var newblock = new ProtoBlock('articulation');
    newblock.palette = palettes.dict['volume'];
    blocks.protoBlockDict['articulation'] = newblock;
    //.TRANS: set an articulation (change in volume)
    newblock.staticLabels.push(_('set relative volume'));
    newblock.adjustWidthToLabel();
    newblock.flowClampOneArgBlock();
    newblock.defaults.push(25);
    if (beginnerMode && !beginnerBlock('articulation')) {
        newblock.hidden = true;
    }

    // macro
    var newblock = new ProtoBlock('decrescendo');
    newblock.palette = palettes.dict['volume'];
    blocks.protoBlockDict['decrescendo'] = newblock;
    //.TRANS: a gradual increase in loudness
    newblock.staticLabels.push(_('decrescendo'));
    newblock.adjustWidthToLabel();
    newblock.flowClampOneArgBlock();
    newblock.defaults.push(5);
    if (beginnerMode && !beginnerBlock('decrescendo')) {
        newblock.hidden = true;
    }

    // macro
    var newblock = new ProtoBlock('crescendo');
    newblock.palette = palettes.dict['volume'];
    blocks.protoBlockDict['crescendo'] = newblock;
    //.TRANS: a gradual increase in loudness
    newblock.staticLabels.push(_('crescendo'));
    newblock.adjustWidthToLabel();
    newblock.flowClampOneArgBlock();
    newblock.defaults.push(5);
    if (beginnerMode && !beginnerBlock('crescendo')) {
        newblock.hidden = true;
    }
=======
    setupRhythmBlockPaletteBlocks();
    setupRhythmBlocks();
    setupMeterBlocks();
    setupPitchBlocks();
    setupIntervalsBlocks();
    setupToneBlocks();
    setupOrnamentBlocks();
    setupVolumeBlocks();
    setupDrumBlocks();
    setupWidgetBlocks();
    setupFlowBlocks();
    setupNumberBlocks();
    setupActionBlocks();
    setupBoxesBlocks();
    setupBooleanBlocks();
    setupHeapBlocks();
    setupExtrasBlocks();
    setupGraphicsBlocks();
    setupPenBlocks();
    setupMediaBlocks();
    setupSensorsBlocks();
    setupEnsembleBlocks();
>>>>>>> fafc6872

    // Push protoblocks onto their palettes.
    for (var protoblock in blocks.protoBlockDict) {
        if (blocks.protoBlockDict[protoblock].palette != null) {
            blocks.protoBlockDict[protoblock].palette.add(blocks.protoBlockDict[protoblock]);
        }
    }
}<|MERGE_RESOLUTION|>--- conflicted
+++ resolved
@@ -56,1615 +56,6 @@
 function initBasicProtoBlocks(palettes, blocks) {
     blocks.palettes = palettes;
 
-<<<<<<< HEAD
-    var newblock = new ProtoBlock('namedarg');
-    newblock.palette = palettes.dict['action'];
-    blocks.protoBlockDict['namedarg'] = newblock;
-    newblock.staticLabels.push('arg ' + 1);
-    newblock.adjustWidthToLabel();
-    newblock.parameterBlock();
-    if (beginnerMode && !beginnerBlock('namedarg')) {
-        newblock.hidden = true;
-    }
-
-    var newblock = new ProtoBlock('do');
-    newblock.palette = palettes.dict['action'];
-    blocks.protoBlockDict['do'] = newblock;
-    if (language === 'ja') {
-        //.TRANS: do1 is do (take) an action (JAPANESE ONLY)
-        newblock.staticLabels.push(_('do1'));
-    } else {
-        //.TRANS: do (take) an action
-        newblock.staticLabels.push(_('do'));
-    }
-    newblock.adjustWidthToLabel();
-    newblock.oneArgBlock();
-    //.TRANS: a stack of blocks to run (an action to take)
-    newblock.defaults.push(_('action'));
-    newblock.dockTypes[1] = 'anyin';
-    if (beginnerMode && !beginnerBlock('do')) {
-        newblock.hidden = true;
-    }
-
-    var newblock = new ProtoBlock('listen');
-    newblock.palette = palettes.dict['action'];
-    blocks.protoBlockDict['listen'] = newblock;
-    //.TRANS: an event, such as user actions (mouse clicks, key presses)
-    newblock.staticLabels.push(_('on'));
-    if (language === 'ja') {
-        newblock.staticLabels.push(_('event'));
-        //.TRANS: do1 is do (take) an action (JAPANESE ONLY)
-        newblock.staticLabels.push(_('do1'));
-        newblock.extraWidth = 15;
-    } else {
-        newblock.staticLabels.push(_('event'), _('do'));
-    }
-    newblock.adjustWidthToLabel();
-    newblock.twoArgBlock();
-    //.TRANS: a condition that is broadcast in order to trigger a listener to take an action
-    newblock.defaults.push(_('event'));
-    newblock.defaults.push(_('action'));
-    newblock.dockTypes[1] = 'textin';
-    newblock.dockTypes[2] = 'textin';
-    if (beginnerMode && !beginnerBlock('listen')) {
-        newblock.hidden = true;
-    }
-
-    var newblock = new ProtoBlock('dispatch');
-    newblock.palette = palettes.dict['action'];
-    blocks.protoBlockDict['dispatch'] = newblock;
-    //.TRANS: dispatch an event to trigger a listener
-    newblock.staticLabels.push(_('broadcast'));
-    newblock.adjustWidthToLabel();
-    newblock.oneArgBlock();
-    newblock.defaults.push(_('event'));
-    newblock.dockTypes[1] = 'textin';
-    if (beginnerMode && !beginnerBlock('dispatch')) {
-        newblock.hidden = true;
-    }
-
-    // macro
-    var newblock = new ProtoBlock('startdrum');
-    newblock.palette = palettes.dict['action'];
-    blocks.protoBlockDict['startdrum'] = newblock;
-    //.TRANS: start block with an embedded set drum block
-    newblock.staticLabels.push(_('start drum'));
-    newblock.extraWidth = 10;
-    newblock.adjustWidthToLabel();
-    newblock.stackClampZeroArgBlock();
-    if (beginnerMode && !beginnerBlock('startdrum')) {
-        newblock.hidden = true;
-    }
-
-    var newblock = new ProtoBlock('drum');
-    newblock.palette = palettes.dict['extras'];
-    blocks.protoBlockDict['drum'] = newblock;
-    newblock.staticLabels.push(_('start drum'));
-    newblock.extraWidth = 10;
-    newblock.adjustWidthToLabel();
-    newblock.stackClampZeroArgBlock();
-    newblock.hidden = true;
-    newblock.deprecated = true;
-
-    var newblock = new ProtoBlock('start');
-    newblock.palette = palettes.dict['action'];
-    blocks.protoBlockDict['start'] = newblock;
-    newblock.staticLabels.push(_('start'));
-    newblock.extraWidth = 40;
-    newblock.labelOffset = 15;
-    newblock.adjustWidthToLabel();
-    newblock.stackClampZeroArgBlock();
-
-    var newblock = new ProtoBlock('action');
-    newblock.palette = palettes.dict['action'];
-    blocks.protoBlockDict['action'] = newblock;
-    newblock.staticLabels.push(_('action'));
-    newblock.extraWidth = 48;
-    newblock.labelOffset = 15;
-    newblock.adjustWidthToLabel();
-    newblock.stackClampOneArgBlock();
-    newblock.defaults.push(_('action'));
-
-    var newblock = new ProtoBlock('nameddo');
-    newblock.palette = palettes.dict['action'];
-    blocks.protoBlockDict['nameddo'] = newblock;
-    newblock.staticLabels.push(_('action'));
-    newblock.extraWidth = 40;
-    newblock.adjustWidthToLabel();
-    newblock.zeroArgBlock();
-    // nameddo stays hidden until first action block is used.
-    newblock.hidden = true;
-
-    // HEAP PALETTE
-
-    var newblock = new ProtoBlock('loadHeapFromApp');
-    newblock.palette = palettes.dict['heap'];
-    blocks.protoBlockDict['loadHeapFromApp'] = newblock;
-    //.TRANS: load the heap contents from a URL
-    newblock.staticLabels.push(_('load heap from App'));
-    newblock.adjustWidthToLabel();
-    newblock.twoArgBlock();
-    newblock.dockTypes[1] = 'textin';
-    newblock.dockTypes[2] = 'textin';
-    newblock.defaults.push('appName')
-    newblock.defaults.push('localhost');
-    if (beginnerMode && !beginnerBlock('loadHeapFromApp')) {
-        newblock.hidden = true;
-    }
-
-    var newblock = new ProtoBlock('saveHeapToApp');
-    newblock.palette = palettes.dict['heap'];
-    blocks.protoBlockDict['saveHeapToApp'] = newblock;
-    //.TRANS: save the heap contents to a URL
-    newblock.staticLabels.push(_('save heap to App'));
-    newblock.adjustWidthToLabel();
-    newblock.twoArgBlock();
-    newblock.dockTypes[1] = 'textin';
-    newblock.dockTypes[2] = 'textin';
-    newblock.defaults.push('appName')
-    newblock.defaults.push('localhost');
-    if (beginnerMode && !beginnerBlock('saveHeapToApp')) {
-        newblock.hidden = true;
-    }
-
-    var newblock = new ProtoBlock('showHeap');
-    newblock.palette = palettes.dict['heap'];
-    blocks.protoBlockDict['showHeap'] = newblock;
-    //.TRANS: Display the heap contents
-    newblock.staticLabels.push(_('show heap'));
-    newblock.adjustWidthToLabel();
-    newblock.zeroArgBlock();
-    if (beginnerMode && !beginnerBlock('showHeap')) {
-        newblock.hidden = true;
-    }
-
-    var newblock = new ProtoBlock('heapLength');
-    newblock.palette = palettes.dict['heap'];
-    blocks.protoBlockDict['heapLength'] = newblock;
-    //.TRANS: How many entries are in the heap?
-    newblock.staticLabels.push(_('heap length'));
-    newblock.adjustWidthToLabel();
-    newblock.parameterBlock();
-    newblock.dockTypes[0] = 'numberout';
-    if (beginnerMode && !beginnerBlock('heapLength')) {
-        newblock.hidden = true;
-    }
-
-    var newblock = new ProtoBlock('heapEmpty');
-    newblock.palette = palettes.dict['heap'];
-    blocks.protoBlockDict['heapEmpty'] = newblock;
-    //.TRANS: Is the heap empty?
-    newblock.staticLabels.push(_('heap empty?'));
-    newblock.adjustWidthToLabel();
-    newblock.booleanZeroArgBlock();
-    if (beginnerMode && !beginnerBlock('heapEmpty')) {
-        newblock.hidden = true;
-    }
-
-    var newblock = new ProtoBlock('emptyHeap');
-    newblock.palette = palettes.dict['heap'];
-    blocks.protoBlockDict['emptyHeap'] = newblock;
-    //.TRANS: empty the heap
-    newblock.staticLabels.push(_('empty heap'));
-    newblock.adjustWidthToLabel();
-    newblock.zeroArgBlock();
-    if (beginnerMode && !beginnerBlock('emptyHeap')) {
-        newblock.hidden = true;
-    }
-
-    var newblock = new ProtoBlock('saveHeap');
-    newblock.palette = palettes.dict['heap'];
-    blocks.protoBlockDict['saveHeap'] = newblock;
-    //.TRANS: save the heap to a file
-    newblock.staticLabels.push(_('save heap'));
-    newblock.adjustWidthToLabel();
-    newblock.oneArgBlock();
-    newblock.defaults.push('heap.json');
-    newblock.dockTypes[1] = 'textin';
-    if (beginnerMode && !beginnerBlock('saveHeap')) {
-        newblock.hidden = true;
-    }
-
-    var newblock = new ProtoBlock('loadHeap');
-    newblock.palette = palettes.dict['heap'];
-    blocks.protoBlockDict['loadHeap'] = newblock;
-    //.TRANS: load the heap from a file
-    newblock.staticLabels.push(_('load heap'));
-    newblock.adjustWidthToLabel();
-    newblock.oneArgBlock();
-    newblock.dockTypes[1] = 'filein';
-    newblock.defaults = [[null, null]];
-    if (beginnerMode && !beginnerBlock('loadHeap')) {
-        newblock.hidden = true;
-    }
-
-    var newblock = new ProtoBlock('reverseHeap');
-    newblock.palette = palettes.dict['heap'];
-    //.TRANS: reverse the order of the heap
-    blocks.protoBlockDict['reverseHeap'] = newblock;
-    newblock.staticLabels.push(_('reverse heap'));
-    newblock.adjustWidthToLabel();
-    newblock.zeroArgBlock();
-    if (beginnerMode && !beginnerBlock('reverseHeap')) {
-        newblock.hidden = true;
-    }
-
-    var newblock = new ProtoBlock('indexHeap');
-    newblock.palette = palettes.dict['heap'];
-    blocks.protoBlockDict['indexHeap'] = newblock;
-    //.TRANS: retrieve a value from the heap at index position in the heap
-    newblock.staticLabels.push(_('index heap'));
-    newblock.adjustWidthToLabel();
-    newblock.oneArgMathBlock();
-    newblock.dockTypes[1] = 'numberin';
-    newblock.defaults.push(1);
-    if (beginnerMode && !beginnerBlock('indexHeap')) {
-        newblock.hidden = true;
-    }
-
-    var newblock = new ProtoBlock('setHeapEntry');
-    newblock.palette = palettes.dict['heap'];
-    blocks.protoBlockDict['setHeapEntry'] = newblock;
-    //.TRANS: set a value in the heap
-    if (language === 'ja') {
-        newblock.staticLabels.push(_('set heap'), _('index'))
-        //.TRANS: value1 is a numeric value (JAPANESE ONLY)
-        newblock.staticLabels.push(_('value1'));
-    } else {
-        newblock.staticLabels.push(_('set heap'), _('index'), _('value'));
-    }
-    newblock.adjustWidthToLabel();
-    newblock.twoArgBlock();
-    newblock.dockTypes[1] = 'numberin';
-    newblock.dockTypes[2] = 'anyin';
-    newblock.defaults.push(1);
-    newblock.defaults.push(100);
-    if (beginnerMode && !beginnerBlock('setHeapEntry')) {
-        newblock.hidden = true;
-    }
-
-    var newblock = new ProtoBlock('pop');
-    newblock.palette = palettes.dict['heap'];
-    blocks.protoBlockDict['pop'] = newblock;
-    //.TRANS: pop a value off the top of the heap
-    newblock.staticLabels.push(_('pop'));
-    newblock.adjustWidthToLabel();
-    newblock.parameterBlock();
-    if (beginnerMode && !beginnerBlock('pop')) {
-        newblock.hidden = true;
-    }
-
-    var newblock = new ProtoBlock('push');
-    newblock.palette = palettes.dict['heap'];
-    blocks.protoBlockDict['push'] = newblock;
-    //.TRANS: push a value onto the top of the heap
-    newblock.staticLabels.push(_('push'));
-    newblock.adjustWidthToLabel();
-    newblock.oneArgBlock();
-    newblock.dockTypes[1] = 'anyin';
-    newblock.defaults.push(1);
-    if (beginnerMode && !beginnerBlock('push')) {
-        newblock.hidden = true;
-    }
-
-    // MEDIA PALETTE
-
-    var newblock = new ProtoBlock('rightpos');
-    newblock.palette = palettes.dict['media'];
-    blocks.protoBlockDict['rightpos'] = newblock;
-    //.TRANS: right side of the screen
-    newblock.staticLabels.push(_('right (screen)'));
-    newblock.adjustWidthToLabel();
-    newblock.parameterBlock();
-    if (beginnerMode && !beginnerBlock('rightpos')) {
-        newblock.hidden = true;
-    }
-
-    var newblock = new ProtoBlock('leftpos');
-    newblock.palette = palettes.dict['media'];
-    blocks.protoBlockDict['leftpos'] = newblock;
-    //.TRANS: left side of the screen
-    newblock.staticLabels.push(_('left (screen)'));
-    newblock.adjustWidthToLabel();
-    newblock.parameterBlock();
-    if (beginnerMode && !beginnerBlock('leftpos')) {
-        newblock.hidden = true;
-    }
-
-    var newblock = new ProtoBlock('toppos');
-    newblock.palette = palettes.dict['media'];
-    blocks.protoBlockDict['toppos'] = newblock;
-    newblock.staticLabels.push(_('top (screen)'));
-    newblock.adjustWidthToLabel();
-    newblock.parameterBlock();
-    if (beginnerMode && !beginnerBlock('toppos')) {
-        newblock.hidden = true;
-    }
-
-    var newblock = new ProtoBlock('bottompos');
-    newblock.palette = palettes.dict['media'];
-    blocks.protoBlockDict['bottompos'] = newblock;
-    newblock.staticLabels.push(_('bottom (screen)'));
-    newblock.adjustWidthToLabel();
-    newblock.parameterBlock();
-    if (beginnerMode && !beginnerBlock('bottompos')) {
-        newblock.hidden = true;
-    }
-
-    var newblock = new ProtoBlock('width');
-    newblock.palette = palettes.dict['media'];
-    blocks.protoBlockDict['width'] = newblock;
-    newblock.staticLabels.push(_('width'));
-    newblock.adjustWidthToLabel();
-    newblock.parameterBlock();
-    if (beginnerMode && !beginnerBlock('width')) {
-        newblock.hidden = true;
-    }
-
-    var newblock = new ProtoBlock('height');
-    newblock.palette = palettes.dict['media'];
-    blocks.protoBlockDict['height'] = newblock;
-    newblock.staticLabels.push(_('height'));
-    newblock.adjustWidthToLabel();
-    newblock.parameterBlock();
-    if (beginnerMode && !beginnerBlock('height')) {
-        newblock.hidden = true;
-    }
-
-    var newblock = new ProtoBlock('stopplayback');
-    newblock.palette = palettes.dict['media'];
-    blocks.protoBlockDict['stopplayback'] = newblock;
-    //.TRANS: stops playback of an audio recording
-    newblock.staticLabels.push(_('stop play'));
-    newblock.adjustWidthToLabel();
-    newblock.zeroArgBlock();
-    // if (beginnerMode && !beginnerBlock('stopplayback')) {
-        newblock.hidden = true;
-    // }
-
-    var newblock = new ProtoBlock('playback');
-    newblock.palette = palettes.dict['media'];
-    blocks.protoBlockDict['playback'] = newblock;
-    newblock.defaults.push(null);
-    //.TRANS: play an audio recording
-    newblock.staticLabels.push(_('play back'));
-    newblock.adjustWidthToLabel();
-    newblock.oneArgBlock();
-    newblock.dockTypes[1] = 'mediain';
-    // if (beginnerMode && !beginnerBlock('playback')) {
-        newblock.hidden = true;
-    // }
-
-    // Eliminating until we find a better option.
-    var newblock = new ProtoBlock('speak');
-    newblock.palette = palettes.dict['media'];
-    blocks.protoBlockDict['speak'] = newblock;
-    newblock.staticLabels.push(_('speak'));
-    newblock.adjustWidthToLabel();
-    newblock.oneArgBlock();
-    newblock.defaults.push('hello');
-    newblock.dockTypes[1] = 'textin';
-    // if (beginnerMode && !beginnerBlock('speak')) {
-        newblock.hidden = true;
-    // }
-
-    var newblock = new ProtoBlock('camera');
-    newblock.palette = palettes.dict['media'];
-    blocks.protoBlockDict['camera'] = newblock;
-    newblock.image = 'images/camera.svg'
-    newblock.mediaBlock();
-    if (beginnerMode && !beginnerBlock('camera')) {
-        newblock.hidden = true;
-    }
-
-    var newblock = new ProtoBlock('video');
-    newblock.palette = palettes.dict['media'];
-    blocks.protoBlockDict['video'] = newblock;
-    newblock.image = 'images/video.svg'
-    newblock.mediaBlock();
-    if (beginnerMode && !beginnerBlock('video')) {
-        newblock.hidden = true;
-    }
-
-    var newblock = new ProtoBlock('loadFile');
-    newblock.palette = palettes.dict['media'];
-    blocks.protoBlockDict['loadFile'] = newblock;
-    newblock.staticLabels.push('');
-    newblock.parameterBlock();
-    newblock.dockTypes[0] = 'fileout';
-    if (beginnerMode && !beginnerBlock('loadFile')) {
-        newblock.hidden = true;
-    }
-
-    var newblock = new ProtoBlock('stopvideocam');
-    newblock.palette = palettes.dict['media'];
-    blocks.protoBlockDict['stopvideocam'] = newblock;
-    newblock.staticLabels.push(_('stop media'));
-    newblock.adjustWidthToLabel();
-    newblock.zeroArgBlock();
-    if (beginnerMode && !beginnerBlock('stopvideocam')) {
-        newblock.hidden = true;
-    }
-
-    var newblock = new ProtoBlock('tone');
-    newblock.palette = palettes.dict['media'];
-    blocks.protoBlockDict['tone'] = newblock;
-    newblock.staticLabels.push(_('hertz'),  _('frequency'), _('duration (ms)'));
-    newblock.adjustWidthToLabel();
-    newblock.defaults.push(392, 1000 / 3);
-    newblock.twoArgBlock();
-    newblock.dockTypes[1] = 'numberin';
-    newblock.dockTypes[2] = 'numberin';
-    if (beginnerMode && !beginnerBlock('tone')) {
-        newblock.hidden = true;
-    }
-
-    var newblock = new ProtoBlock('tofrequency');
-    newblock.palette = palettes.dict['media'];
-    blocks.protoBlockDict['tofrequency'] = newblock;
-    //.TRANS: translate a note into hertz, e.g., A4 -> 440HZ
-    if (language === 'ja') {
-        newblock.staticLabels.push(_('note to frequency'));
-        //.TRANS: name2 is name as in name of pitch (JAPANESE ONLY)
-        newblock.staticLabels.push(_('name2'));
-        newblock.staticLabels.push(_('octave'));
-    } else {
-        newblock.staticLabels.push(_('note to frequency'), _('name'), _('octave'));
-    }
-    newblock.adjustWidthToLabel();
-    newblock.defaults.push('G');
-    newblock.defaults.push(4);
-    newblock.twoArgMathBlock();
-    newblock.dockTypes[1] = 'notein';
-    newblock.dockTypes[2] = 'anyin';
-    if (beginnerMode && !beginnerBlock('tofrequency')) {
-        newblock.hidden = true;
-    }
-
-    var newblock = new ProtoBlock('turtleshell');
-    newblock.palette = palettes.dict['media'];
-    blocks.protoBlockDict['turtleshell'] = newblock;
-    //.TRANS: Avatar is the image used to determine the appearance of the mouse.
-    newblock.staticLabels.push(_('avatar'), _('size'), _('image'));
-    newblock.adjustWidthToLabel();
-    newblock.twoArgBlock();
-    newblock.defaults.push(55);
-    newblock.defaults.push(null);
-    newblock.dockTypes[1] = 'numberin';
-    newblock.dockTypes[2] = 'anyin';
-    if (beginnerMode && !beginnerBlock('turtleshell')) {
-        newblock.hidden = true;
-    }
-
-    var newblock = new ProtoBlock('show');
-    newblock.palette = palettes.dict['media'];
-    blocks.protoBlockDict['show'] = newblock;
-    //.TRANS: a media object
-    if (language === 'ja') {
-        //.TRANS: show1 is show as in display an image or text on the screen.
-        newblock.staticLabels.push(_('show1'));
-        newblock.staticLabels.push(_('size'), _('obj'));
-    } else {
-        newblock.staticLabels.push(_('show'), _('size'), _('obj'));
-    }
-    newblock.adjustWidthToLabel();
-    newblock.twoArgBlock();
-    newblock.defaults.push(24);
-    newblock.defaults.push(_('text'));
-    newblock.dockTypes[1] = 'numberin';
-    newblock.dockTypes[2] = 'anyin';
-    if (beginnerMode && !beginnerBlock('show')) {
-        newblock.hidden = true;
-    }
-
-    var newblock = new ProtoBlock('media');
-    newblock.palette = palettes.dict['media'];
-    blocks.protoBlockDict['media'] = newblock;
-    /*
-    if (language === 'ja') {
-        //.TRANS: "video material" is used instead of an image in Japanese
-        newblock.staticLabels.push(_('video material'));
-        newblock.extraWidth = 10;
-    } else {
-        newblock.image = 'images/load-media.svg'
-    }
-    */
-    newblock.image = 'images/load-media.svg'
-    newblock.mediaBlock();
-    newblock.dockTypes[0] = 'mediaout';
-    if (beginnerMode && !beginnerBlock('media')) {
-        newblock.hidden = true;
-    }
-
-    var newblock = new ProtoBlock('text');
-    newblock.palette = palettes.dict['media'];
-    blocks.protoBlockDict['text'] = newblock;
-    newblock.extraWidth = 30;
-    newblock.valueBlock();
-    newblock.dockTypes[0] = 'textout';
-    if (beginnerMode && !beginnerBlock('text')) {
-        newblock.hidden = true;
-    }
-
-    // FLOW PALETTE
-
-    var newblock = new ProtoBlock('duplicatefactor');
-    newblock.palette = palettes.dict['flow'];
-    blocks.protoBlockDict['duplicatefactor'] = newblock;
-    //.TRANS: factor used in determining how many duplications to make
-    newblock.staticLabels.push(_('duplicate factor'));
-    newblock.adjustWidthToLabel();
-    newblock.parameterBlock();
-    newblock.hidden = true;
-
-    var newblock = new ProtoBlock('hiddennoflow');
-    newblock.palette = palettes.dict['flow'];
-    blocks.protoBlockDict['hiddennoflow'] = newblock;
-    newblock.hiddenNoFlow = true;
-    newblock.hiddenBlockNoFlow();
-    newblock.hidden = true;
-
-    var newblock = new ProtoBlock('hidden');
-    newblock.palette = palettes.dict['flow'];
-    blocks.protoBlockDict['hidden'] = newblock;
-    newblock.hiddenBlockFlow();
-    newblock.hidden = true;
-
-    var newblock = new ProtoBlock('backward');
-    newblock.palette = palettes.dict['flow'];
-    blocks.protoBlockDict['backward'] = newblock;
-    //.TRANS: play music backward
-    newblock.staticLabels.push(_('backward'));
-    newblock.adjustWidthToLabel();
-    newblock.flowClampZeroArgBlock();
-    if (beginnerMode && !beginnerBlock('backward')) {
-        newblock.hidden = true;
-    }
-
-    var newblock = new ProtoBlock('duplicatenotes');
-    newblock.palette = palettes.dict['flow'];
-    blocks.protoBlockDict['duplicatenotes'] = newblock;
-    //.TRANS: play each note more than once
-    newblock.staticLabels.push(_('duplicate'));
-    newblock.adjustWidthToLabel();
-    newblock.flowClampOneArgBlock();
-    newblock.defaults.push(2);
-    if (beginnerMode && !beginnerBlock('duplicatenotes')) {
-        newblock.hidden = true;
-    }
-
-    var newblock = new ProtoBlock('defaultcase');
-    newblock.palette = palettes.dict['flow'];
-    blocks.protoBlockDict['defaultcase'] = newblock;
-    //.TRANS: the default case used in a switch statement in programming
-    newblock.staticLabels.push(_('default'));
-    newblock.adjustWidthToLabel();
-    newblock.flowClampBlock();
-    if (beginnerMode && !beginnerBlock('defaultcase')) {
-        newblock.hidden = true;
-    }
-
-    var newblock = new ProtoBlock('case');
-    newblock.palette = palettes.dict['flow'];
-    blocks.protoBlockDict['case'] = newblock;
-    //.TRANS: the case statement used in a switch statement in programming
-    newblock.staticLabels.push(_('case'));
-    newblock.adjustWidthToLabel();
-    newblock.flowClampOneArgBlock();
-    newblock.dockTypes[1] = 'anyin';
-    if (beginnerMode && !beginnerBlock('case')) {
-        newblock.hidden = true;
-    }
-
-    var newblock = new ProtoBlock('switch');
-    newblock.palette = palettes.dict['flow'];
-    blocks.protoBlockDict['switch'] = newblock;
-    //.TRANS: the switch statement used in programming
-    newblock.staticLabels.push(_('switch'));
-    newblock.adjustWidthToLabel();
-    newblock.flowClampOneArgBlock();
-    newblock.dockTypes[1] = 'anyin';
-    if (beginnerMode && !beginnerBlock('switch')) {
-        newblock.hidden = true;
-    }
-
-    var newblock = new ProtoBlock('clamp');
-    newblock.palette = palettes.dict['flow'];
-    blocks.protoBlockDict['clamp'] = newblock;
-    newblock.flowClampBlock();
-    newblock.hidden = true;
-    if (beginnerMode && !beginnerBlock('clamp')) {
-        newblock.hidden = true;
-    }
-
-    var newblock = new ProtoBlock('break');
-    newblock.palette = palettes.dict['flow'];
-    blocks.protoBlockDict['break'] = newblock;
-    newblock.staticLabels.push(_('stop'));
-    newblock.adjustWidthToLabel();
-    newblock.basicBlockNoFlow();
-    if (beginnerMode && !beginnerBlock('break')) {
-        newblock.hidden = true;
-    }
-
-    var newblock = new ProtoBlock('waitFor');
-    newblock.palette = palettes.dict['flow'];
-    blocks.protoBlockDict['waitFor'] = newblock;
-    newblock.staticLabels.push(_('wait for'));
-    newblock.adjustWidthToLabel();
-    newblock.oneBooleanArgBlock();
-    if (beginnerMode && !beginnerBlock('waitFor')) {
-        newblock.hidden = true;
-    }
-
-    var newblock = new ProtoBlock('until');
-    newblock.palette = palettes.dict['flow'];
-    blocks.protoBlockDict['until'] = newblock;
-    if (language === 'ja') {
-        newblock.staticLabels.push(_('until'));
-        //.TRANS: do2 is do something until some condition is met (JAPANESE ONLY)
-        newblock.staticLabels.push(_('do2'));
-    } else {
-        newblock.staticLabels.push(_('until'), _('do'));
-    }
-    newblock.extraWidth = 15;
-    newblock.adjustWidthToLabel();
-    newblock.flowClampBooleanArgBlock();
-    if (beginnerMode && !beginnerBlock('until')) {
-        newblock.hidden = true;
-    }
-
-    var newblock = new ProtoBlock('while');
-    newblock.palette = palettes.dict['flow'];
-    blocks.protoBlockDict['while'] = newblock;
-    if (language === 'ja') {
-        newblock.staticLabels.push(_('while'));
-        //.TRANS: do2 is do something while some condition is true (JAPANESE ONLY)
-        newblock.staticLabels.push(_('do2'));
-    } else {
-        newblock.staticLabels.push(_('while'), _('do'));
-    }
-    newblock.extraWidth = 15;
-    newblock.adjustWidthToLabel();
-    newblock.flowClampBooleanArgBlock();
-    if (beginnerMode && !beginnerBlock('while')) {
-        newblock.hidden = true;
-    }
-
-    var newblock = new ProtoBlock('ifthenelse');
-    newblock.palette = palettes.dict['flow'];
-    blocks.protoBlockDict['ifthenelse'] = newblock;
-    newblock.staticLabels.push(_('if'), _('then'), _('else'));
-    newblock.extraWidth = 15;
-    newblock.adjustWidthToLabel();
-    newblock.doubleFlowClampBooleanArgBlock();
-    if (beginnerMode && !beginnerBlock('ifthenelse')) {
-        newblock.hidden = true;
-    }
-
-    var newblock = new ProtoBlock('if');
-    newblock.palette = palettes.dict['flow'];
-    blocks.protoBlockDict['if'] = newblock;
-    newblock.staticLabels.push(_('if'), _('then'));
-    newblock.extraWidth = 15;
-    newblock.adjustWidthToLabel();
-    newblock.flowClampBooleanArgBlock();
-    if (beginnerMode && !beginnerBlock('if')) {
-        newblock.hidden = true;
-    }
-
-    var newblock = new ProtoBlock('forever');
-    newblock.palette = palettes.dict['flow'];
-    blocks.protoBlockDict['forever'] = newblock;
-    newblock.staticLabels.push(_('forever'));
-    newblock.adjustWidthToLabel();
-    newblock.flowClampZeroArgBlock();
-    if (beginnerMode && !beginnerBlock('forever')) {
-        newblock.hidden = true;
-    }
-
-    var newblock = new ProtoBlock('repeat');
-    newblock.palette = palettes.dict['flow'];
-    blocks.protoBlockDict['repeat'] = newblock;
-    newblock.staticLabels.push(_('repeat'));
-    newblock.adjustWidthToLabel();
-    newblock.flowClampOneArgBlock();
-    newblock.defaults.push(4);
-    if (beginnerMode && !beginnerBlock('repeat')) {
-        newblock.hidden = true;
-    }
-
-    // EXTRAS PALETTE
-
-    // NOP blocks (used as placeholders when loaded blocks not found)
-    var newblock = new ProtoBlock('nopValueBlock');
-    newblock.palette = palettes.dict['extras'];
-    blocks.protoBlockDict['nopValueBlock'] = newblock;
-    newblock.staticLabels.push(_('unknown'));
-    newblock.adjustWidthToLabel();
-    newblock.valueBlock();
-    newblock.dockTypes[0] = 'anyout';
-    newblock.hidden = true;
-
-    var newblock = new ProtoBlock('nopOneArgMathBlock');
-    newblock.palette = palettes.dict['extras'];
-    blocks.protoBlockDict['nopOneArgMathBlock'] = newblock;
-    newblock.oneArgMathBlock();
-    newblock.staticLabels.push(_('unknown'));
-    newblock.dockTypes[0] = 'anyout';
-    newblock.dockTypes[1] = 'anyin';
-    newblock.hidden = true;
-
-    var newblock = new ProtoBlock('nopTwoArgMathBlock');
-    newblock.palette = palettes.dict['extras'];
-    blocks.protoBlockDict['nopTwoArgMathBlock'] = newblock;
-    newblock.twoArgMathBlock();
-    newblock.staticLabels.push(_('unknown'));
-    newblock.dockTypes[0] = 'anyout';
-    newblock.dockTypes[1] = 'anyin';
-    newblock.dockTypes[2] = 'anyin';
-    newblock.hidden = true;
-
-    var newblock = new ProtoBlock('nopZeroArgBlock');
-    newblock.palette = palettes.dict['extras'];
-    blocks.protoBlockDict['nopZeroArgBlock'] = newblock;
-    newblock.staticLabels.push(_('unknown'));
-    newblock.adjustWidthToLabel();
-    newblock.zeroArgBlock();
-    newblock.hidden = true;
-
-    var newblock = new ProtoBlock('nopOneArgBlock');
-    newblock.palette = palettes.dict['extras'];
-    blocks.protoBlockDict['nopOneArgBlock'] = newblock;
-    newblock.staticLabels.push(_('unknown'));
-    newblock.adjustWidthToLabel();
-    newblock.oneArgBlock();
-    newblock.dockTypes[1] = 'anyin';
-    newblock.hidden = true;
-
-    var newblock = new ProtoBlock('nopTwoArgBlock');
-    newblock.palette = palettes.dict['extras'];
-    blocks.protoBlockDict['nopTwoArgBlock'] = newblock;
-    newblock.staticLabels.push(_('unknown'));
-    newblock.adjustWidthToLabel();
-    newblock.twoArgBlock();
-    newblock.dockTypes[1] = 'anyin';
-    newblock.dockTypes[2] = 'anyin';
-    newblock.hidden = true;
-
-    var newblock = new ProtoBlock('nopThreeArgBlock');
-    newblock.palette = palettes.dict['extras'];
-    blocks.protoBlockDict['nopThreeArgBlock'] = newblock;
-    newblock.staticLabels.push(_('unknown'));
-    newblock.adjustWidthToLabel();
-    newblock.threeArgBlock();
-    newblock.dockTypes[1] = 'anyin';
-    newblock.dockTypes[2] = 'anyin';
-    newblock.dockTypes[3] = 'anyin';
-    newblock.hidden = true;
-
-    var newblock = new ProtoBlock('openpalette');
-    newblock.palette = palettes.dict['extras'];
-    blocks.protoBlockDict['openpalette'] = newblock;
-    //.TRANS: Open a palette of blocks.
-    newblock.staticLabels.push(_('open palette'));
-    newblock.adjustWidthToLabel();
-    newblock.oneArgBlock();
-    newblock.dockTypes[1] = 'textin';
-    newblock.defaults.push(_('rhythm'));
-    if (beginnerMode && !beginnerBlock('openpalette')) {
-        newblock.hidden = true;
-    }
-
-    var newblock = new ProtoBlock('deleteblock');
-    newblock.palette = palettes.dict['extras'];
-    blocks.protoBlockDict['deleteblock'] = newblock;
-    //.TRANS: Move this block to the trash.
-    newblock.staticLabels.push(_('delete block'));
-    newblock.adjustWidthToLabel();
-    newblock.oneArgBlock();
-    newblock.dockTypes[1] = 'numberin';
-    if (beginnerMode && !beginnerBlock('deleteblock')) {
-        newblock.hidden = true;
-    }
-
-    var newblock = new ProtoBlock('moveblock');
-    newblock.palette = palettes.dict['extras'];
-    blocks.protoBlockDict['moveblock'] = newblock;
-    //.TRANS: Move the position of a block on the screen.
-    newblock.staticLabels.push(_('move block'), _('block number'), _('x'), _('y'));
-    newblock.adjustWidthToLabel();
-
-    newblock.threeArgBlock();
-    newblock.dockTypes[1] = 'numberin';
-    newblock.dockTypes[2] = 'numberin';
-    newblock.dockTypes[3] = 'numberin';
-    if (beginnerMode && !beginnerBlock('moveblock')) {
-        newblock.hidden = true;
-    }
-
-    var newblock = new ProtoBlock('runblock');
-    newblock.palette = palettes.dict['extras'];
-    blocks.protoBlockDict['runblock'] = newblock;
-    //.TRANS: Run program beginning at this block.
-    newblock.staticLabels.push(_('run block'));
-    newblock.adjustWidthToLabel();
-    newblock.oneArgBlock();
-    newblock.dockTypes[1] = 'anyin';
-    newblock.defaults.push(0);
-    if (beginnerMode && !beginnerBlock('runblock')) {
-        newblock.hidden = true;
-    }
-
-    var newblock = new ProtoBlock('dockblock');
-    newblock.palette = palettes.dict['extras'];
-    blocks.protoBlockDict['dockblock'] = newblock;
-    //.TRANS: We can connect a block to another block.
-    newblock.staticLabels.push(_('connect blocks'), _('target block'), _('connection number'), _('block number'));
-    newblock.adjustWidthToLabel();
-    newblock.threeArgBlock();
-    newblock.dockTypes[1] = 'numberin';
-    newblock.dockTypes[2] = 'numberin';
-    newblock.dockTypes[3] = 'numberin';
-    if (beginnerMode && !beginnerBlock('dockblock')) {
-        newblock.hidden = true;
-    }
-
-    var newblock = new ProtoBlock('makeblock');
-    newblock.palette = palettes.dict['extras'];
-    blocks.protoBlockDict['makeblock'] = newblock;
-    //.TRANS: Create a new block programmatically.
-    newblock.staticLabels.push(_('make block'));
-    newblock.adjustWidthToLabel();
-    newblock.argClampOneArgMathBlock();
-    newblock.defaults.push(_('note'));
-    newblock.dockTypes[0] = 'anyout';
-    newblock.dockTypes[1] = 'anyin';
-    newblock.dockTypes[2] = 'anyin';
-    if (beginnerMode && !beginnerBlock('makeblock')) {
-        newblock.hidden = true;
-    }
-
-    var newblock = new ProtoBlock('saveabc');
-    newblock.palette = palettes.dict['extras'];
-    blocks.protoBlockDict['saveabc'] = newblock;
-    newblock.staticLabels.push(_('save as ABC'));
-    newblock.adjustWidthToLabel();
-    newblock.oneArgBlock();
-    newblock.defaults.push(_('title') + '.abc');
-    newblock.dockTypes[1] = 'textin';
-    newblock.hidden = true;
-    newblock.deprecated = true;
-
-    var newblock = new ProtoBlock('savelilypond');
-    newblock.palette = palettes.dict['extras'];
-    blocks.protoBlockDict['savelilypond'] = newblock;
-    newblock.staticLabels.push(_('save as Lilypond'));
-    newblock.adjustWidthToLabel();
-    newblock.oneArgBlock();
-    newblock.defaults.push(_('title') + '.ly');
-    newblock.dockTypes[1] = 'textin';
-    newblock.hidden = true;
-    newblock.deprecated = true;
-
-    var newblock = new ProtoBlock('savesvg');
-    newblock.palette = palettes.dict['extras'];
-    blocks.protoBlockDict['savesvg'] = newblock;
-    newblock.staticLabels.push(_('save as SVG'));
-    newblock.adjustWidthToLabel();
-    newblock.oneArgBlock();
-    newblock.defaults.push(_('title') + '.svg');
-    newblock.dockTypes[1] = 'textin';
-    newblock.hidden = true;
-    newblock.deprecated = true;
-
-    var newblock = new ProtoBlock('nobackground');
-    newblock.palette = palettes.dict['extras'];
-    blocks.protoBlockDict['nobackground'] = newblock;
-    newblock.staticLabels.push(_('no background'));
-    newblock.adjustWidthToLabel();
-    newblock.zeroArgBlock();
-    if (beginnerMode && !beginnerBlock('nobackground')) {
-        newblock.hidden = true;
-    }
-
-    var newblock = new ProtoBlock('showblocks');
-    newblock.palette = palettes.dict['extras'];
-    blocks.protoBlockDict['showblocks'] = newblock;
-    newblock.staticLabels.push(_('show blocks'));
-    newblock.adjustWidthToLabel();
-    newblock.zeroArgBlock();
-    if (beginnerMode && !beginnerBlock('showblocks')) {
-        newblock.hidden = true;
-    }
-
-    var newblock = new ProtoBlock('hideblocks');
-    newblock.palette = palettes.dict['extras'];
-    blocks.protoBlockDict['hideblocks'] = newblock;
-    newblock.staticLabels.push(_('hide blocks'));
-    newblock.adjustWidthToLabel();
-    newblock.zeroArgBlock();
-    if (beginnerMode && !beginnerBlock('hideblocks')) {
-        newblock.hidden = true;
-    }
-
-    var newblock = new ProtoBlock('openProject');
-    newblock.palette = palettes.dict['extras'];
-    blocks.protoBlockDict['openProject'] = newblock;
-    newblock.staticLabels.push(_('open project'));
-    newblock.adjustWidthToLabel();
-    newblock.oneArgBlock();
-    newblock.defaults.push('url');
-    newblock.dockTypes[1] = 'textin';
-    if (beginnerMode && !beginnerBlock('openProject')) {
-        newblock.hidden = true;
-    }
-
-    var newblock = new ProtoBlock('vspace');
-    newblock.palette = palettes.dict['extras'];
-    blocks.protoBlockDict['vspace'] = newblock;
-    newblock.staticLabels.push('↓');
-    newblock.extraWidth = -10;
-    newblock.zeroArgBlock();
-    if (language === 'ja' && beginnerMode && !beginnerBlock('vspace')) {
-        newblock.hidden = true;
-    }
-
-    var newblock = new ProtoBlock('hspace');
-    newblock.palette = palettes.dict['extras'];
-    blocks.protoBlockDict['hspace'] = newblock;
-    newblock.staticLabels.push('←');
-    newblock.oneArgMathBlock();
-    newblock.dockTypes[0] = 'anyout';
-    newblock.dockTypes[1] = 'anyin';
-    if (language === 'ja' && beginnerMode && !beginnerBlock('hspace')) {
-        newblock.hidden = true;
-    }
-
-    var newblock = new ProtoBlock('wait');
-    newblock.palette = palettes.dict['extras'];
-    blocks.protoBlockDict['wait'] = newblock;
-    newblock.staticLabels.push(_('wait'));
-    newblock.adjustWidthToLabel();
-    newblock.oneArgBlock();
-    newblock.defaults.push(1);
-    if (beginnerMode && !beginnerBlock('wait')) {
-        newblock.hidden = true;
-    }
-
-    var newblock = new ProtoBlock('comment');
-    newblock.palette = palettes.dict['extras'];
-    blocks.protoBlockDict['comment'] = newblock;
-    newblock.staticLabels.push(_('comment'));
-    newblock.adjustWidthToLabel();
-    newblock.oneArgBlock();
-    newblock.dockTypes[1] = 'anyin';
-    newblock.defaults.push(_('Music Blocks'));
-    if (beginnerMode && !beginnerBlock('comment')) {
-        newblock.hidden = true;
-    }
-
-    var newblock = new ProtoBlock('print');
-    if (beginnerMode) {
-        newblock.palette = palettes.dict['media'];
-    } else {
-        newblock.palette = palettes.dict['extras'];
-    }
-    blocks.protoBlockDict['print'] = newblock;
-    newblock.staticLabels.push(_('print'));
-    newblock.adjustWidthToLabel();
-    newblock.oneArgBlock();
-    newblock.dockTypes[1] = 'anyin';
-    newblock.defaults.push(_('Music Blocks'));
-    if (beginnerMode && !beginnerBlock('print')) {
-        newblock.hidden = true;
-    }
-
-    // SENSORS PALETTE
-
-    var newblock = new ProtoBlock('pitchness');
-    newblock.palette = palettes.dict['sensors'];
-    blocks.protoBlockDict['pitchness'] = newblock;
-    newblock.staticLabels.push(_('pitch'));
-    newblock.adjustWidthToLabel();
-    newblock.parameterBlock();
-    if (beginnerMode && !beginnerBlock('pitchness')) {
-        newblock.hidden = true;
-    }
-    newblock.hidden = true;
-
-    var newblock = new ProtoBlock('loudness');
-    newblock.palette = palettes.dict['sensors'];
-    blocks.protoBlockDict['loudness'] = newblock;
-    newblock.staticLabels.push(_('loudness'));
-    newblock.adjustWidthToLabel();
-    newblock.parameterBlock();
-    if (language === 'ja' && beginnerMode && !beginnerBlock('loudness')) {
-        newblock.hidden = true;
-    }
-
-    // Turtle-specific click event
-    var newblock = new ProtoBlock('myclick');
-    newblock.palette = palettes.dict['sensors'];
-    blocks.protoBlockDict['myclick'] = newblock;
-    newblock.staticLabels.push(_('click'));
-    newblock.adjustWidthToLabel();
-    newblock.parameterBlock();
-    newblock.dockTypes[0] = 'textout';
-    if (beginnerMode && !beginnerBlock('myclick')) {
-        newblock.hidden = true;
-    }
-
-    var newblock = new ProtoBlock('getblue');
-    newblock.palette = palettes.dict['sensors'];
-    blocks.protoBlockDict['getblue'] = newblock;
-    newblock.staticLabels.push(_('blue'));
-    newblock.adjustWidthToLabel();
-    newblock.parameterBlock();
-    if (beginnerMode && !beginnerBlock('getblue')) {
-        newblock.hidden = true;
-    }
-
-    var newblock = new ProtoBlock('getgreen');
-    newblock.palette = palettes.dict['sensors'];
-    blocks.protoBlockDict['getgreen'] = newblock;
-    newblock.staticLabels.push(_('green'));
-    newblock.adjustWidthToLabel();
-    newblock.parameterBlock();
-    if (beginnerMode && !beginnerBlock('getgreen')) {
-        newblock.hidden = true;
-    }
-
-    var newblock = new ProtoBlock('getred');
-    newblock.palette = palettes.dict['sensors'];
-    blocks.protoBlockDict['getred'] = newblock;
-    newblock.staticLabels.push(_('red'));
-    newblock.adjustWidthToLabel();
-    newblock.parameterBlock();
-    if (beginnerMode && !beginnerBlock('getred')) {
-        newblock.hidden = true;
-    }
-
-    var newblock = new ProtoBlock('getcolorpixel');
-    newblock.palette = palettes.dict['sensors'];
-    blocks.protoBlockDict['getcolorpixel'] = newblock;
-    newblock.staticLabels.push(_('pixel color'));
-    newblock.adjustWidthToLabel();
-    newblock.parameterBlock();
-    if (beginnerMode && !beginnerBlock('getcolorpixel')) {
-        newblock.hidden = true;
-    }
-
-    var newblock = new ProtoBlock('time');
-    newblock.palette = palettes.dict['sensors'];
-    blocks.protoBlockDict['time'] = newblock;
-    newblock.staticLabels.push(_('time'));
-    newblock.adjustWidthToLabel();
-    newblock.parameterBlock();
-    if (beginnerMode && !beginnerBlock('time')) {
-        newblock.hidden = true;
-    }
-
-    var newblock = new ProtoBlock('mousey');
-    newblock.palette = palettes.dict['sensors'];
-    blocks.protoBlockDict['mousey'] = newblock;
-    newblock.staticLabels.push(_('cursor y'));
-    newblock.extraWidth = 15;
-    newblock.adjustWidthToLabel();
-    newblock.parameterBlock();
-    if (beginnerMode && !beginnerBlock('mousey')) {
-        newblock.hidden = true;
-    }
-
-    var newblock = new ProtoBlock('mousex');
-    newblock.palette = palettes.dict['sensors'];
-    blocks.protoBlockDict['mousex'] = newblock;
-    newblock.staticLabels.push(_('cursor x'));
-    newblock.extraWidth = 15;
-    newblock.adjustWidthToLabel();
-    newblock.parameterBlock();
-    if (beginnerMode && !beginnerBlock('mousex')) {
-        newblock.hidden = true;
-    }
-
-    var newblock = new ProtoBlock('mousebutton');
-    newblock.palette = palettes.dict['sensors'];
-    blocks.protoBlockDict['mousebutton'] = newblock;
-    newblock.staticLabels.push(_('mouse button'));
-    newblock.adjustWidthToLabel();
-    newblock.booleanZeroArgBlock();
-    if (beginnerMode && !beginnerBlock('mousebutton')) {
-        newblock.hidden = true;
-    }
-
-    var newblock = new ProtoBlock('toascii');
-    newblock.palette = palettes.dict['sensors'];
-    blocks.protoBlockDict['toascii'] = newblock;
-    newblock.staticLabels.push(_('to ASCII'));
-    newblock.defaults.push(65);
-    newblock.oneArgMathBlock();
-    if (beginnerMode && !beginnerBlock('toascii')) {
-        newblock.hidden = true;
-    }
-
-    var newblock = new ProtoBlock('keyboard');
-    newblock.palette = palettes.dict['sensors'];
-    blocks.protoBlockDict['keyboard'] = newblock;
-    newblock.staticLabels.push(_('keyboard'));
-    newblock.adjustWidthToLabel();
-    newblock.parameterBlock();
-    if (beginnerMode && !beginnerBlock('keyboard')) {
-        newblock.hidden = true;
-    }
-
-    // Mice palette (blocks for interacting between ensemble)
-
-    var newblock = new ProtoBlock('turtleheap');
-    newblock.palette = palettes.dict['ensemble'];
-    blocks.protoBlockDict['turtleheap'] = newblock;
-    newblock.staticLabels.push(_('mouse index heap'));
-    newblock.staticLabels.push(_('mouse name'));
-    newblock.staticLabels.push(_('index'));
-    newblock.twoArgMathBlock();
-    newblock.adjustWidthToLabel();
-    newblock.dockTypes[1] = 'anyin';
-    newblock.dockTypes[2] = 'numberin';
-    newblock.defaults.push(_('Mr. Mouse'));
-    newblock.defaults.push(1);
-    if (beginnerMode && !beginnerBlock('turtleheap')) {
-        newblock.hidden = true;
-    }
-
-    var newblock = new ProtoBlock('stopTurtle');
-    newblock.palette = palettes.dict['ensemble'];
-    blocks.protoBlockDict['stopTurtle'] = newblock;
-    newblock.staticLabels.push(_('stop mouse'));
-    newblock.adjustWidthToLabel();
-    newblock.oneArgBlock();
-    newblock.dockTypes[1] = 'anyin';
-    newblock.defaults.push(_('Mr. Mouse'));
-    if (beginnerMode && !beginnerBlock('stopTurtle')) {
-        newblock.hidden = true;
-    }
-
-    var newblock = new ProtoBlock('startTurtle');
-    newblock.palette = palettes.dict['ensemble'];
-    blocks.protoBlockDict['startTurtle'] = newblock;
-    newblock.staticLabels.push(_('start mouse'));
-    newblock.adjustWidthToLabel();
-    newblock.oneArgBlock();
-    newblock.dockTypes[1] = 'anyin';
-    newblock.defaults.push(_('Mr. Mouse'));
-    if (beginnerMode && !beginnerBlock('startTurtle')) {
-        newblock.hidden = true;
-    }
-
-    var newblock = new ProtoBlock('turtlecolor');
-    newblock.palette = palettes.dict['ensemble'];
-    blocks.protoBlockDict['turtlecolor'] = newblock;
-    //.TRANS: pen color for this mouse
-    newblock.staticLabels.push(_('mouse color'));
-    newblock.adjustWidthToLabel();
-    newblock.oneArgMathBlock();;
-    newblock.dockTypes[1] = 'anyin';
-    newblock.defaults.push(_('Mr. Mouse'));
-    if (beginnerMode && !beginnerBlock('turtlecolor')) {
-        newblock.hidden = true;
-    }
-
-    var newblock = new ProtoBlock('turtleheading');
-    newblock.palette = palettes.dict['ensemble'];
-    blocks.protoBlockDict['turtleheading'] = newblock;
-    //.TRANS: heading (compass direction) for this mouse
-    newblock.staticLabels.push(_('mouse heading'));
-    newblock.oneArgMathBlock();;
-    newblock.adjustWidthToLabel();
-    newblock.dockTypes[1] = 'anyin';
-    newblock.defaults.push(_('Mr. Mouse'));
-    if (beginnerMode && !beginnerBlock('turtleheading')) {
-        newblock.hidden = true;
-    }
-
-    var newblock = new ProtoBlock('setxyturtle');
-    newblock.palette = palettes.dict['ensemble'];
-    blocks.protoBlockDict['setxyturtle'] = newblock;
-    //.TRANS: set xy position for this mouse
-    if (language === 'ja') {
-        newblock.staticLabels.push(_('set mouse'))
-        //.TRANS: name1 is name as in name of mouse (JAPANESE ONLY)
-        newblock.staticLabels.push(_('name1'));
-        newblock.staticLabels.push(_('x'), _('y'));
-    } else {
-        newblock.staticLabels.push(_('set mouse'), _('name'), _('x'), _('y'));
-    }
-    newblock.threeArgBlock();
-    newblock.adjustWidthToLabel();
-    newblock.dockTypes[1] = 'anyin';
-    newblock.dockTypes[2] = 'numberin';
-    newblock.dockTypes[3] = 'numberin';
-    newblock.defaults.push(_('Mr. Mouse'), 0, 0);
-    newblock.hidden = true;
-
-    var newblock = new ProtoBlock('setturtle');
-    newblock.palette = palettes.dict['ensemble'];
-    blocks.protoBlockDict['setturtle'] = newblock;
-    newblock.staticLabels.push(_('set mouse'));
-    newblock.adjustWidthToLabel();
-    newblock.flowClampOneArgBlock();
-    newblock.dockTypes[1] = 'anyin';
-    newblock.defaults.push(_('Mr. Mouse'));
-    if (beginnerMode && !beginnerBlock('setturtle')) {
-        newblock.hidden = true;
-    }
-
-    var newblock = new ProtoBlock('yturtle');
-    newblock.palette = palettes.dict['ensemble'];
-    blocks.protoBlockDict['yturtle'] = newblock;
-    //.TRANS: y position for this mouse
-    newblock.staticLabels.push(_('mouse y'));
-    newblock.oneArgMathBlock();
-    newblock.adjustWidthToLabel();
-    newblock.dockTypes[1] = 'anyin';
-    newblock.defaults.push(_('Mr. Mouse'));
-    if (beginnerMode && !beginnerBlock('yturtle')) {
-        newblock.hidden = true;
-    }
-
-    var newblock = new ProtoBlock('xturtle');
-    newblock.palette = palettes.dict['ensemble'];
-    blocks.protoBlockDict['xturtle'] = newblock;
-    //.TRANS: x position for this mouse
-    newblock.staticLabels.push(_('mouse x'));
-    newblock.oneArgMathBlock();
-    newblock.adjustWidthToLabel();
-    newblock.dockTypes[1] = 'anyin';
-    newblock.defaults.push(_('Mr. Mouse'));
-    if (beginnerMode && !beginnerBlock('xturtle')) {
-        newblock.hidden = true;
-    }
-
-    var newblock = new ProtoBlock('turtleelapsednotes');
-    newblock.palette = palettes.dict['ensemble'];
-    blocks.protoBlockDict['turtleelapsednotes'] = newblock;
-    //.TRANS: notes played by this mouse
-    newblock.staticLabels.push(_('mouse notes played'));
-    newblock.oneArgMathBlock();
-    newblock.adjustWidthToLabel();
-    newblock.dockTypes[1] = 'anyin';
-    newblock.defaults.push(_('Mr. Mouse'));
-    if (beginnerMode && !beginnerBlock('turtleelapsednotes')) {
-        newblock.hidden = true;
-    }
-
-    var newblock = new ProtoBlock('turtlepitch');
-    newblock.palette = palettes.dict['ensemble'];
-    blocks.protoBlockDict['turtlepitch'] = newblock;
-    //.TRANS: convert current note for this turtle to piano key (1-88)
-    newblock.staticLabels.push(_('mouse pitch number'));
-    newblock.oneArgMathBlock();
-    newblock.adjustWidthToLabel();
-    newblock.dockTypes[1] = 'anyin';
-    newblock.defaults.push(_('Mr. Mouse'));
-    if (beginnerMode && !beginnerBlock('turtlepitch')) {
-        newblock.hidden = true;
-    }
-
-    var newblock = new ProtoBlock('turtlenote');
-    newblock.palette = palettes.dict['ensemble'];
-    blocks.protoBlockDict['turtlenote'] = newblock;
-    newblock.staticLabels.push(_('mouse note value'));
-    newblock.oneArgMathBlock();
-    newblock.adjustWidthToLabel();
-    newblock.dockTypes[1] = 'anyin';
-    newblock.defaults.push(_('Mr. Mouse'));
-    newblock.hidden = true;
-
-    var newblock = new ProtoBlock('turtlenote2');
-    newblock.palette = palettes.dict['ensemble'];
-    blocks.protoBlockDict['turtlenote2'] = newblock;
-    newblock.staticLabels.push(_('mouse note value'));
-    newblock.oneArgMathBlock();
-    newblock.adjustWidthToLabel();
-    newblock.dockTypes[1] = 'anyin';
-    newblock.defaults.push(_('Mr. Mouse'));
-    if (beginnerMode && !beginnerBlock('turtlenote2')) {
-        newblock.hidden = true;
-    }
-
-    var newblock = new ProtoBlock('turtlesync');
-    newblock.palette = palettes.dict['ensemble'];
-    blocks.protoBlockDict['turtlesync'] = newblock;
-    newblock.staticLabels.push(_('mouse sync'));
-    newblock.oneArgBlock();
-    newblock.adjustWidthToLabel();
-    newblock.dockTypes[1] = 'anyin';
-    newblock.defaults.push(_('Mr. Mouse'));
-    if (beginnerMode && !beginnerBlock('turtlesync')) {
-        newblock.hidden = true;
-    }
-
-    var newblock = new ProtoBlock('foundturtle');
-    newblock.palette = palettes.dict['ensemble'];
-    blocks.protoBlockDict['foundturtle'] = newblock;
-    newblock.staticLabels.push(_('found mouse'));
-    newblock.adjustWidthToLabel();
-    newblock.extraWidth = 50;
-    newblock.booleanOneArgBlock();
-    newblock.dockTypes[1] = 'anyin';
-    newblock.defaults.push(_('Mr. Mouse'));
-    if (beginnerMode && !beginnerBlock('foundturtle')) {
-        newblock.hidden = true;
-    }
-
-    var newblock = new ProtoBlock('newturtle');
-    newblock.palette = palettes.dict['ensemble'];
-    blocks.protoBlockDict['newturtle'] = newblock;
-    newblock.staticLabels.push(_('new mouse'));
-    newblock.adjustWidthToLabel();
-    newblock.oneArgBlock();
-    newblock.dockTypes[1] = 'anyin';
-    newblock.defaults.push(_('Mr. Mouse'));
-    if (beginnerMode && !beginnerBlock('newturtle')) {
-        newblock.hidden = true;
-    }
-
-    var newblock = new ProtoBlock('turtlename');
-    newblock.palette = palettes.dict['ensemble'];
-    blocks.protoBlockDict['turtlename'] = newblock;
-    newblock.staticLabels.push(_('mouse name'));
-    newblock.adjustWidthToLabel();
-    newblock.parameterBlock();
-    newblock.dockTypes[0] = 'textout';
-    if (beginnerMode && !beginnerBlock('turtlename')) {
-        newblock.hidden = true;
-    }
-
-    var newblock = new ProtoBlock('setturtlename');
-    newblock.palette = palettes.dict['ensemble'];
-    blocks.protoBlockDict['setturtlename'] = newblock;
-    newblock.staticLabels.push(_('set name'));
-    newblock.staticLabels.push(_('source'));
-    newblock.staticLabels.push(_('target'));
-    newblock.adjustWidthToLabel();
-    newblock.twoArgBlock();
-    newblock.dockTypes[1] = 'anyin';
-    newblock.dockTypes[2] = 'anyin';
-    newblock.defaults.push(-1);
-    newblock.defaults.push(_('Mr. Mouse'));
-    newblock.hidden = true;
-    if (beginnerMode && !beginnerBlock('setturtlename')) {
-        newblock.hidden = true;
-    }
-
-    var newblock = new ProtoBlock('setturtlename2');
-    newblock.palette = palettes.dict['ensemble'];
-    blocks.protoBlockDict['setturtlename2'] = newblock;
-    newblock.staticLabels.push(_('set name'));
-    newblock.adjustWidthToLabel();
-    newblock.oneArgBlock();
-    newblock.dockTypes[1] = 'anyin';
-    newblock.defaults.push(_('Mr. Mouse'));
-    if (beginnerMode && !beginnerBlock('setturtlename2')) {
-        newblock.hidden = true;
-    }
-
-    // Volume palette
-    var newblock = new ProtoBlock('notevolumefactor');
-    newblock.palette = palettes.dict['volume'];
-    blocks.protoBlockDict['notevolumefactor'] = newblock;
-    //.TRANS: the volume at which notes are played
-    newblock.staticLabels.push(_('master volume'));
-    newblock.adjustWidthToLabel();
-    newblock.parameterBlock();
-    if (beginnerMode && !beginnerBlock('notevolumefactor')) {
-        newblock.hidden = true;
-    }
-
-    // macro
-    var newblock = new ProtoBlock('synthvolumefactor');
-    newblock.palette = palettes.dict['volume'];
-    blocks.protoBlockDict['synthvolumefactor'] = newblock;
-    //.TRANS: the volume at which notes are played
-    newblock.staticLabels.push(_('synth volume'));
-    newblock.adjustWidthToLabel();
-    newblock.oneArgMathBlock();
-    newblock.dockTypes[1] = 'anyin';
-    if (beginnerMode && !beginnerBlock('synthvolumefactor')) {
-        newblock.hidden = true;
-    }
-
-    // macro
-    var newblock = new ProtoBlock('ppp');
-    newblock.palette = palettes.dict['volume'];
-    blocks.protoBlockDict['ppp'] = newblock;
-    newblock.staticLabels.push('ppp');
-    newblock.adjustWidthToLabel();
-    newblock.zeroArgBlock();
-    if (beginnerMode && !beginnerBlock('ppp')) {
-        newblock.hidden = true;
-    }
-
-    // macro
-    var newblock = new ProtoBlock('pp');
-    newblock.palette = palettes.dict['volume'];
-    blocks.protoBlockDict['pp'] = newblock;
-    newblock.staticLabels.push('pp');
-    newblock.adjustWidthToLabel();
-    newblock.zeroArgBlock();
-    if (beginnerMode && !beginnerBlock('pp')) {
-        newblock.hidden = true;
-    }
-
-    // macro
-    var newblock = new ProtoBlock('p');
-    newblock.palette = palettes.dict['volume'];
-    blocks.protoBlockDict['p'] = newblock;
-    newblock.staticLabels.push('p');
-    newblock.adjustWidthToLabel();
-    newblock.zeroArgBlock();
-    if (beginnerMode && !beginnerBlock('p')) {
-        newblock.hidden = true;
-    }
-
-    // macro
-    var newblock = new ProtoBlock('mp');
-    newblock.palette = palettes.dict['volume'];
-    blocks.protoBlockDict['mp'] = newblock;
-    newblock.staticLabels.push('mp');
-    newblock.adjustWidthToLabel();
-    newblock.zeroArgBlock();
-    if (beginnerMode && !beginnerBlock('mp')) {
-        newblock.hidden = true;
-    }
-
-    // macro
-    var newblock = new ProtoBlock('mf');
-    newblock.palette = palettes.dict['volume'];
-    blocks.protoBlockDict['mf'] = newblock;
-    newblock.staticLabels.push('mf');
-    newblock.adjustWidthToLabel();
-    newblock.zeroArgBlock();
-    if (beginnerMode && !beginnerBlock('mf')) {
-        newblock.hidden = true;
-    }
-
-    // macro
-    var newblock = new ProtoBlock('f');
-    newblock.palette = palettes.dict['volume'];
-    blocks.protoBlockDict['f'] = newblock;
-    newblock.staticLabels.push('f');
-    newblock.adjustWidthToLabel();
-    newblock.zeroArgBlock();
-    if (beginnerMode && !beginnerBlock('f')) {
-        newblock.hidden = true;
-    }
-
-    // macro
-    var newblock = new ProtoBlock('ff');
-    newblock.palette = palettes.dict['volume'];
-    blocks.protoBlockDict['ff'] = newblock;
-    newblock.staticLabels.push('ff');
-    newblock.adjustWidthToLabel();
-    newblock.zeroArgBlock();
-    if (beginnerMode && !beginnerBlock('ff')) {
-        newblock.hidden = true;
-    }
-
-    // macro
-    var newblock = new ProtoBlock('fff');
-    newblock.palette = palettes.dict['volume'];
-    blocks.protoBlockDict['fff'] = newblock;
-    newblock.staticLabels.push('fff');
-    newblock.adjustWidthToLabel();
-    newblock.zeroArgBlock();
-    if (beginnerMode && !beginnerBlock('fff')) {
-        newblock.hidden = true;
-    }
-
-    var newblock = new ProtoBlock('setsynthvolume2');
-    newblock.palette = palettes.dict['volume'];
-    blocks.protoBlockDict['setsynthvolume2'] = newblock;
-    //.TRANS: a rapid, slight variation in pitch
-    newblock.staticLabels.push(_('set synth volume'), _('synth'), _('volume'));
-    newblock.adjustWidthToLabel();
-    newblock.flowClampTwoArgBlock();
-    newblock.dockTypes[1] = 'textin';
-    newblock.defaults.push(DEFAULTVOICE);
-    newblock.defaults.push(50);
-    newblock.hidden = true;
-
-    // macro
-    var newblock = new ProtoBlock('setdrumvolume');
-    newblock.palette = palettes.dict['volume'];
-    blocks.protoBlockDict['setdrumvolume'] = newblock;
-    //.TRANS: set the loudness level
-    newblock.staticLabels.push(_('set drum volume'), _('drum'), _('volume'));
-    newblock.adjustWidthToLabel();
-    newblock.twoArgBlock();
-    newblock.dockTypes[1] = 'textin';
-    newblock.defaults.push(DEFAULTDRUM);
-    newblock.defaults.push(50);
-    if (beginnerMode && !beginnerBlock('setdrumvolume')) {
-        newblock.hidden = true;
-    }
-
-    // macro
-    var newblock = new ProtoBlock('setsynthvolume');
-    newblock.palette = palettes.dict['volume'];
-    blocks.protoBlockDict['setsynthvolume'] = newblock;
-    //.TRANS: set the loudness level
-    newblock.staticLabels.push(_('set synth volume'), _('synth'), _('volume'));
-    newblock.adjustWidthToLabel();
-    newblock.twoArgBlock();
-    newblock.dockTypes[1] = 'textin';
-    newblock.defaults.push(DEFAULTVOICE);
-    newblock.defaults.push(50);
-    if (beginnerMode && !beginnerBlock('setsynthvolume')) {
-        newblock.hidden = true;
-    }
-
-    var newblock = new ProtoBlock('setnotevolume');
-    newblock.palette = palettes.dict['volume'];
-    blocks.protoBlockDict['setnotevolume'] = newblock;
-    //.TRANS: set the loudness level
-    newblock.staticLabels.push(_('set master volume'));
-    newblock.adjustWidthToLabel();
-    newblock.oneArgBlock();
-    newblock.defaults.push(50);
-    if (beginnerMode && !beginnerBlock('setnotevolume')) {
-        newblock.hidden = true;
-    }
-
-    var newblock = new ProtoBlock('setnotevolume2');
-    newblock.palette = palettes.dict['volume'];
-    blocks.protoBlockDict['setnotevolume2'] = newblock;
-    //.TRANS: set the loudness level
-    newblock.staticLabels.push(_('set master volume'));
-    newblock.adjustWidthToLabel();
-    newblock.flowClampOneArgBlock();
-    newblock.defaults.push(50);
-    newblock.hidden = true;
-    newblock.deprecated = true;
-
-    // macro
-    var newblock = new ProtoBlock('articulation');
-    newblock.palette = palettes.dict['volume'];
-    blocks.protoBlockDict['articulation'] = newblock;
-    //.TRANS: set an articulation (change in volume)
-    newblock.staticLabels.push(_('set relative volume'));
-    newblock.adjustWidthToLabel();
-    newblock.flowClampOneArgBlock();
-    newblock.defaults.push(25);
-    if (beginnerMode && !beginnerBlock('articulation')) {
-        newblock.hidden = true;
-    }
-
-    // macro
-    var newblock = new ProtoBlock('decrescendo');
-    newblock.palette = palettes.dict['volume'];
-    blocks.protoBlockDict['decrescendo'] = newblock;
-    //.TRANS: a gradual increase in loudness
-    newblock.staticLabels.push(_('decrescendo'));
-    newblock.adjustWidthToLabel();
-    newblock.flowClampOneArgBlock();
-    newblock.defaults.push(5);
-    if (beginnerMode && !beginnerBlock('decrescendo')) {
-        newblock.hidden = true;
-    }
-
-    // macro
-    var newblock = new ProtoBlock('crescendo');
-    newblock.palette = palettes.dict['volume'];
-    blocks.protoBlockDict['crescendo'] = newblock;
-    //.TRANS: a gradual increase in loudness
-    newblock.staticLabels.push(_('crescendo'));
-    newblock.adjustWidthToLabel();
-    newblock.flowClampOneArgBlock();
-    newblock.defaults.push(5);
-    if (beginnerMode && !beginnerBlock('crescendo')) {
-        newblock.hidden = true;
-    }
-=======
     setupRhythmBlockPaletteBlocks();
     setupRhythmBlocks();
     setupMeterBlocks();
@@ -1687,7 +78,6 @@
     setupMediaBlocks();
     setupSensorsBlocks();
     setupEnsembleBlocks();
->>>>>>> fafc6872
 
     // Push protoblocks onto their palettes.
     for (var protoblock in blocks.protoBlockDict) {
