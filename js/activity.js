--- conflicted
+++ resolved
@@ -481,31 +481,9 @@
 
     }
 
-<<<<<<< HEAD
-        function _findBlocks() {
-            // _showHideAuxMenu(false);
-            var leftpos = Math.floor(canvas.width / 4);
-            var toppos;
-            blocks.activeBlock = null;
-            hideDOMLabel();
-            logo.showBlocks();
-            blocksContainer.x = 0;
-            blocksContainer.y = 0;
-            /*
-	    if (auxToolbar.style.display === 'block') {
-                toppos = 90 + toolbarHeight;
-            } else {
-                toppos = 90;
-            }
-            */
-
-            toppos = 90;
-=======
     window.onblur = function () {
         doStopButton();
     };
->>>>>>> 0a6eabe4
-
 
     /**
      * Recenters blocks by finding their position on the screen
