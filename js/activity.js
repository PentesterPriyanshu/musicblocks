// Copyright (c) 2014-19 Walter Bender
// Copyright (c) Yash Khandelwal, GSoC'15
// Copyright (c) 2016 Tymon Radzik
//
// This program is free software; you can redistribute it and/or
// modify it under the terms of the The GNU Affero General Public
// License as published by the Free Software Foundation; either
// version 3 of the License, or (at your option) any later version.
//
// You should have received a copy of the GNU Affero General Public
// License along with this library; if not, write to the Free Software
// Foundation, 51 Franklin Street, Suite 500 Boston, MA 02110-1335 USA
//
// Note: This code is inspired by the Python Turtle Blocks project
// (https://github.com/walterbender/turtleart), but implemented from
// scratch. -- Walter Bender, October 2014.

function Activity() {
    _THIS_IS_MUSIC_BLOCKS_ = true;
    LEADING = 0;
    _THIS_IS_TURTLE_BLOCKS_ = !_THIS_IS_MUSIC_BLOCKS_;

    var _ERRORMSGTIMEOUT_ = 15000;
    var cellSize = 55;
    var searchSuggestions = [];
    var homeButtonContainers = [];

    var that = this;

    _doFastButton = this._doFastButton;
    _doSlowButton = this._doSlowButton;
    doHardStopButton = this.doHardStopButton;
    _setupBlocksContainerEvents = this._setupBlocksContainerEvents
    getCurrentKeyCode = this.getCurrentKeyCode;
    clearCurrentKeyCode = this.clearCurrentKeyCode;
    onStopTurtle = this.onStopTurtle;
    onRunTurtle = this.onRunTurtle;
    doSave = this.doSave;
    runProject = this.runProject;
    loadProject = this.loadProject;
    loadStartWrapper = this.loadStartWrapper;
    showContents = this.showContents;
    _loadStart = this._loadStart;
    _setupAndroidToolbar = this._setupAndroidToolbar;;
    _loadButtonDragHandler = this._loadButtonDragHandler;

    scrollBlockContainer = false;
    scrollPaletteContainer = false;

    if (_THIS_IS_TURTLE_BLOCKS_) {
        function facebookInit() {
            window.fbAsyncInit = function () {
                FB.init({
                    appId: '1496189893985945',
                    xfbml: true,
                    version: 'v2.1'
                });

                // ADD ADDITIONAL FACEBOOK CODE HERE
            };
        };

        try {
            (function (d, s, id) {
                js,
                fjs = d.getElementsByTagName(s)[0];
                if (d.getElementById(id)) {
                    return;
                }

                js = d.createElement(s);
                js.id = id;
                js.src = 'https://connect.facebook.net/en_US/sdk.js';
                fjs.parentNode.insertBefore(js, fjs);
            }(document, 'script', 'facebook-jssdk'));
        } catch (e) {};
    }

    var firstTimeUser = false;
    if (_THIS_IS_MUSIC_BLOCKS_) {
        beginnerMode = true;
        try {
            if (localStorage.beginnerMode === undefined) {
                firstTimeUser = true;
                console.debug('FIRST TIME USER');
            } else if (localStorage.beginnerMode !== null) {
                beginnerMode = localStorage.beginnerMode;
                console.debug('READING BEGINNERMODE FROM LOCAL STORAGE: ' + beginnerMode + ' ' + typeof (beginnerMode));
                if (typeof (beginnerMode) === 'string') {
                    if (beginnerMode === 'false') {
                        beginnerMode = false;
                    }
                }
            }

            console.debug('BEGINNERMODE is ' + beginnerMode);
        } catch (e) {
            console.debug(e);
            console.debug('ERROR READING BEGINNER MODE');
            console.debug('BEGINNERMODE is ' + beginnerMode);
        }
    } else {
        // Turtle Blocks
        beginnerMode = false;
    }

    if (beginnerMode) {
        console.debug('BEGINNER MODE');
    } else {
        console.debug('ADVANCED MODE');
    }

    try {
        console.debug('stored preference: ' + localStorage.languagePreference);
        console.debug('browser preference: ' + navigator.language);

        if (localStorage.languagePreference !== undefined) {
            try {
                lang = localStorage.languagePreference;
                document.webL10n.setLanguage(lang);
            } catch (e) {
                console.debug(e);
            }
        } else {
            // document.webL10n.getLanguage();
            lang = navigator.language;
            if (lang.indexOf('-') !== -1) {
                lang = lang.slice(0, lang.indexOf('-'));
                document.webL10n.setLanguage(lang);
            }
        }
    } catch (e) {
        console.debug(e);
    }

    MYDEFINES = [
        'activity/sugarizer-compatibility',
        'utils/platformstyle',
        'easeljs.min',
        'tweenjs.min',
        'preloadjs.min',
        'howler',
        'p5.min',
        'p5.sound.min',
        'p5.dom.min',
        // 'mespeak',
        'Chart',
        'utils/utils',
        'activity/artwork',
        'widgets/status',
        'widgets/help',
        'utils/munsell',
        'activity/toolbar',
        'activity/trash',
        'activity/boundary',
        'activity/turtle',
        'activity/palette',
        'activity/protoblocks',
        'activity/blocks',
        'activity/block',
        'activity/turtledefs',
        'activity/logo',
        'activity/languagebox',
        'activity/basicblocks',
        'activity/blockfactory',
        'activity/rubrics',
        'activity/macros',
        'activity/SaveInterface',
        'utils/musicutils',
        'utils/synthutils',
        // 'activity/playbackbox',
        'activity/pastebox',
        'prefixfree.min'
    ];

    if (_THIS_IS_MUSIC_BLOCKS_) {
        MUSICBLOCKS_EXTRAS = [
            'activity/blocks/BaseBlock',
            
            'Tone',
            'widgets/widgetWindows',
            'widgets/modewidget',
            'widgets/meterwidget',
            'widgets/pitchtimematrix',
            'widgets/pitchdrummatrix',
            'widgets/rhythmruler',
            'widgets/pitchstaircase',
            'widgets/temperament',
            'widgets/tempo',
            'widgets/pitchslider',
            'widgets/musickeyboard',
            'widgets/timbre',
            'activity/lilypond',
            'activity/abc',
<<<<<<< HEAD
            'activity/mxml'
=======

            'activity/blocks/RhythmBlocks',
            'activity/blocks/ActionBlocks',
            'activity/blocks/FlowBlocks',
            'activity/blocks/NumberBlocks',
            'activity/blocks/BoxesBlocks',
            'activity/blocks/BooleanBlocks',
            'activity/blocks/HeapBlocks',
            'activity/blocks/ExtrasBlocks',
            'activity/blocks/GraphicsBlocks',
            'activity/blocks/PenBlocks',
            'activity/blocks/MediaBlocks',
            'activity/blocks/SensorsBlocks',
            'activity/blocks/EnsembleBlocks',
>>>>>>> 5ace6adf
        ];
        MYDEFINES = MYDEFINES.concat(MUSICBLOCKS_EXTRAS);
    }


    /*
     * Initialises major variables and renders default stack
     *
     */
    this.setupDependencies = function () {
        // blocks = new Blocks(this);
        createDefaultStack();
        createHelpContent();
        // facebookInit();
        window.scroll(0, 0);

        /*
        try {
            meSpeak.loadConfig('lib/mespeak_config.json');
             lang = document.webL10n.getLanguage();
            if (sugarizerCompatibility.isInsideSugarizer()) {
                lang = sugarizerCompatibility.getLanguage();
            }

            if (['es', 'ca', 'de', 'el', 'eo', 'fi', 'fr', 'hu', 'it', 'kn', 'la', 'lv', 'nl', 'pl', 'pt', 'ro', 'sk', 'sv', 'tr', 'zh'].indexOf(lang) !== -1) {
                meSpeak.loadVoice('lib/voices/' + lang + '.json');
            } else {
                meSpeak.loadVoice('lib/voices/en/en.json');
            }
        } catch (e) {
            console.debug(e);
        }
        */

        document.title = TITLESTRING;

        canvas = docById('myCanvas');

        // Set up a file chooser for the doOpen function.
        fileChooser = docById('myOpenFile');
        // Set up a file chooser for the doOpenPlugin function.
        pluginChooser = docById('myOpenPlugin');
        // The file chooser for all files.
        allFilesChooser = docById('myOpenAll');
        auxToolbar = docById('aux-toolbar');

        // Are we running off of a server?
        server = true;
        turtleBlocksScale = 1;
        mousestage = null;
        stage = null;
        turtles = null;
        palettes = null;
        blocks = null;
        logo = null;
        pasteBox = null;
        languageBox = null;
        planet = null;
        window.converter = null;
        storage = null;
        buttonsVisible = true;
        headerContainer = null;
        swiping = false;
        menuButtonsVisible = false;
        scrollBlockContainer = false;
        scrollPaletteContainer = false;
        currentKeyCode = 0;
        pasteContainer = null;
        pasteImage = null;
        chartBitmap = null;
        merging = false;
        loading = false;
        // On-screen buttons
        smallerContainer = null;
        largerContainer = null;
        smallerOffContainer = null;
        largerOffContainer = null;
        resizeDebounce = false;
        hideBlocksContainer = null;
        collapseBlocksContainer = null;

        searchWidget = docById('search');
        searchWidget.style.visibility = 'hidden';

        progressBar = docById('myProgress');
        progressBar.style.visibility = 'hidden';

        new createjs.DOMElement(docById('paste'));
        paste = docById('paste');
        paste.style.visibility = 'hidden';

        closeContextWheel = function () {
            // docById('contextWheelDiv').style.display = 'none';
        };

        toolbarHeight = document.getElementById('toolbars').offsetHeight;
    }

    /*
     * Sets up right click functionality opening the context menus
     * (if block is right clicked)
     */
    this.doContextMenus = function () {
        document.addEventListener("contextmenu", function (event) {
            event.preventDefault();
            event.stopPropagation();
        }, false);
    };

    /*
     * Sets up plugin and palette boiler plate
     */
    this.doPluginsAndPaletteCols = function () {
        // Calculate the palette colors.
        /*
        for ( p in PALETTECOLORS) {
            PALETTEFILLCOLORS[p] = getMunsellColor(PALETTECOLORS[p][0], PALETTECOLORS[p][1], PALETTECOLORS[p][2]);
            PALETTESTROKECOLORS[p] = getMunsellColor(PALETTECOLORS[p][0], PALETTECOLORS[p][1] - 30, PALETTECOLORS[p][2]);
            PALETTEHIGHLIGHTCOLORS[p] = getMunsellColor(PALETTECOLORS[p][0], PALETTECOLORS[p][1] + 10, PALETTECOLORS[p][2]);
            HIGHLIGHTSTROKECOLORS[p] = getMunsellColor(PALETTECOLORS[p][0], PALETTECOLORS[p][1] - 50, PALETTECOLORS[p][2]);
        }
        */

        for (p in platformColor.paletteColors) {
            PALETTEFILLCOLORS[p] = platformColor.paletteColors[p][0];
            PALETTESTROKECOLORS[p] = platformColor.paletteColors[p][1];
            PALETTEHIGHLIGHTCOLORS[p] = platformColor.paletteColors[p][2];
            HIGHLIGHTSTROKECOLORS[p] = platformColor.paletteColors[p][1];
        };

        pluginObjs = {
            'PALETTEPLUGINS': {},
            'PALETTEFILLCOLORS': {},
            'PALETTESTROKECOLORS': {},
            'PALETTEHIGHLIGHTCOLORS': {},
            'FLOWPLUGINS': {},
            'ARGPLUGINS': {},
            'BLOCKPLUGINS': {},
            'MACROPLUGINS': {},
            'ONLOAD': {},
            'ONSTART': {},
            'ONSTOP': {}
        };

        // Stacks of blocks saved in local storage
        macroDict = {};

        cameraID = null;

        // default values
        const DEFAULTDELAY = 500; // milleseconds
        const TURTLESTEP = -1; // Run in step-by-step mode

        BLOCKSCALES = [1, 1.5, 2, 3, 4];
        blockscale = BLOCKSCALES.indexOf(DEFAULTBLOCKSCALE);
        if (blockscale === -1) {
            blockscale = 1;
        }

        // Used to track mouse state for mouse button block
        stageMouseDown = false;
        stageX = 0;
        stageY = 0;

        onXO = (screen.width === 1200 && screen.height === 900) || (screen.width === 900 && screen.height === 1200);

        cellSize = 55;
        if (onXO) {
            cellSize = 75;
        }

        onscreenButtons = [];
        onscreenMenu = [];

        firstRun = true;

        pluginsImages = {};

    }

    window.onblur = function () {
        that.doHardStopButton(true);
    };

    /*
     * Recenters blocks by finding their position on the screen
     * and moving them accordingly
     */
    _findBlocks = function () {
        // _showHideAuxMenu(false);
        if (!blocks.visible)  {
            _changeBlockVisibility();
        }
        var leftpos = Math.floor(canvas.width / 4);
        var toppos;
        blocks.activeBlock = null;
        hideDOMLabel();
        logo.showBlocks();
        blocksContainer.x = 0;
        blocksContainer.y = 0;


        if (auxToolbar.style.display === 'block') {
            toppos = 90 + toolbarHeight;
        } else {
            toppos = 90;
        }

        palettes.updatePalettes();
        var x = Math.floor(leftpos * turtleBlocksScale);
        var y = Math.floor(toppos * turtleBlocksScale);
        var even = true;

        // First start blocks
        for (var blk in blocks.blockList) {
            if (!blocks.blockList[blk].trash) {
                var myBlock = blocks.blockList[blk];
                if (myBlock.name !== 'start') {
                    continue;
                };

                if (myBlock.connections[0] == null) {
                    var dx = x - myBlock.container.x;
                    var dy = y - myBlock.container.y;
                    blocks.moveBlockRelative(blk, dx, dy);
                    blocks.findDragGroup(blk);
                    if (blocks.dragGroup.length > 0) {
                        for (var b = 0; b < blocks.dragGroup.length; b++) {
                            var bblk = blocks.dragGroup[b];
                            if (b !== 0) {
                                blocks.moveBlockRelative(bblk, dx, dy);
                            }
                        }
                    }

                    x += Math.floor(150 * turtleBlocksScale);
                    if (x > (canvas.width * 7 / 8) / (turtleBlocksScale)) {
                        even = !even;
                        if (even) {
                            x = Math.floor(leftpos);
                        } else {
                            x = Math.floor(leftpos + STANDARDBLOCKHEIGHT);
                        }

                        y += STANDARDBLOCKHEIGHT;
                    }
                }
            }
        }

        // The everything else
        for (var blk in blocks.blockList) {
            if (!blocks.blockList[blk].trash) {
                var myBlock = blocks.blockList[blk];
                if (myBlock.name === 'start') {
                    continue;
                };

                if (myBlock.connections[0] == null) {
                    var dx = x - myBlock.container.x;
                    var dy = y - myBlock.container.y;
                    blocks.moveBlockRelative(blk, dx, dy);
                    blocks.findDragGroup(blk);
                    if (blocks.dragGroup.length > 0) {
                        for (var b = 0; b < blocks.dragGroup.length; b++) {
                            var bblk = blocks.dragGroup[b];
                            if (b !== 0) {
                                blocks.moveBlockRelative(bblk, dx, dy);
                            }
                        }
                    }
                    x += 150 * turtleBlocksScale;
                    if (x > (canvas.width * 7 / 8) / (turtleBlocksScale)) {
                        even = !even;
                        if (even) {
                            x = Math.floor(leftpos);
                        } else {
                            x = Math.floor(leftpos + STANDARDBLOCKHEIGHT);
                        }

                        y += STANDARDBLOCKHEIGHT;
                    }
                }
            }
        }

        // Blocks are all home, so reset go-home-button.
        setHomeContainers(false, true);
        boundary.hide();

        // Return mice to the center of the screen.
        for (var turtle = 0; turtle < turtles.turtleList.length; turtle++) {
            console.debug('bringing turtle ' + turtle + 'home');
            var savedPenState = turtles.turtleList[turtle].penState;
            turtles.turtleList[turtle].penState = false;
            turtles.turtleList[turtle].doSetXY(0, 0);
            turtles.turtleList[turtle].doSetHeading(0);
            turtles.turtleList[turtle].penState = savedPenState;
        }
    };

    /*
     * @param zero {hides container}
     * @param one {shows container}
     */
    setHomeContainers = function (zero, one) {
        if (homeButtonContainers[0] === null) {
            return;
        }

        homeButtonContainers[0].visible = zero;
        homeButtonContainers[1].visible = one;
    };


    __saveHelpBlock = function (name, delay) {
        // Save the artwork for an individual help block.
        // (1) clear the block list
        // (2) generate the help blocks
        // (3) save the blocks as svg
        setTimeout(function () {
            sendAllToTrash(false, true);
            setTimeout(function () {
                if (BLOCKHELP[name].length < 4) {
                    // If there is nothing specified, just
                    // load the block.
                    console.debug('CLICK: ' + name);
                    var obj = blocks.palettes.getProtoNameAndPalette
(name);
                    var protoblk = obj[0];
                    var paletteName = obj[1];
                    var protoName = obj[2];

                    var protoResult = blocks.protoBlockDict.hasOwnProperty(protoName);
                    if (protoResult) {
                        blocks.palettes.dict[paletteName].makeBlockFromSearch(protoblk, protoName, function (newBlock) {
                            blocks.moveBlock(newBlock, 0, 0);
                        });
                    }
                } else if (typeof(BLOCKHELP[name][3]) === 'string') {
                    // If it is a string, load the macro
                    // assocuated with this block
                    var blocksToLoad = getMacroExpansion(BLOCKHELP[name][3], 0, 0);
                    console.debug('CLICK: ' + blocksToLoad);
                    blocks.loadNewBlocks(blocksToLoad);
                } else {
                    // Load the blocks.
                    var blocksToLoad = BLOCKHELP[name][3];
                    console.debug('CLICK: ' + blocksToLoad);
                    blocks.loadNewBlocks(blocksToLoad);
                }

                setTimeout(function () {
                    // save.saveBlockArtwork(BLOCKHELP[name][3]);
                    save.saveBlockArtwork(name + '_block.svg');
                }, 500);

            }, 500);
        }, delay + 1000);
    };

    _saveHelpBlocks = function () {
        // Save the artwork for every help block.
        var i = 0;
        for (var name in BLOCKHELP) {
            console.debug(name);
            __saveHelpBlock(name, i * 2000);
            i += 1;
        }

        sendAllToTrash(true, true);
    };

    /*
     * @return {SVG} returns SVG of blocks
     */
    _printBlockSVG = function () {
        blocks.activeBlock = null;
        var startCounter = 0;
        var svg = '';
        var xMax = 0;
        var yMax = 0;
        for (var i = 0; i < blocks.blockList.length; i++) {
            if (blocks.blockList[i].ignore()) {
                continue;
            }

            if (blocks.blockList[i].container.x + blocks.blockList[i].width > xMax) {
                xMax = blocks.blockList[i].container.x + blocks.blockList[i].width;
            }

            if (blocks.blockList[i].container.y + blocks.blockList[i].height > yMax) {
                yMax = blocks.blockList[i].container.y + blocks.blockList[i].height;
            }

            if (blocks.blockList[i].collapsed) {
                var parts = blocks.blockCollapseArt[i].split('><');
            } else {
                var parts = blocks.blockArt[i].split('><');
            }

            if (blocks.blockList[i].isCollapsible()) {
                svg += '<g>';
            }

            svg += '<g transform="translate(' + blocks.blockList[i].container.x + ', ' + blocks.blockList[i].container.y + ')">';
            if (SPECIALINPUTS.indexOf(blocks.blockList[i].name) !== -1) {
                for (var p = 1; p < parts.length; p++) {
                    // FIXME: This is fragile.
                    if (p === 1) {
                        svg += '<' + parts[p] + '><';
                    } else if (p === 2) {
                        // skip filter
                    } else if (p === 3) {
                        svg += parts[p].replace('filter:url(#dropshadow);', '') + '><';
                    } else if (p === 5) {
                        // Add block value to SVG between tspans
                        if (typeof (blocks.blockList[i].value) === 'string') {
                            console.debug(_(blocks.blockList[i].value));
                            svg += parts[p] + '>' + _(blocks.blockList[i].value) + '<';
                        } else {
                            svg += parts[p] + '>' + blocks.blockList[i].value + '<';
                        }
                    } else if (p === parts.length - 2) {
                        svg += parts[p] + '>';
                    } else if (p === parts.length - 1) {
                        // skip final </svg>
                    } else {
                        svg += parts[p] + '><';
                    }
                }
            } else {
                for (var p = 1; p < parts.length; p++) {
                    // FIXME: This is fragile.
                    if (p === 1) {
                        svg += '<' + parts[p] + '><';
                    } else if (p === 2) {
                        // skip filter
                    } else if (p === 3) {
                        svg += parts[p].replace('filter:url(#dropshadow);', '') + '><';
                    } else if (p === parts.length - 2) {
                        svg += parts[p] + '>';
                    } else if (p === parts.length - 1) {
                        // skip final </svg>
                    } else {
                        svg += parts[p] + '><';
                    }
                }
            }

            svg += '</g>';

            if (blocks.blockList[i].isCollapsible()) {
                if (INLINECOLLAPSIBLES.indexOf(blocks.blockList[i].name) !== -1) {
                    var y = blocks.blockList[i].container.y + 4;
                } else {
                    var y = blocks.blockList[i].container.y + 12;
                }

                svg += '<g transform="translate(' + blocks.blockList[i].container.x + ', ' + y + ') scale(0.5 0.5)">';
                if (blocks.blockList[i].collapsed) {
                    var parts = EXPANDBUTTON.split('><');
                } else {
                    var parts = COLLAPSEBUTTON.split('><');
                }

                for (var p = 2; p < parts.length - 1; p++) {
                    svg += '<' + parts[p] + '>';
                }

                svg += '</g>';
            }

            if (blocks.blockList[i].name === 'start') {
                var x = blocks.blockList[i].container.x + 110;
                var y = blocks.blockList[i].container.y + 12;
                svg += '<g transform="translate(' + x + ', ' + y + ') scale(0.4 0.4)">';

                var parts = TURTLESVG.replace(/fill_color/g, FILLCOLORS[startCounter]).replace(/stroke_color/g, STROKECOLORS[startCounter]).split('><');

                startCounter += 1;
                if (startCounter > 9) {
                    startCounter = 0;
                }

                for (var p = 2; p < parts.length - 1; p++) {
                    svg += '<' + parts[p] + '>';
                }

                svg += '</g>';
            }

            if (blocks.blockList[i].isCollapsible()) {
                svg += '</g>';
            }
        }

        svg += '</svg>';

        return '<svg xmlns="http://www.w3.org/2000/svg" width="' + xMax + '" height="' + yMax + '">' + encodeURIComponent(svg);
    };

    /*
     * Clears "canvas"
     */
    _allClear = function (noErase) {
        blocks.activeBlock = null;
        hideDOMLabel();

        if (chartBitmap != null) {
            stage.removeChild(chartBitmap);
           var chartBitmap = null;
        }

        logo.boxes = {};
        logo.time = 0;
        hideMsgs();
        logo.setBackgroundColor(-1);
        logo.notationOutput = '';
        for (var turtle = 0; turtle < turtles.turtleList.length; turtle++) {
            logo.turtleHeaps[turtle] = [];
            logo.notationStaging[turtle] = [];
            logo.notationDrumStaging[turtle] = [];
            if (noErase == undefined || !noErase) {
                turtles.turtleList[turtle].doClear(true, true, true);
            }
        }

        blocksContainer.x = 0;
        blocksContainer.y = 0;

        // Code specific to cleaning up music blocks
        Element.prototype.remove = function () {
            this.parentElement.removeChild(this);
        };

        NodeList.prototype.remove = HTMLCollection.prototype.remove = function () {
            for (var i = 0, len = this.length; i < len; i++) {
                if (this[i] && this[i].parentElement) {
                    this[i].parentElement.removeChild(this[i]);
                }
            }
        };

        var table = docById('myTable');
        if (table != null) {
            table.remove();
        }
    };

    /*
     * @param env {specifies environment}
     * Sets up play button functionality
     * Runs music blocks
     */
    this._doFastButton = function (env) {
        blocks.activeBlock = null;
        hideDOMLabel();

        var currentDelay = logo.turtleDelay;
        var playingWidget = false;
        logo.setTurtleDelay(0);
        if (_THIS_IS_MUSIC_BLOCKS_) {
            logo.synth.resume();

            /*
            if (docById('pscDiv').style.visibility === 'visible') {
                playingWidget = true;
                logo.pitchStaircase.playUpAndDown();
            }

            // We were using the run button to play a widget, not
            // the turtles.
            if (playingWidget) {
                return;
            }

            if (docById('tempoDiv').style.visibility === 'visible') {
                if (logo.tempo.isMoving) {
                    logo.tempo.pause();
                }

                logo.tempo.resume();
            }
            */

        }

        if (!turtles.running()) {
            console.debug('RUNNING');
            if (!turtles.isShrunk) {
                logo.hideBlocks(true);
            }

            logo.runLogoCommands(null, env);
        } else {
            if (currentDelay !== 0) {
                // keep playing at full speed
                console.debug('RUNNING FROM STEP');
                logo.step();
            } else {
                // stop and restart
                console.debug('STOPPING...');
                document.getElementById('stop').style.color = 'white';
                logo.doStopTurtle();

                setTimeout(function () {
                    console.debug('AND RUNNING');
                    document.getElementById('stop').style.color = '#ea174c';

                    logo.runLogoCommands(null, env);
                }, 500);
            }
        }
    };

    /*
     * Runs music blocks at a slower rate
     */
    this._doSlowButton = function () {
        blocks.activeBlock = null;
        hideDOMLabel();

        logo.setTurtleDelay(DEFAULTDELAY);
        if (_THIS_IS_MUSIC_BLOCKS_) {
            logo.synth.resume();
        }

        if (false) { // _THIS_IS_MUSIC_BLOCKS_ && docById('ptmDiv').style.visibility === 'visible') {
            logo.pitchTimeMatrix.playAll();
        } else if (!turtles.running()) {
            logo.runLogoCommands();
        } else {
            logo.step();
        }
    };

    /*
     * Runs music blocks step by step
     */
    _doStepButton = function () {
        blocks.activeBlock = null;
        hideDOMLabel();

        var turtleCount = Object.keys(logo.stepQueue).length;
        if (_THIS_IS_MUSIC_BLOCKS_) {
            logo.synth.resume();
        }

        if (turtleCount === 0 || logo.turtleDelay !== TURTLESTEP) {
            // Either we haven't set up a queue or we are
            // switching modes.
            logo.setTurtleDelay(TURTLESTEP);
            // Queue and take first step.
            if (!turtles.running()) {
                logo.runLogoCommands();
            }
            logo.step();
        } else {
            logo.setTurtleDelay(TURTLESTEP);
            logo.step();
        }
    };

    /*
     * @param onblur {when object loses focus}
     *
     * Stops running of music blocks.
     * Stops all mid-way synths
     */
    this.doHardStopButton = function (onblur) {
        blocks.activeBlock = null;
        hideDOMLabel();

        if (onblur == undefined) {
            onblur = false;
        }

        if (onblur && _THIS_IS_MUSIC_BLOCKS_ && logo.recordingStatus()) {
            console.debug('Ignoring hard stop due to blur');
            return;
        }

        logo.doStopTurtle();

        if (_THIS_IS_MUSIC_BLOCKS_) {
            logo._setMasterVolume(0);

            if (docById('tempoDiv') != null && docById('tempoDiv').style.visibility === 'visible') {
                if (logo.tempo.isMoving) {
                    logo.tempo.pause();
                }
            }
        }
    };

    /*
     * Switches between beginner/advanced mode
     */
    doSwitchMode = function () {
        blocks.activeBlock = null;
        var mode = localStorage.beginnerMode;

        const MSGPrefix = '<a href=\'#\' ' +
        'onClick=\'window.location.reload()\'' +
        'onMouseOver=\'this.style.opacity = 0.5\'' +
        'onMouseOut=\'this.style.opacity = 1\'>';
        const MSGSuffix = '</a>';

        if (mode === null || mode === undefined || mode === 'true') {
            textMsg(_(MSGPrefix + _('Refresh your browser to change to advanced mode.') + MSGSuffix));
            localStorage.setItem('beginnerMode', false);
        } else {
            textMsg(_(MSGPrefix + _('Refresh your browser to change to beginner mode.') + MSGSuffix));
            localStorage.setItem('beginnerMode', true);
        }

        refreshCanvas();
    };

    // DEPRECATED
    doStopButton = function () {
        blocks.activeBlock = null;
        logo.doStopTurtle();
    };

    // function doMuteButton() {
    //     logo._setMasterVolume(0);
    // };

    // function _hideBoxes() {
    //     blocks.activeBlock = null;
    //     hideDOMLabel();

    //     pasteBox.hide();
    // };

    /*
     * Initialises the functionality of the horizScrollIcon
     */
    function setScroller() {
        blocks.activeBlock = null;
        scrollBlockContainer = !scrollBlockContainer;
        scrollPaletteContainer = !scrollPaletteContainer;
        var enableHorizScrollIcon = docById('enableHorizScrollIcon');
        var disableHorizScrollIcon = docById('disableHorizScrollIcon');
        if (scrollBlockContainer && !beginnerMode) {
            enableHorizScrollIcon.style.display = 'none';
            disableHorizScrollIcon.style.display = 'block';
        } else {
            enableHorizScrollIcon.style.display = 'block';
            disableHorizScrollIcon.style.display = 'none';
        }
    };
    
    
    //Load Animation handler
    doLoadAnimation = function() {
        var messages = {'load_messages': [
            _('Catching mice'),
            _('Cleaning the instruments'),
            _('Testing key pieces'),
            _('Sight-reading'),
            _('Combining math and music'),
            _('Generating more blocks'),
            _('Do Re Mi Fa Sol La Ti Do'),
            _('Tuning string instruments'),
            _('Pressing random keys'),
        ]};

        document.getElementById('load-container').style.display = 'block';
        var counter = 0;
        setInterval(changeText, 2000);

        function changeText() {
            var randomLoadMessage = messages.load_messages[Math.floor(Math.random() * messages.load_messages.length)];
            document.getElementById('messageText').innerHTML = randomLoadMessage + '...';
            counter++;
            if (counter >= messages.load_messages.length) {
                counter = 0;
            }
        }
    };


    /*
     * @param chartBitmap bitmap of analysis charts
     * @param ctx canvas
     * Renders close icon and functionality to
     * stop analytics of the MB project
     */
    this.closeAnalytics = function (chartBitmap, ctx) {
        blocks.activeBlock = null;
        var button = this;
        button.x = (canvas.width / (2 * turtleBlocksScale)) + (300 / Math.sqrt(2));
        button.y = 200.0;
        this.closeButton = _makeButton(CANCELBUTTON, _('Close'), button.x, button.y, 55, 0);
        this.closeButton.on('click', function (event) {
            button.closeButton.visible = false;
            stage.removeChild(chartBitmap);
            logo.showBlocks();
            update = true;
            ctx.clearRect(0, 0, 600, 600);
        });
    };

    /*
     * @param canvas {compares existing canvas with a new blank canvas}
     * @return {boolean} {if canvas is blank }
     * Checks if the canvas is blank
     */
    function _isCanvasBlank(canvas) {
        var blank = document.createElement('canvas');
        blank.width = canvas.width;
        blank.height = canvas.height;
        return canvas.toDataURL() == blank.toDataURL();
    };


    /*
     * Renders and carries out analysis
     * of the MB project
     */
     closeAnalytics = this.closeAnalytics;
    var th = this;
    doAnalytics = function () {
        toolbar.closeAuxToolbar(_showHideAuxMenu);
        blocks.activeBlock = null;
        myChart = docById('myChart');

        if (_isCanvasBlank(myChart) == false) {
            return;
        }

      var ctx = myChart.getContext('2d');
        loading = true;
        document.body.style.cursor = 'wait';
        doLoadAnimation();
      var myRadarChart = null;
      var  scores = analyzeProject(blocks);
      var data = scoreToChartData(scores);
      var  Analytics = this;
      Analytics.close = th.closeAnalytics;

        __callback = function () {
            imageData = myRadarChart.toBase64Image();
            img = new Image();
            img.onload = function () {
                chartBitmap = new createjs.Bitmap(img);
                stage.addChild(chartBitmap);
                chartBitmap.x = (canvas.width / (2 * turtleBlocksScale)) - (300);
                chartBitmap.y = 200;
                chartBitmap.scaleX = chartBitmap.scaleY = chartBitmap.scale = 600 / chartBitmap.image.width;
                logo.hideBlocks();
                update = true;
                document.body.style.cursor = 'default';
                loading = false;
                Analytics.close(chartBitmap, ctx);
            };
            img.src = imageData;
        };

        options = getChartOptions(__callback);
        myRadarChart = new Chart(ctx).Radar(data, options);
    };

    // DEPRECATED
    function doOptimize(state) {
        blocks.activeBlock = null;
        console.debug('Setting optimize to ' + state);
        logo.setOptimize(state);
    };
    /*
     * Increases block size
     */
    doLargerBlocks = function () {
        blocks.activeBlock = null;

        // hideDOMLabel();

        if (!resizeDebounce) {
            if (blockscale < BLOCKSCALES.length - 1) {
               var resizeDebounce = true;
                blockscale += 1;
                blocks.setBlockScale(BLOCKSCALES[blockscale]);
                setTimeout(function () {
                    resizeDebounce = false;
                }, 3000);
            }

            setSmallerLargerStatus();
        }
    };

    /*
     * Decreases block size
     */
    doSmallerBlocks = function () {
        blocks.activeBlock = null;

        // hideDOMLabel();

        if (!resizeDebounce) {
            if (blockscale > 0) {
              var resizeDebounce = true;
                blockscale -= 1;
                blocks.setBlockScale(BLOCKSCALES[blockscale]);
            }
                setTimeout(function () {
                    resizeDebounce = false;
                }, 3000);
            }

        setSmallerLargerStatus();
    };

    /*
     * If either the block size has reached its minimum or maximum
     * then the icons to make them smaller/bigger will be hidden
     */
    setSmallerLargerStatus = function () {
        if (BLOCKSCALES[blockscale] > 1) {
            smallerContainer.visible = true;
            smallerOffContainer.visible = false;
        } else {
            smallerOffContainer.visible = true;
            smallerContainer.visible = false;
        }

        if (BLOCKSCALES[blockscale] == 4) {
            largerOffContainer.visible = true;
            largerContainer.visible = false;
        } else {
            largerContainer.visible = true;
            largerOffContainer.visible = false;
        }
    };

    /*
     * Removes loaded plugin
     */
    deletePlugin = function () {
        toolbar.closeAuxToolbar(_showHideAuxMenu);
        blocks.activeBlock = null;
        if (palettes.paletteObject !== null) {
            palettes.paletteObject.promptPaletteDelete();
        } else {
            // look to see if My Blocks palette is visible
            if (palettes.buttons['myblocks'].visible) {
                console.debug(palettes.dict['myblocks'].visible);
                if (palettes.dict['myblocks'].visible) {
                    palettes.dict['myblocks'].promptMacrosDelete();
                }
            }
        }
    };

    // function getPlaybackQueueStatus() {
    //     return Object.keys(logo.playbackQueue).length > 0;
    // };

    function setPlaybackStatus() {
        // if (playbackBox != null) {
        //     playbackBox.setPlaybackStatus();
        // }
    };

    // function doPausePlayback() {
    //     blocks.activeBlock = null;
    //     logo.restartPlayback = false;
    //     logo.playback(-1);
    //     // playbackBox.playButton.visible = true;
    //     // playbackBox.pauseButton.visible = false;
    // };

    // function doPlayback() {
    //     blocks.activeBlock = null;
    //     progressBar.style.visibility = 'visible';
    //     progressBar.style.left = (playbackBox.getPos()[0] + 10) * turtleBlocksScale + 'px';
    //     progressBar.style.top = (playbackBox.getPos()[1] + 10) * turtleBlocksScale + 'px';
    //     logo.playback(-1);
    //     // playbackBox.playButton.visible = false;
    //     // playbackBox.pauseButton.visible = true;
    //     // playbackBox.norewindButton.visible = false;
    //     // playbackBox.rewindButton.visible = true;
    // };

    // function doRestartPlayback() {
    //     blocks.activeBlock = null;
    //     logo.doStopTurtle();
    //     logo.restartPlayback = true;

    //     /*
    //     setTimeout(function () {
    //         // logo.playback(-1);
    //         playbackBox.playButton.visible = true;
    //         playbackBox.pauseButton.visible = false;
    //         playbackBox.norewindButton.visible = true;
    //         playbackBox.rewindButton.visible = false;
    //     }, 500);
    //     */
    // };

    // // Deprecated
    // function doCompile() {
    //     blocks.activeBlock = null;
    //     logo.restartPlayback = true;
    //     document.body.style.cursor = 'wait';
    //     console.debug('Compiling music for playback');

    //     // Suppress music and turtle output when generating
    //     // compiled output.
    //     logo.setTurtleDelay(0); // Compile at full speed.
    //     logo.playbackQueue = {};
    //     logo.playbackTime = 0;
    //     logo.compiling = true;
    //     logo.runLogoCommands();
    // };

    /*
     * Hides all grids (Cartesian/polar)
     */
    hideGrids = function () {
        turtles.setGridLabel(_('show Cartesian'));
        _hideCartesian();
        _hidePolar();
    };

    /*
     * Renders Cartesian/Polar grids and changes button labels accordingly
     */
    _doCartesianPolar = function () {
        if (cartesianBitmap.visible && polarBitmap.visible) {
            _hideCartesian();
            //.TRANS: hide Polar coordinate overlay grid
            turtles.setGridLabel(_('hide Polar'));
        } else if (!cartesianBitmap.visible && polarBitmap.visible) {
            _hidePolar();
            //.TRANS: show Cartesian coordinate overlay grid
            turtles.setGridLabel(_('show Cartesian'));
        } else if (!cartesianBitmap.visible && !polarBitmap.visible) {
            _showCartesian();
            turtles.setGridLabel(_('show Polar'));
        } else if (cartesianBitmap.visible && !polarBitmap.visible) {
            _showPolar();
            //.TRANS: show Polar coordinate overlay grid
            turtles.setGridLabel(_('hide Cartersian'));
        }

        update = true;
    };

    /*
     * Sets up block actions with regards to different mouse events
     */
    this._setupBlocksContainerEvents = function () {
        var moving = false;
        var lastCoords = {
            x: 0,
            y: 0,
            delta: 0
        };

        var __paletteWheelHandler = function (event) {
            // vertical scroll
            if (event.deltaY != 0 && event.axis === event.VERTICAL_AXIS) {
                if (palettes.paletteVisible) {
                    if (event.clientX > cellSize + MENUWIDTH) {
                        palettesContainer.y -= event.deltaY;
                    }
                } else {
                    if (event.clientX > cellSize) {
                        palettesContainer.y -= event.deltaY;
                    }
                }
            }

            // horizontal scroll
            if (scrollPaletteContainer) {
                if (event.deltaX != 0 && event.axis === event.HORIZONTAL_AXIS) {
                    if (palettes.paletteVisible) {
                        if (event.clientX > cellSize + MENUWIDTH) {
                            palettesContainer.x -= event.deltaX;
                        }
                    } else {
                        if (event.clientX > cellSize) {
                            palettesContainer.x -= event.deltaX;
                        }
                    }
                }
            } else {
                event.preventDefault();
            }

            refreshCanvas();
        };

        var myCanvas = docById('myCanvas')

        var __heightBasedScroll = function (event) {
            actualReszieHandler(); // check size during init
            window.addEventListener("resize", resizeThrottler, false);
            var resizeTimeout;

            function resizeThrottler() {
                // Ignore resize events as long as an actualResizeHandler
                // execution is in queue.
                if (!resizeTimeout) {
                    resizeTimeout = setTimeout(function () {
                        resizeTimeout = null;
                        actualReszieHandler();
                        // The actualResizeHandler will execute at the
                        // rate of 15 FPS.
                    }, 66);
                }
            };
        };

        function actualReszieHandler () {
            // Handle the resize event
            var h = window.innerHeight;

            if (h < 500) { //activate on mobile
                myCanvas.addEventListener('wheel', __paletteWheelHandler, false);
            } else {
                // Cleanup event listeners
                myCanvas.removeEventListener('wheel', __paletteWheelHandler);
            }
        };

        __heightBasedScroll()

        var __wheelHandler = function (event) {
            if (event.deltaY != 0 && event.axis === event.VERTICAL_AXIS) {
                if (palettes.paletteVisible) {
                    if (event.clientX > cellSize + MENUWIDTH) {
                        blocksContainer.y -= event.deltaY;
                    }
                } else {
                    if (event.clientX > cellSize) {
                        blocksContainer.y -= event.deltaY;
                    }
                }
            }

            // horizontal scroll
            if (scrollBlockContainer) {
                if (event.deltaX != 0 && event.axis === event.HORIZONTAL_AXIS) {
                    if (palettes.paletteVisible) {
                        if (event.clientX > cellSize + MENUWIDTH) {
                            blocksContainer.x -= event.deltaX;
                        }
                    } else {
                        if (event.clientX > cellSize) {
                            blocksContainer.x -= event.deltaX;
                        }
                    }
                }
            } else {
                event.preventDefault();
            }

            refreshCanvas();
        };

        docById('myCanvas').addEventListener('wheel', __wheelHandler, false);

        var __stageMouseUpHandler = function (event) {
            stageMouseDown = false;
            moving = false;

            if (stage.getObjectUnderPoint() === null && lastCoords.delta < 4) {
                stageX = event.stageX;
                stageY = event.stageY;
            }

        };

        stage.on('stagemousemove', function (event) {
            stageX = event.stageX;
            stageY = event.stageY;
        });

        stage.on('stagemousedown', function (event) {
            stageMouseDown = true;
            if (stage.getObjectUnderPoint() !== null | turtles.running()) {
                stage.removeAllEventListeners('stagemouseup');
                stage.on('stagemouseup', __stageMouseUpHandler);
                return;
            }

            moving = true;
            lastCoords = {
                x: event.stageX,
                y: event.stageY,
                delta: 0
            };

            hideDOMLabel();

            stage.removeAllEventListeners('stagemousemove');
            stage.on('stagemousemove', function (event) {
                stageX = event.stageX;
                stageY = event.stageY;

                if (!moving) {
                    return;
                }

                // if we are moving the block container, deselect the active block.
                blocks.activeBlock = null;

                var delta = Math.abs(event.stageX - lastCoords.x) + Math.abs(event.stageY - lastCoords.y);

                if (scrollBlockContainer) {
                    blocksContainer.x += event.stageX - lastCoords.x;
                }

                blocksContainer.y += event.stageY - lastCoords.y;
                lastCoords = {
                    x: event.stageX,
                    y: event.stageY,
                    delta: lastCoords.delta + delta
                };

                refreshCanvas();
            });

            stage.removeAllEventListeners('stagemouseup');
            stage.on('stagemouseup', __stageMouseUpHandler);
        });
    };

    /*
     * Sets up scrolling functionality in palette and across canvas
     */
    function scrollEvent(event) {
        var data = event.wheelDelta || -event.detail;
        var delta = Math.max(-1, Math.min(1, (data)));
        var scrollSpeed = 30;

        if (event.clientX < cellSize) {
            palettes.menuScrollEvent(delta, scrollSpeed);
            palettes.hidePaletteIconCircles();
        } else {
           var palette = palettes.findPalette(event.clientX / turtleBlocksScale, event.clientY / turtleBlocksScale);
            if (palette) {
                // if we are moving the palettes, deselect the active block.
                blocks.activeBlock = null;

                palette.scrollEvent(delta, scrollSpeed);
            }
        }
    };

    function getStageScale() {
        return turtleBlocksScale;
    };

    function getStageX() {
        return turtles.screenX2turtleX(stageX / turtleBlocksScale);
    };

    function getStageY() {
        return turtles.screenY2turtleY((stageY - toolbarHeight) / turtleBlocksScale);
    };

    function getStageMouseDown() {
        return stageMouseDown;
    };

    // function setCameraID(id) {
    //     cameraID = id;
    // };

    /*
     * @param imagePath {path of grid to be rendered}
     * Renders grid
     */
    _createGrid = function (imagePath) {
        var img = new Image();
        img.src = imagePath;
        var container = new createjs.Container();
        stage.addChild(container);

        var bitmap = new createjs.Bitmap(img);
        container.addChild(bitmap);
        bitmap.cache(0, 0, 1200, 900);

        bitmap.x = (canvas.width - 1200) / 2;
        bitmap.y = (canvas.height - 900) / 2;
        bitmap.scaleX = bitmap.scaleY = bitmap.scale = 1;
        bitmap.visible = false;
        bitmap.updateCache();

        return bitmap;
    };

    /*
     * @param  fillColor   {inner color of message}
     * @param  strokeColor {border of message}
     * @param  callback    {callback function assigned to particular message}
     * @param  y           {position on canvas}
     * @return {description}
     */
    _createMsgContainer = function (fillColor, strokeColor, callback, y) {
        var container = new createjs.Container();
        stage.addChild(container);
        container.x = (canvas.width - 1000) / 2;
        container.y = y;
        container.visible = false;

        var img = new Image();
        var svgData = MSGBLOCK.replace('fill_color', fillColor).replace(
            'stroke_color', strokeColor);

        img.onload = function () {
            var msgBlock = new createjs.Bitmap(img);
            container.addChild(msgBlock);
            var text = new createjs.Text('your message here', '20px Arial', '#000000');
            container.addChild(text);
            text.textAlign = 'center';
            text.textBaseline = 'alphabetic';
            text.x = 500;
            text.y = 30;

            var bounds = container.getBounds();
            container.cache(bounds.x, bounds.y, bounds.width, bounds.height);

            var hitArea = new createjs.Shape();
            hitArea.graphics.beginFill('#FFF').drawRect(0, 0, 1000, 42);
            hitArea.x = 0;
            hitArea.y = 0;
            container.hitArea = hitArea;

            container.on('click', function (event) {
                container.visible = false;
                // On the possibility that there was an error
                // arrow associated with this container
                if (errorMsgArrow != null) {
                    errorMsgArrow.removeAllChildren(); // Hide the error arrow.
                }

                update = true;
            });

            callback(text);
            blocks.setMsgText(text);
        };

        img.src = 'data:image/svg+xml;base64,' + window.btoa(
            unescape(encodeURIComponent(svgData)));
    };


    /*
     * Some error messages have special artwork.
     */
    _createErrorContainers = function () {
        for (var i = 0; i < ERRORARTWORK.length; i++) {
            var name = ERRORARTWORK[i];
            _makeErrorArtwork(name);
        }
    };

    /*
     * @param  name {specifies svg to be rendered}
     * renders error message with appropriate artwork
     */
    _makeErrorArtwork = function (name) {
        var container = new createjs.Container();
        stage.addChild(container);
        container.x = (canvas.width - 1000) / 2;
        container.y = 80;
        errorArtwork[name] = container;
        errorArtwork[name].name = name;
        errorArtwork[name].visible = false;

        var img = new Image();
        img.onload = function () {
            var artwork = new createjs.Bitmap(img);
            container.addChild(artwork);
            var text = new createjs.Text('', '20px Sans', '#000000');
            container.addChild(text);
            text.x = 70;
            text.y = 10;

            var bounds = container.getBounds();
            container.cache(bounds.x, bounds.y, bounds.width, bounds.height);

            var hitArea = new createjs.Shape();
            hitArea.graphics.beginFill('#FFF').drawRect(0, 0, bounds.width, bounds.height);
            hitArea.x = 0;
            hitArea.y = 0;
            container.hitArea = hitArea;

            container.on('click', function (event) {
                container.visible = false;
                // On the possibility that there was an error
                // arrow associated with this container
                if (errorMsgArrow != null) {
                    errorMsgArrow.removeAllChildren(); // Hide the error arrow.
                }
                update = true;
            });
        };

        img.src = 'images/' + name + '.svg';
    };

    /*
      Prepare a list of blocks for the search bar autocompletion.
     */
    prepSearchWidget = function () {
        searchWidget.style.visibility = 'hidden';
        searchBlockPosition = [100, 100];

        searchSuggestions = [];
        deprecatedBlockNames = [];

        for (i in blocks.protoBlockDict) {
            blockLabel = blocks.protoBlockDict[i].staticLabels[0];
            if (blockLabel) {
                if (blocks.protoBlockDict[i].deprecated) {
                    deprecatedBlockNames.push(blockLabel);
                } else {
                    searchSuggestions.push(blockLabel);
                }
            }
        }

        searchSuggestions = searchSuggestions.reverse();

        // searchWidget.onclick = function () {
        //     console.debug('DO SEARCH');
        //     doSearch();
        // };
    }

    /*
     * Hides search widget
     */
    hideSearchWidget = function () {
        // Hide the jQuery search results widget
        var obj = docByClass('ui-menu');
        if (obj.length > 0) {
            obj[0].style.visibility = 'hidden';
        }

        searchWidget.style.visibility = 'hidden';
    };

    /*
     * Shows search widget
     */
    showSearchWidget = function () {
        if (searchWidget.style.visibility === 'visible') {
            hideSearchWidget();
        } else {
            var obj = docByClass('ui-menu');
            if (obj.length > 0) {
                obj[0].style.visibility = 'visible';
            }

            searchWidget.value = null;
            docById('searchResults').style.visibility = 'visible';
            searchWidget.style.visibility = 'visible';
            searchWidget.style.left = palettes.getSearchPos()[0] * turtleBlocksScale + 'px';
            searchWidget.style.top = palettes.getSearchPos()[1] * turtleBlocksScale + 'px';

            searchBlockPosition = [100, 100];

            // Give the browser time to update before selecting
            // focus.
            setTimeout(function () {
                console.debug('DO SEARCH!!!');
                searchWidget.focus();
                doSearch();
            }, 500);
        }
    };

    /*
     * Uses JQuery to add autocompleted search suggestions
     */
    doSearch = function () {
        var $j = jQuery.noConflict();

        $j('#search').autocomplete({
            source: searchSuggestions
        });

        $j('#search').autocomplete('widget').addClass('scrollSearch');

        var searchInput = searchWidget.value;
        var obj = palettes.getProtoNameAndPalette(searchInput);
        var protoblk = obj[0];
        var paletteName = obj[1];
        var protoName = obj[2];

        var searchResult = blocks.protoBlockDict.hasOwnProperty(protoName);

        if (searchInput.length > 0) {
            if (searchResult) {
                palettes.dict[paletteName].makeBlockFromSearch(protoblk, protoName, function (newBlock) {
                    blocks.moveBlock(newBlock, 100 + searchBlockPosition[0] - blocksContainer.x, searchBlockPosition[1] - blocksContainer.y);

                });

                // Move the position of the next newly created block.
                searchBlockPosition[0] += STANDARDBLOCKHEIGHT;
                searchBlockPosition[1] += STANDARDBLOCKHEIGHT;
            } else if (deprecatedBlockNames.indexOf(searchInput) > -1) {
                blocks.errorMsg(_('This block is deprecated.'));
            } else {
                blocks.errorMsg(_('Block cannot be found.'));
            }

            searchWidget.value = '';
            update = true;
        }
    };

    /*
     * Makes initial "start up" note for a brand new MB project
     */
    __makeNewNote = function (octave, solf) {
        var newNote = [
            [0, 'newnote', 300 - blocksContainer.x, 300 - blocksContainer.y, [null, 1, 4, 8]],
            [1, 'divide', 0, 0, [0, 2, 3]],
            [2, ['number', {
                'value': 1
            }], 0, 0, [1]],
            [3, ['number', {
                'value': 4
            }], 0, 0, [1]],
            [4, 'vspace', 0, 0, [0, 5]],
            [5, 'pitch', 0, 0, [4, 6, 7, null]],
            [6, ['solfege', {
                'value': solf
            }], 0, 0, [5]],
            [7, ['number', {
                'value': octave
            }], 0, 0, [5]],
            [8, 'hidden', 0, 0, [0, null]]
        ];

        blocks.loadNewBlocks(newNote);
        if (blocks.activeBlock !== null) {
            // Connect the newly created block to the active block
            // (if it is a hidden block at the end of a new note
            // block).
            var bottom = blocks.findBottomBlock(blocks.activeBlock);
            console.debug(blocks.activeBlock + ' ' + bottom);
            if (blocks.blockList[bottom].name === 'hidden' && blocks.blockList[blocks.blockList[bottom].connections[0]].name === 'newnote') {

                // The note block macro creates nine blocks.
                var newlyCreatedBlock = blocks.blockList.length - 9;

                // Set last connection of active block to the
                // newly created block.
                var lastConnection = blocks.blockList[bottom].connections.length - 1
                blocks.blockList[bottom].connections[lastConnection] = newlyCreatedBlock;

                // Set first connection of the newly created block to
                // the active block.
                blocks.blockList[newlyCreatedBlock].connections[0] = bottom;
                // Adjust the dock positions to realign the stack.
                blocks.adjustDocks(bottom, true);
            }
        }

        // Set new hidden block at the end of the newly created
        // note block to the active block.
        blocks.activeBlock = blocks.blockList.length - 1;
    }

    /*
     * Handles keyboard shortcuts in MB
     */
    function __keyPressed(event) {
        var that = this;
        if (docById('labelDiv').classList.contains('hasKeyboard')) {
            return;
        }

        if (_THIS_IS_MUSIC_BLOCKS_) {
            if (docById('BPMInput').classList.contains('hasKeyboard')) {
                return;
            }

            if (docById('musicratio1').classList.contains('hasKeyboard')) {
                return;
            }

            if (docById('musicratio2').classList.contains('hasKeyboard')) {
                return;
            }

            if (docById('dissectNumber').classList.contains('hasKeyboard')) {
                return;
            }

            if (docById('timbreName') !== null) {
                if (docById('timbreName').classList.contains('hasKeyboard')) {
                    return;
                }
            }
        }

        const BACKSPACE = 8;
        const TAB = 9;

        if (event.keyCode === TAB) { // || event.keyCode === BACKSPACE) {
            // Prevent browser from grabbing TAB key
            event.preventDefault();
            return false;
        }

        const ESC = 27;
        const ALT = 18;
        const CTRL = 17;
        const SHIFT = 16;
        const RETURN = 13;
        const SPACE = 32;
        const HOME = 36;
        const END = 35;
        const PAGE_UP = 33;
        const PAGE_DOWN = 34;
        const KEYCODE_LEFT = 37;
        const KEYCODE_RIGHT = 39;
        const KEYCODE_UP = 38;
        const KEYCODE_DOWN = 40;
        const DEL = 46;
        const V = 86;

        // Shortcuts for creating new notes
        const KEYCODE_D = 68; // do
        const KEYCODE_R = 82; // re
        const KEYCODE_M = 77; // mi
        const KEYCODE_F = 70; // fa
        const KEYCODE_S = 83; // so
        const KEYCODE_L = 76; // la
        const KEYCODE_T = 84; // ti

        // Check for RETURN in search widget ahead of other events.
        if (event.keyCode === RETURN && docById('search').value.length > 0) {
            doSearch();
        }

        if (_THIS_IS_MUSIC_BLOCKS_) {
            var disableKeys = docById('lilypondModal').style.display === 'block' || searchWidget.style.visibility === 'visible' || docById('planet-iframe').style.display === '' || docById('paste').style.visibility === 'visible' || docById('wheelDiv').style.display === '' || logo.turtles.running();
        } else {
            var disableKeys = searchWidget.style.visibility === 'visible' || docById('paste').style.visibility === 'visible' || logo.turtles.running();
        }

        var disableArrowKeys = _THIS_IS_MUSIC_BLOCKS_ && (docById('tempoDiv').style.visibility === 'visible');

        if (event.altKey && !disableKeys) {
            switch (event.keyCode) {
            case 66: // 'B'
                textMsg('Alt-B ' + _('Saving block artwork'));
                save.saveBlockArtwork();
                break;
            case 67: // 'C'
                textMsg('Alt-C ' + _('Copy'));
                blocks.prepareStackForCopy();
                break;
            case 68: // 'D'
                palettes.dict['myblocks'].promptMacrosDelete()
                break;
            case 69: // 'E'
                textMsg('Alt-E ' + _('Erase'));
                _allClear(false);
                break;
            case 80: // 'P'
                // logo.playback(-1);
                break;
            case 82: // 'R'
                textMsg('Alt-R ' + _('Play'));
                that._doFastButton();
                break;
            case 83: // 'S'
                textMsg('Alt-S ' + _('Stop'));
                logo.doStopTurtle();
                break;
            case 86: // 'V'
                textMsg('Alt-V ' + _('Paste'));
                blocks.pasteStack();
                break;
            case 72:  // 'H' save block help
                textMsg('Alt-H ' + _('Save block help'));
                _saveHelpBlocks();
                break;
            }
        } else if (event.ctrlKey) {
            switch (event.keyCode) {
            case V:
                textMsg('Ctl-V ' + _('Paste'));
                pasteBox.createBox(turtleBlocksScale, 200, 200);
                pasteBox.show();
                docById('paste').style.left = (pasteBox.getPos()[0] + 10) * turtleBlocksScale + 'px';
                docById('paste').style.top = (pasteBox.getPos()[1] + 10) * turtleBlocksScale + 'px';
                docById('paste').focus();
                docById('paste').style.visibility = 'visible';
                update = true;
                break;
            }
        } else if (event.shiftKey && !disableKeys) {
            var solfnotes_ = _('ti la sol fa mi re do').split(' ');
            switch (event.keyCode) {
            case KEYCODE_D:
                if (_THIS_IS_MUSIC_BLOCKS_) {
                    textMsg('D ' + solfnotes_[6]);
                    __makeNewNote(5, 'do');
                }
                break;
            case KEYCODE_R:
                if (_THIS_IS_MUSIC_BLOCKS_) {
                    textMsg('R ' + solfnotes_[5]);
                    __makeNewNote(5, 're');
                }
                break;
            case KEYCODE_M:
                if (_THIS_IS_MUSIC_BLOCKS_) {
                    textMsg('M ' + solfnotes_[4]);
                    __makeNewNote(5, 'mi');
                }
                break;
            case KEYCODE_F:
                if (_THIS_IS_MUSIC_BLOCKS_) {
                    textMsg('F ' + solfnotes_[3]);
                    __makeNewNote(5, 'fa');
                }
                break;
            case KEYCODE_S:
                if (_THIS_IS_MUSIC_BLOCKS_) {
                    textMsg('S ' + solfnotes_[2]);
                    __makeNewNote(5, 'sol');
                }
                break;
            case KEYCODE_L:
                if (_THIS_IS_MUSIC_BLOCKS_) {
                    textMsg('L ' + solfnotes_[1]);
                    __makeNewNote(5, 'la');
                }
                break;
            case KEYCODE_T:
                if (_THIS_IS_MUSIC_BLOCKS_) {
                    textMsg('T ' + solfnotes_[0]);
                    __makeNewNote(5, 'ti');
                }
                break;
            }
        } else {
            if (docById('paste').style.visibility === 'visible' && event.keyCode === RETURN) {
                if (docById('paste').value.length > 0) {
                    pasted();
                }
            } else if (!disableKeys) {
                var solfnotes_ = _('ti la sol fa mi re do').split(' ');
                switch (event.keyCode) {
                case END:
                    textMsg('END ' + _('Jumping to the bottom of the page.'));
                    blocksContainer.y = -blocks.bottomMostBlock() + logo.canvas.height / 2;
                    stage.update();
                    break;
                case PAGE_UP:
                    textMsg('PAGE_UP ' + _('Scrolling up.'));
                    blocksContainer.y += logo.canvas.height / 2;
                    stage.update();
                    break;
                case PAGE_DOWN:
                    textMsg('PAGE_DOWN ' + _('Scrolling down.'));
                    blocksContainer.y -= logo.canvas.height / 2;
                    stage.update();
                    break;
                case DEL:
                    textMsg('DEL ' + _('Extracting block'));
                    blocks.extract();
                    break;
                case KEYCODE_UP:
                    textMsg('UP ARROW ' + _('Moving block up.'));
                    if (disableArrowKeys) {} else if (blocks.activeBlock != null) {
                        blocks.moveStackRelative(blocks.activeBlock, 0, -STANDARDBLOCKHEIGHT / 2);
                        blocks.blockMoved(blocks.activeBlock);
                        blocks.adjustDocks(blocks.activeBlock, true);
                    } else if (palettes.mouseOver) {
                        palettes.menuScrollEvent(1, 10);
                        palettes.hidePaletteIconCircles();
                    } else if (palettes.activePalette != null) {
                        palettes.activePalette.scrollEvent(STANDARDBLOCKHEIGHT, 1);
                    } else if (scrollBlockContainer) {
                        blocksContainer.y -= 20;
                    }
                    stage.update();
                    break;
                case KEYCODE_DOWN:
                    textMsg('DOWN ARROW ' + _('Moving block down.'));
                    if (disableArrowKeys) {} else if (blocks.activeBlock != null) {
                        blocks.moveStackRelative(blocks.activeBlock, 0, STANDARDBLOCKHEIGHT / 2);
                        blocks.blockMoved(blocks.activeBlock);
                        blocks.adjustDocks(blocks.activeBlock, true);
                    } else if (palettes.mouseOver) {
                        palettes.menuScrollEvent(-1, 10);
                        palettes.hidePaletteIconCircles();
                    } else if (palettes.activePalette != null) {
                        palettes.activePalette.scrollEvent(-STANDARDBLOCKHEIGHT, 1);
                    } else if (scrollBlockContainer) {
                        blocksContainer.y += 20;
                    }
                    stage.update();
                    break;
                case KEYCODE_LEFT:
                    textMsg('LEFT ARROW ' + _('Moving block left.'));
                    if (disableArrowKeys) {} else if (blocks.activeBlock != null) {
                        blocks.moveStackRelative(blocks.activeBlock, -STANDARDBLOCKHEIGHT / 2, 0);
                        blocks.blockMoved(blocks.activeBlock);
                        blocks.adjustDocks(blocks.activeBlock, true);
                    } else if (scrollBlockContainer) {
                        blocksContainer.x -= 20;
                    }
                    stage.update();
                    break;
                case KEYCODE_RIGHT:
                    textMsg('RIGHT ARROW ' + _('Moving block right.'));
                    if (disableArrowKeys) {} else if (blocks.activeBlock != null) {
                        blocks.moveStackRelative(blocks.activeBlock, STANDARDBLOCKHEIGHT / 2, 0);
                        blocks.blockMoved(blocks.activeBlock);
                        blocks.adjustDocks(blocks.activeBlock, true);
                    } else if (scrollBlockContainer) {
                        blocksContainer.x += 20;
                    }
                    stage.update();
                    break;
                case HOME:
                    textMsg('HOME ' + _('Jump to home position.'));
                    if (palettes.mouseOver) {
                        var dy = Math.max(55 - palettes.buttons['rhythm'].y, 0);
                        palettes.menuScrollEvent(1, dy);
                        palettes.hidePaletteIconCircles();
                    } else if (palettes.activePalette != null) {
                        palettes.activePalette.scrollEvent(-palettes.activePalette.scrollDiff, 1);
                    } else {
                        // Bring all the blocks "home".
                        _findBlocks();
                    }
                    stage.update();
                    break;
                case TAB:
                    break;
                case SPACE:
                    if (turtleContainer.scaleX == 1) {
                        turtles.scaleStage(0.5);
                    } else {
                        turtles.scaleStage(1);
                    }
                    break;
                case ESC:
                    if (searchWidget.style.visibility === 'visible') {
                        textMsg('ESC ' + _('Hide blocks'));
                        searchWidget.style.visibility = 'hidden';
                    } else {
                        // toggle full screen
                        // _toggleToolbar();
                    }
                    break;
                case RETURN:
                    if (disableArrowKeys) {} else if (docById('search').value.length > 0) {
                        doSearch();
                    } else {
                        textMsg('Return ' + _('Play'));
                        if (blocks.activeBlock == null || SPECIALINPUTS.indexOf(blocks.blockList[blocks.activeBlock].name) === -1) {
                            logo.runLogoCommands();
                        }
                    }
                    break;
                case KEYCODE_D:
                    if (_THIS_IS_MUSIC_BLOCKS_) {
                        textMsg('d ' + solfnotes_[6]);
                        __makeNewNote(4, 'do');
                    }
                    break;
                case KEYCODE_R:
                    if (_THIS_IS_MUSIC_BLOCKS_) {
                        textMsg('r ' + solfnotes_[5]);
                        __makeNewNote(4, 're');
                    }
                    break;
                case KEYCODE_M:
                    if (_THIS_IS_MUSIC_BLOCKS_) {
                        textMsg('m ' + solfnotes_[4]);
                        __makeNewNote(4, 'mi');
                    }
                    break;
                case KEYCODE_F:
                    if (_THIS_IS_MUSIC_BLOCKS_) {
                        textMsg('f ' + solfnotes_[3]);
                        __makeNewNote(4, 'fa');
                    }
                    break;
                case KEYCODE_S:
                    if (_THIS_IS_MUSIC_BLOCKS_) {
                        textMsg('s ' + solfnotes_[2]);
                        __makeNewNote(4, 'sol');
                    }
                    break;
                case KEYCODE_L:
                    if (_THIS_IS_MUSIC_BLOCKS_) {
                        textMsg('l ' + solfnotes_[1]);
                        __makeNewNote(4, 'la');
                    }
                    break;
                case KEYCODE_T:
                    if (_THIS_IS_MUSIC_BLOCKS_) {
                        textMsg('t ' + solfnotes_[0]);
                        __makeNewNote(4, 'ti');
                    }
                    break;
                default:
                    break;
                }
            }

            // Always store current key so as not to mask it from
            // the keyboard block.
            currentKeyCode = event.keyCode;
        }
    };

    /*
     * @return currentKeyCode
     */
    this.getCurrentKeyCode = function () {
        return currentKeyCode;
    };

    /*
     * Sets current key code to 0
     */
    this.clearCurrentKeyCode = function () {
        currentKey = '';
        currentKeyCode = 0;
    };

    /*
     * Handles resizing for MB.
     * Detects width/height changes and closes any menus before actual resize.
     * Repositions containers/palette/home buttons
     */
    function _onResize(force) {
        var $j = jQuery.noConflict();
        console.debug('document.body.clientWidth and clientHeight: ' + document.body.clientWidth + ' ' + document.body.clientHeight);
        console.debug('stored values: ' + this._clientWidth + ' ' + this._clientHeight);

        console.debug('window inner/outer width/height: ' + window.innerWidth + ', ' + window.innerHeight + ' ' + window.outerWidth + ', ' + window.outerHeight);

        if (!platform.androidWebkit) {
            var w = window.innerWidth;
            var h = window.innerHeight;
        } else {
            var w = window.outerWidth;
            var h = window.outerHeight;
        }

        // If the clientWidth hasn't changed, don't resize (except
        // on init).
        if (!force && this._clientWidth === document.body.clientWidth) {
            // console.debug('NO WIDTH CHANGE');
            // return;
        }

        this._clientWidth = document.body.clientWidth;
        this._clientHeight = document.body.clientHeight;
        this._innerWidth = window.innerWidth;
        this._innerHeight = window.innerHeight;
        this._outerWidth = window.outerWidth;
        this._outerHeight = window.outerHeight;

        if (largerContainer !== null) {
            homeButtonContainers[0].x = this._innerWidth - 4 * 55 - 27.5;
            homeButtonContainers[1].x = homeButtonContainers[0].x;
            hideBlocksContainer.x = homeButtonContainers[0].x;
            collapseBlocksContainer.x = homeButtonContainers[0].x;
            smallerContainer.x = homeButtonContainers[0].x;
            largerContainer.x = homeButtonContainers[0].x;

            homeButtonContainers[0].y = this._innerHeight - 27.5;
            homeButtonContainers[1].y = homeButtonContainers[0].y;
            hideBlocksContainer.y = homeButtonContainers[0].y;
            collapseBlocksContainer.y = homeButtonContainers[0].y;
            smallerContainer.y = homeButtonContainers[0].y;
            largerContainer.y = homeButtonContainers[0].y;
        }

        if (docById('labelDiv').classList.contains('hasKeyboard')) {
            return;
        }

        var smallSide = Math.min(w, h);

        if (smallSide < cellSize * 9) {
            // var mobileSize = true;
            // FIXME
            var mobileSize = false;
            if (w < cellSize * 10) {
                turtleBlocksScale = smallSide / (cellSize * 11);
            } else {
                turtleBlocksScale = Math.max(smallSide / (cellSize * 11), 0.75);
            }
        } else {
            var mobileSize = false;
            if (w / 1200 > h / 900) {
                turtleBlocksScale = w / 1200;
            } else {
                turtleBlocksScale = h / 900;
            }
        }

        turtleBlocksScale = 1.0;

        stage.scaleX = turtleBlocksScale;
        stage.scaleY = turtleBlocksScale;

        stage.canvas.width = w;
        stage.canvas.height = h;

        turtles.setScale(w, h, turtleBlocksScale);

        blocks.setScale(turtleBlocksScale);
        boundary.setScale(w, h, turtleBlocksScale);

        palettes.setScale(turtleBlocksScale);

        trashcan.resizeEvent(turtleBlocksScale);

        // We need to reposition the palette buttons
        _setupPaletteMenu(turtleBlocksScale);

        // Reposition coordinate grids.
        cartesianBitmap.x = (canvas.width / (2 * turtleBlocksScale)) - (600);
        cartesianBitmap.y = (canvas.height / (2 * turtleBlocksScale)) - (450);
        polarBitmap.x = (canvas.width / (2 * turtleBlocksScale)) - (600);
        polarBitmap.y = (canvas.height / (2 * turtleBlocksScale)) - (450);
        update = true;

        // Hide tooltips on mobile
        if (platform.mobile) {
            // palettes.setMobile(true);
            // palettes.hide();
            toolbar.disableTooltips($j);
        } else {
            palettes.setMobile(false);
            palettes.bringToTop();
        }

        for (var turtle = 0; turtle < turtles.turtleList.length; turtle++) {
            turtles.turtleList[turtle].doClear(false, false, true);
        }

        var artcanvas = docById('overlayCanvas');
        // Workaround for #795.5
        if (mobileSize) {
            artcanvas.width = w * 2;
            artcanvas.height = h * 2;
        } else {
            artcanvas.width = w;
            artcanvas.height = h;
        }

        blocks.checkBounds();
    };

    window.onresize = function () {
        _onResize(false);
    };

    /*
     * Restore last stack pushed to trashStack back onto canvas.
     * Hides palettes before update
     * Repositions blocks about trash area
     */
    _restoreTrash = function () {
        for (var name in blocks.palettes.dict) {
            blocks.palettes.dict[name].hideMenu(true);
        }

        blocks.activeBlock = null;
        refreshCanvas();

        var dx = 0;
        var dy = -cellSize * 3; // Reposition

        if (blocks.trashStacks.length === 0) {
            console.debug('Trash is empty--nothing to do');
            return;
        }

        var thisBlock = blocks.trashStacks.pop();

        // Restore drag group in trash
        blocks.findDragGroup(thisBlock);
        for (var b = 0; b < blocks.dragGroup.length; b++) {
            var blk = blocks.dragGroup[b];
            // console.debug('Restoring ' + blocks.blockList[blk].name + ' from the trash.');
            blocks.blockList[blk].trash = false;
            blocks.moveBlockRelative(blk, dx, dy);
            blocks.blockList[blk].show();
        }

        blocks.raiseStackToTop(thisBlock);

        if (blocks.blockList[thisBlock].name === 'start' || blocks.blockList[thisBlock].name === 'drum') {
            var turtle = blocks.blockList[thisBlock].value;
            turtles.turtleList[turtle].trash = false;
            turtles.turtleList[turtle].container.visible = true;
        } else if (blocks.blockList[thisBlock].name === 'action') {
            // We need to add a palette entry for this action.
            // But first we need to ensure we have a unqiue name,
            // as the name could have been taken in the interim.
            var actionArg = blocks.blockList[blocks.blockList[thisBlock].connections[1]];
            if (actionArg != null) {
                var oldName = actionArg.value;
                // Mark the action block as still being in the
                // trash so that its name won't be considered when
                // looking for a unique name.
                blocks.blockList[thisBlock].trash = true;
                var uniqueName = blocks.findUniqueActionName(oldName);
                blocks.blockList[thisBlock].trash = false;

                if (uniqueName !== actionArg) {
                    console.debug('renaming action when restoring from trash. old name: ' + oldName + ' unique name: ' + uniqueName);

                    actionArg.value = uniqueName;

                    var label = actionArg.value.toString();
                    if (label.length > 8) {
                        label = label.substr(0, 7) + '...';
                    }
                    actionArg.text.text = label;

                    if (actionArg.label != null) {
                        actionArg.label.value = uniqueName;
                    }

                    actionArg.container.updateCache();

                    // Check the drag group to ensure any do
                    // blocks are updated (in case of recursion).
                    for (var b = 0; b < blocks.dragGroup.length; b++) {
                        var me = blocks.blockList[blocks.dragGroup[b]];
                        if (['nameddo', 'nameddoArg', 'namedcalc', 'namedcalcArg'].indexOf(me.name) !== -1 && me.privateData === oldName) {
                            console.debug('reassigning nameddo to ' + uniqueName);
                            me.privateData = uniqueName;
                            me.value = uniqueName;

                            var label = me.value.toString();
                            if (label.length > 8) {
                                label = label.substr(0, 7) + '...';
                            }
                            me.text.text = label;
                            me.overrideName = label;
                            me.regenerateArtwork();
                            me.container.updateCache();
                        }
                    }
                }

                var actionName = actionArg.value;
                if (actionName !== _('action')) {
                    // blocks.checkPaletteEntries('action');
                    console.debug('FIXME: Check for unique action name here');
                }
            }
        }

        blocks.refreshCanvas();
    };

    /*
     * Hides aux menu
     */
    hideAuxMenu = function () {
        if (toolbarHeight > 0) {
            _showHideAuxMenu(false);
            menuButtonsVisible = false;
        }
    };

    /*
     * Sets up a new "clean" MB i.e. new project instance
     */
    _afterDelete = function () {
        toolbar.closeAuxToolbar(_showHideAuxMenu);
        sendAllToTrash(true, false);
        if (planet !== undefined) {
            planet.initialiseNewProject.bind(planet);
        }
    };


    // function _doPlaybackBox() {
    //     // _hideBoxes();
    //     // playbackBox.init(turtleBlocksScale, playbackButton.x - 27, playbackButton.y, _makeButton, logo);
    // };

    /*
     * @param {boolean} addStartBlock {if true adds a new start block to new project instance}
     * @param {boolean} doNotSave     {if true discards any changes to project}
     *
     * Hide the palettes before update.
     * Then deletes everything/sends all to trash
     */
    sendAllToTrash = function (addStartBlock, doNotSave) {
        // Return to home position after loading new blocks.
        blocksContainer.x = 0;
        blocksContainer.y = 0;
        for (var name in blocks.palettes.dict) {
            blocks.palettes.dict[name].hideMenu(true);
        }

        hideDOMLabel();
        refreshCanvas();

        var actionBlockCounter = 0;
        var dx = 0;
        var dy = cellSize * 3;
        for (var blk in blocks.blockList) {
            // If this block is at the top of a stack, push it
            // onto the trashStacks list.
            if (blocks.blockList[blk].connections[0] == null) {
                blocks.trashStacks.push(blk);
            }

            if (blocks.blockList[blk].name === 'start' || blocks.blockList[blk].name === 'drum') {
                console.debug('start blk ' + blk + ' value is ' + blocks.blockList[blk].value)
                var turtle = blocks.blockList[blk].value;
                if (!blocks.blockList[blk].trash && turtle != null) {
                    console.debug('sending turtle ' + turtle + ' to trash');
                    turtles.turtleList[turtle].trash = true;
                    turtles.turtleList[turtle].container.visible = false;
                }
            } else if (blocks.blockList[blk].name === 'action') {
                if (!blocks.blockList[blk].trash) {
                    blocks.deleteActionBlock(blocks.blockList[blk]);
                    actionBlockCounter += 1;
                }
            }

            blocks.blockList[blk].trash = true;
            blocks.moveBlockRelative(blk, dx, dy);
            blocks.blockList[blk].hide();
        }

        if (addStartBlock) {
            console.debug('ADDING START BLOCK');
            logo.playbackQueue = {};
            blocks.loadNewBlocks(DATAOBJS);
            setPlaybackStatus();
            _allClear(false);
        } else if (!doNotSave) {
            // Overwrite session data too.
            saveLocally();
        }

        // Wait for palette to clear (#891)
        // We really need to signal when each palette item is deleted
        setTimeout(function () {
            stage.dispatchEvent('trashsignal');
        }, 100 * actionBlockCounter); // 1000

        update = true;
    };

    // function _changePaletteVisibility() {
    //     if (palettes.visible) {
    //         palettes.hide();
    //     } else {
    //         palettes.show();
    //         palettes.bringToTop();
    //     }
    // };

    /*
     * Toggles block/palette visibility
     */
    _changeBlockVisibility = function () {
        hideDOMLabel();

        if (blocks.visible) {
            logo.hideBlocks();
            palettes.hide();
            hideBlocksContainer[1].visible = true;
            hideBlocksContainer[0].visible = false;
        } else {
            if (chartBitmap != null) {
                stage.removeChild(chartBitmap);
                chartBitmap = null;
            }
            hideBlocksContainer[1].visible = false;
            hideBlocksContainer[0].visible = true;
            logo.showBlocks();
            palettes.show();
            palettes.bringToTop();
        }

        // Combine block and palette visibility into one button.
        // _changePaletteVisibility();
    };

    /*
     * Toggles collapsible stacks (if collapsed stacks expand and vice versa)
     */
    _toggleCollapsibleStacks = function () {
        hideDOMLabel();

        if (blocks.visible) {
            blocks.toggleCollapsibles();
        }
    };

    /*
     * When turtle stops running restore stop button to normal state
     */
    this.onStopTurtle = function () {
        // TODO: plugin support
        /*
        if (stopTurtleContainer === null) {
            return;
        }

        if (stopTurtleContainer.visible) {
            _hideStopButton();
            setPlaybackStatus();
        }
        */
    };

    /*
     * When turtle starts running change stop button to running state
     */
    this.onRunTurtle = function () {
        // TODO: plugin support
        // If the stop button is hidden, show it.
        /*
        if (stopTurtleContainer === null) {
            return;
        }

        if (!stopTurtleContainer.visible) {
            _showStopButton();
        }
        */
    };

    /*
     * Updates all canvas elements
     */
    function refreshCanvas() {
        update = true;
    };

    /*
     * This set makes it so the stage only re-renders when an
     * event handler indicates a change has happened.
     */
    this.__tick = function (event) {

        if (update || createjs.Tween.hasActiveTweens()) {
            update = false; // Only update once
            stage.update(event);
        }
    };

    /*
     * Opens samples on planet after closing all sub menus
     */
    _doOpenSamples = function () {
        toolbar.closeAuxToolbar(_showHideAuxMenu);
        planet.openPlanet();
    };

    /*
     * Saves project
     * If beginner, assigns default "My Project" title to html file
     * If advanced, assigns custom title to html file
     */
    this.doSave = function () {
        toolbar.closeAuxToolbar(_showHideAuxMenu);
        if (beginnerMode) {
            save.saveHTML(_('My Project'));
        }
    };

    /*
     * Uploads MB file to Planet
     */
    doUploadToPlanet = function () {
        planet.openPlanet();
    };

    // function doShareOnFacebook() {
    //     alert('Facebook Sharing : disabled'); // remove when add fb share link
    //     // add code for facebook share link
    // };

    /*
     * @param merge {if specified the selected file's blocks merge into current project}
     *  Loads/merges existing MB file
     */
    doLoad = function (merge) {
        toolbar.closeAuxToolbar(_showHideAuxMenu);
        if (merge === undefined) {
            merge = false;
        }

        if (merge) {
            console.debug('MERGE LOAD');
            merging = true;
        } else {
            console.debug('LOAD NEW');
            merging = false;
        }

        console.debug('Loading .tb file');
        document.querySelector('#myOpenFile').focus();
        document.querySelector('#myOpenFile').click();
        window.scroll(0, 0);
        that.doHardStopButton();
        console.debug('Calling all clear from doLoad');
        _allClear(true);
    };

    window.prepareExport = prepareExport;

    /*
     * @param env {specifies environment}
     * Runs music blocks project
     */
    this.runProject = function (env) {
        console.debug('Running Project from Event');
        document.removeEventListener('finishedLoading', this.runProject);
        setTimeout(function () {
            console.debug('Run');
            _changeBlockVisibility();
            that._doFastButton(env);
        }, 5000);
    }

    /*
     * @param  projectID {Planet project ID}
     * @param  flags     {parameteres}
     * @param  env       {specifies environment}
     *
     * Loads MB project from Planet
     */
    this.loadProject = function (projectID, flags, env) {
        console.debug('LOAD PROJECT');
        if (planet === undefined) {
            console.debug('CANNOT ACCESS PLANET');
            return;
        }

        //set default value of run
        flags = typeof flags !== 'undefined' ? flags : {
            run: false,
            show: false,
            collapse: false
        };
        loading = true;
        document.body.style.cursor = 'wait';
        doLoadAnimation();

        // palettes.updatePalettes();
        setTimeout(function () {
            try {
                planet.openProjectFromPlanet(projectID, function () {
                    that.loadStartWrapper(that._loadStart);
                });
            } catch (e) {
                console.debug(e);
                console.debug('that._loadStart on error');
                that.loadStartWrapper(that._loadStart);
            }

            planet.initialiseNewProject();
            // Restore default cursor
            loading = false;

            document.body.style.cursor = 'default';
            update = true;
        }, 2500);

        var run = flags.run;
        var show = flags.show;
        var collapse = flags.collapse;

        var __functionload = function () {
            setTimeout(function () {
                if (!collapse && firstRun) {
                    _toggleCollapsibleStacks();
                }

                if (run && firstRun) {
                    for (var turtle = 0; turtle < turtles.turtleList.length; turtle++) {
                        turtles.turtleList[turtle].doClear(true, true, false);
                    }

                    textMsg(_('Click the run button to run the project.'));
                    // that.runProject(env);

                    if (show) {
                        _changeBlockVisibility();
                    }

                    if (!collapse) {
                        _toggleCollapsibleStacks();
                    }
                } else if (!show) {
                    _changeBlockVisibility();
                }

                document.removeEventListener('finishedLoading', __functionload);
                firstRun = false;
            }, 1000);
        }

        if (document.addEventListener) {
            document.addEventListener('finishedLoading', __functionload, false);
        } else {
            document.attachEvent('finishedLoading', __functionload);
        }
    };

    /*
     * Calculate time such that no matter how long it takes to
     * load the program, the loading animation will cycle at least
     * once.
     *
     * @param loadProject all params are from load project function
     */
    this.loadStartWrapper = async function (func, arg1, arg2, arg3) {
        var time1 = new Date();
        await func(arg1, arg2, arg3);

        var time2 = new Date();
        var elapsedTime = time2.getTime() - time1.getTime();
        var timeLeft = Math.max(6000 - elapsedTime);
        setTimeout(that.showContents, timeLeft);
    };

    /*
     * Hides the loading animation and unhides the background.
     * Shows contents of MB after loading screen.
     */
    this.showContents = function () {
        docById('loading-image-container').style.display = 'none';
        // docById('canvas').style.display = 'none';
        docById('hideContents').style.display = 'block';

        /*
        // Warn the user -- chrome only -- if the browser level is
        // not set to 100%
        if (window.innerWidth !== window.outerWidth) {
            blocks.errorMsg(_('Please set browser zoom level to 100%'));
            console.debug('zoom level is not 100%: ' + window.innerWidth + ' !== ' + window.outerWidth);
        }
        */
    };

    this._loadStart = async function () {
        console.debug('LOAD START');

        // where to put this?
        // palettes.updatePalettes();
        justLoadStart = function () {
            console.debug('Loading start');
            logo.playbackQueue = {};
            blocks.loadNewBlocks(DATAOBJS);
            setPlaybackStatus();
        };

        sessionData = null;

        // Try restarting where we were when we hit save.
        if (planet) {
            sessionData = await planet.openCurrentProject();
        } else {
            var currentProject = storage.currentProject;
            sessionData = storage['SESSION' + currentProject];
        }

        var __afterLoad = function () {
            if (!turtles.running()) {
                setTimeout(function () {
                    console.debug('reset turtles after load: ' + turtles.turtleList.length);

                    for (var turtle = 0; turtle < turtles.turtleList.length; turtle++) {
                        logo.turtleHeaps[turtle] = [];
                        logo.notationStaging[turtle] = [];
                        logo.notationDrumStaging[turtle] = [];
                        turtles.turtleList[turtle].doClear(true, true, false);
                    }
                    const imgUrl = "data:image/svg+xml;base64,PD94bWwgdmVyc2lvbj0iMS4wIiBlbmNvZGluZz0iVVRGLTgiIHN0YW5kYWxvbmU9Im5vIj8+IDxzdmcgeG1sbnM6ZGM9Imh0dHA6Ly9wdXJsLm9yZy9kYy9lbGVtZW50cy8xLjEvIiB4bWxuczpjYz0iaHR0cDovL2NyZWF0aXZlY29tbW9ucy5vcmcvbnMjIiB4bWxuczpyZGY9Imh0dHA6Ly93d3cudzMub3JnLzE5OTkvMDIvMjItcmRmLXN5bnRheC1ucyMiIHhtbG5zOnN2Zz0iaHR0cDovL3d3dy53My5vcmcvMjAwMC9zdmciIHhtbG5zPSJodHRwOi8vd3d3LnczLm9yZy8yMDAwL3N2ZyIgaWQ9InN2ZzExMjEiIHZlcnNpb249IjEuMSIgdmlld0JveD0iMCAwIDM0LjEzMTI0OSAxNC41NTIwODkiIGhlaWdodD0iNTUuMDAwMDE5IiB3aWR0aD0iMTI5Ij4gPGRlZnMgaWQ9ImRlZnMxMTE1Ij4gPGNsaXBQYXRoIGlkPSJjbGlwUGF0aDQzMzciIGNsaXBQYXRoVW5pdHM9InVzZXJTcGFjZU9uVXNlIj4gPHJlY3QgeT0iNTUyIiB4PSI1ODgiIGhlaWdodD0iMTQzNiIgd2lkdGg9IjE5MDAiIGlkPSJyZWN0NDMzOSIgc3R5bGU9ImZpbGw6I2EzYjVjNDtmaWxsLW9wYWNpdHk6MTtzdHJva2U6bm9uZTtzdHJva2Utd2lkdGg6MTU7c3Ryb2tlLWxpbmVjYXA6cm91bmQ7c3Ryb2tlLWxpbmVqb2luOnJvdW5kO3N0cm9rZS1taXRlcmxpbWl0OjQ7c3Ryb2tlLWRhc2hhcnJheTpub25lO3N0cm9rZS1vcGFjaXR5OjEiIC8+IDwvY2xpcFBhdGg+IDwvZGVmcz4gPG1ldGFkYXRhIGlkPSJtZXRhZGF0YTExMTgiPiA8cmRmOlJERj4gPGNjOldvcmsgcmRmOmFib3V0PSIiPiA8ZGM6Zm9ybWF0PmltYWdlL3N2Zyt4bWw8L2RjOmZvcm1hdD4gPGRjOnR5cGUgcmRmOnJlc291cmNlPSJodHRwOi8vcHVybC5vcmcvZGMvZGNtaXR5cGUvU3RpbGxJbWFnZSIgLz4gPGRjOnRpdGxlPjwvZGM6dGl0bGU+IDwvY2M6V29yaz4gPC9yZGY6UkRGPiA8L21ldGFkYXRhPiA8ZyB0cmFuc2Zvcm09Im1hdHJpeCgxLjA4Njc4MiwwLDAsMS4wODY3ODIsLTEuNTQ3MzI0NSwtMS4zMDU3OTkpIiBpZD0iZzE4MTIiPiA8ZWxsaXBzZSB0cmFuc2Zvcm09Im1hdHJpeCgwLjAxMDQ2MDk5LDAsMCwwLjAxMDQ2MDk5LDEuMDE2NzM4OSwtNi4yMDQ4NTI5KSIgY2xpcC1wYXRoPSJ1cmwoI2NsaXBQYXRoNDMzNykiIHJ5PSI3NjgiIHJ4PSI3NDgiIGN5PSIxNDc2IiBjeD0iMTU0MCIgaWQ9InBhdGg0MzMzIiBzdHlsZT0iZGlzcGxheTppbmxpbmU7ZmlsbDojYTNiNWM0O2ZpbGwtb3BhY2l0eToxO3N0cm9rZTpub25lO3N0cm9rZS13aWR0aDoxNTtzdHJva2UtbGluZWNhcDpyb3VuZDtzdHJva2UtbGluZWpvaW46cm91bmQ7c3Ryb2tlLW1pdGVybGltaXQ6NDtzdHJva2UtZGFzaGFycmF5Om5vbmU7c3Ryb2tlLW9wYWNpdHk6MSIgLz4gPGVsbGlwc2Ugcnk9IjEuNzgyNjg1OSIgcng9IjEuNjkzOTIxNiIgY3k9IjguODM0MzUzNCIgY3g9IjE2LjQ0NjczOSIgaWQ9InBhdGg0MjU2IiBzdHlsZT0iZGlzcGxheTppbmxpbmU7ZmlsbDojYzlkYWQ4O2ZpbGwtb3BhY2l0eToxO3N0cm9rZTojYzlkYWQ4O3N0cm9rZS13aWR0aDowLjEwNDYwOTk7c3Ryb2tlLWxpbmVjYXA6cm91bmQ7c3Ryb2tlLWxpbmVqb2luOnJvdW5kO3N0cm9rZS1taXRlcmxpbWl0OjQ7c3Ryb2tlLWRhc2hhcnJheTpub25lO3N0cm9rZS1vcGFjaXR5OjEiIC8+IDxwYXRoIGlkPSJwYXRoNDMyOCIgZD0ibSAxNy42MzAyNjYsMTMuNDg3MDkgMC4zMjU0NywwLjM5MjA0NCAwLjM0NzY2LDAuMjczNjkgMC4zMTA2NzYsMC4xMTA5NTUgMC4yMzY3MDUsLTAuMDUxNzggMC4xNDA1NDQsLTAuMTg0OTI2IDAuMTk5NzIsMC4wODEzNyAwLjE1NTMzOCwwLjA0NDM4IDAuNjEzOTU0LC0wLjQyMTYzMiAwLjQyMTYzMSwtMC4yNTE0OTkgYyAwLDAgMC44ODc2NDUsLTAuMDA3NCAxLjYwNTE1NywtMC41NTQ3NzcgMC43MTc1MTMsLTAuNTQ3MzgxIDAuNDk1NjAyLC0wLjY1MDkzOSAwLjQ5NTYwMiwtMC42NTA5MzkgbCAtMC4wMzY5OSwtMC40MjkwMjkgLTAuNTM5OTg0LC0wLjcxNzUxMyAtMC41NTQ3NzcsLTAuNTY5NTcxIC0wLjIyOTMwOSwtMC4xNDc5NDEgYyAwLDAgLTAuMDIyMTksLTAuMDQ0MzggLTAuMDczOTcsLTAuMDQ0MzggLTAuMDUxNzgsMCAtMC4yNDQxMDMsLTAuMDczOTcgLTAuNTE3NzkzLDAuMDQ0MzggLTAuMjczNjkxLDAuMTE4MzUzIC0wLjQ2NjAxNCwwLjE3MDEzMiAtMC44NDMyNjMsMC4zODQ2NDYgLTAuMzc3MjQ4LDAuMjE0NTE0IC0wLjcxMDExNSwwLjQyMTYzMSAtMC44MzU4NjUsMC40OTU2MDIgLTAuMTI1NzUsMC4wNzM5NyAtMC43NDcxLDAuNDI5MDI4IC0wLjc0NzEsMC40MjkwMjggbCAtMC4wOTYxNiwwLjY1ODMzNiB6IiBzdHlsZT0iZGlzcGxheTppbmxpbmU7ZmlsbDojZjhmOGY4O2ZpbGwtb3BhY2l0eToxO2ZpbGwtcnVsZTpldmVub2RkO3N0cm9rZTpub25lO3N0cm9rZS13aWR0aDowLjAxMDQ2MDk5cHg7c3Ryb2tlLWxpbmVjYXA6YnV0dDtzdHJva2UtbGluZWpvaW46bWl0ZXI7c3Ryb2tlLW9wYWNpdHk6MSIgLz4gPHBhdGggaWQ9InBhdGg0MzMwIiBkPSJtIDE4LjA4MTQ4NSwxMy4xMTcyMzkgYyAwLDAgMS4wMTcyMDIsMC4yMTk4MDggMS40OTA2MTMsLTAuMTM1MjUgMC42ODI1NSwtMC42NzQwOTcgMS42NTU4OTMsLTEuMTU0NzMxIDEuODcwMzU1LC0xLjc0NTMwOCAwLjEwODI1NywtMC4yOTgxMTYgMC4wOTI2NSwtMC4zNzIzNzcgLTAuMDgwMTgsLTAuNjM3MTkxIC0wLjc4NDA4NSwtMS4xMTY5NTIzIC0yLjE4NjAyMywwLjQ4MzU2MyAtMi4xODYwMjMsMC40ODM1NjMgbCAtMS4yMjA1MTEsMS4wNDI5ODMgeiIgc3R5bGU9ImRpc3BsYXk6aW5saW5lO2ZpbGw6I2M5ZGFkODtmaWxsLW9wYWNpdHk6MTtmaWxsLXJ1bGU6ZXZlbm9kZDtzdHJva2U6bm9uZTtzdHJva2Utd2lkdGg6MC4wMTA0NjA5OXB4O3N0cm9rZS1saW5lY2FwOmJ1dHQ7c3Ryb2tlLWxpbmVqb2luOm1pdGVyO3N0cm9rZS1vcGFjaXR5OjEiIC8+IDxwYXRoIGlkPSJwYXRoNDI4MSIgZD0ibSAxOC45MjM2MzgsMTEuOTExMTY2IGMgMCwwIC0yLjI2MjA3MywwLjM2MDA3MyAtMS4yNDU4MDcsMS42MzE0MjYgMS4wMTYyNjgsMS4yNzEzNTQgMS4zMzE1OSwwLjQ2ODQxNSAxLjMzMTU5LDAuNDY4NDE1IDAsMCAwLjIzNzM2NCwwLjI4NDAyMSAwLjU1MDIyMSwtMC4wMTI4OSAwLjMxMjg1NywtMC4yOTY5MSAwLjgwMTY1NywtMC40ODY1NjMgMC44MDE2NTcsLTAuNDg2NTYzIDAsMCAwLjgzMzQxOSwtMC4wODE1OCAxLjcyODg1MSwtMC42NDAzNDUgMC44OTU0MzIsLTAuNTU4NzY5IDAuMDI1NDUsLTEuNDk0NjQ0IDAuMDI1NDUsLTEuNDk0NjQ0IDAsMCAtMC43MDQwMDIsLTAuOTE0MzA1IC0xLjE5MTE1OCwtMS4wNjIwMDQgLTAuNDg3MTU1LC0wLjE0NzY5OSAtMS4yNjAyMDYsLTAuMjA1OTYzIC0xLjI2MDIwNiwtMC4yMDU5NjMgeiIgc3R5bGU9ImRpc3BsYXk6aW5saW5lO2ZpbGw6bm9uZTtmaWxsLW9wYWNpdHk6MTtmaWxsLXJ1bGU6ZXZlbm9kZDtzdHJva2U6IzUwNTA1MDtzdHJva2Utd2lkdGg6MC4xMDQ2MDk5O3N0cm9rZS1saW5lY2FwOmJ1dHQ7c3Ryb2tlLWxpbmVqb2luOm1pdGVyO3N0cm9rZS1taXRlcmxpbWl0OjQ7c3Ryb2tlLWRhc2hhcnJheTpub25lO3N0cm9rZS1vcGFjaXR5OjEiIC8+IDxwYXRoIGlkPSJwYXRoNTkyNiIgZD0ibSAxNi44ODkxNjUsMy45OTA3MDY3IGMgLTAuMjA1OTI1LDAuMDA5MDIgLTAuNDkwNTg0LDAuMDE2NDUyIC0wLjY4MjQzNCwwLjA5NDMwNiAtMC4zNjM1MSwwLjExMzE2MjUgLTAuNzg0MDE5LDAuMzA2NTkxNiAtMS4xMDIwMzksMC40MTQ1MTk3IEMgMTQuODA1NzA3LDQuNjAwOTk5MyAxNC41MjgzODMsNC44Njc1ODQxIDE0LjQ0MjUxNSw0Ljc3MDc2NzYgMTQuMzE0ODUsNC42MjY4MjQ0IDE0LjIyNDM1Myw0LjU5NTM2MyAxNC4wNDU2ODksNC40OTc1NTkgMTMuODAxNzgxLDQuMzk5NTA1IDEzLjg3Mzc3Myw0LjQ0NDgyNzIgMTMuNjYwODY2LDQuMzg2MzI4MyAxMy41MTM2ODEsNC4zNDU4ODcxIDEzLjQ0ODI5LDQuMjg4Mjk1OCAxMy4wNDc5NTQsNC4zMDIzNTY3IGMgLTAuMjE2MDg3LDAuMDA3NTkgLTAuNDczNTEsMC4wMDgwNCAtMC42NjAwODEsMC4wODk3MjUgLTAuMzc0NjE1LDAuMTY0MDE3OCAtMC4yOTksMC4yNDg0NzU3IC0wLjUzODU3MiwwLjQ5MDAyNTIgLTAuMTY1MTA4LDAuMTY2NDcwOSAtMC4yMjMwMjksMC41NzQ5ODMxIC0wLjI4MjA0MSwwLjgxODg1OCAtMC4wNjkzOSwwLjI4Njc3NzYgLTAuMDU0NywwLjYwMTAzOTMgLTAuMDIwMzEsMC45Njc0MDMxIDAuMDI3NjEsMC4yOTQxOTY1IDAuMDkxNzMsMC40OTczOTM5IDAuMjQ5Mzg4LDAuNzU5MDYzIDAuMTM1MDg0LDAuMjI0MTk4OSAwLjMyNDU2MSwwLjI4MzU4MjggMC41NDY1OSwwLjQ5NzI4OTMgMC4wNzc3NCwwLjA3NDgzIDAuMzY4Mzk4LC0wLjAzODk2NSAwLjQ4NDg4LC0wLjAxNTEwNCAwLjEwODcwOSwwLjAyMjI3IC0wLjA0ODE3LDAuMjE2NzA4OCAtMC4wNTMyLDAuMjQ1MzgzNCAtMC4wNTM4LDAuMjM5NTE2OSAtMC4xMTA1MDMsMC4wODc3NzEgLTAuMDgwNiwwLjYyNzQyNjEgMC4zNDgxMjMsMi4wMjY2ODkyIDEuMDA1MDg5LC0xLjA2NzI2NDcgMC4zMjY2NDksMC42Njg2MTk0IC0wLjA1Mjk4LDAuMTM1NTY0IC0wLjQzNzU5NCwwLjM4ODgwNjggLTAuNTAzMzY4LDAuNTg2ODUzOCAtMC4wMTI2NywwLjE2NTEwOSAwLjE5NzgzNSwwLjE5NDA4IDAuMzE4OTk3LDAuMTc4MDQ5IDAuMDYyNjYsMC40ODAzOTUgMC4xMjQ5ODIsMS4wNDIwNDggMC41MjIyNDIsMS4zNzI0MzkgMC4xMjAxNzcsMC4xMDY0MDIgMC4yODY2NTIsMC4wOTQ0NyAwLjQyOTMxNywwLjEyNjQ0MyAwLjIyMTY0MSwwLjI2ODEyOCAwLjQ0ODY2OCwwLjU1NzA2NiAwLjc4NDA4NywwLjY4OTc3NCAwLjI4Mzg0NSwwLjE0ODQzNSAwLjYyNDkxMywwLjA1MSAwLjg5NjEzOCwwLjIzMzA2NSAwLjcxMjkyNSwwLjM2MDkwMSAxLjU5NDM3LDAuMjI3NDI0IDIuMjQwMzA3LC0wLjIxNDM2NyAwLjIzOTczNiwtMC4wMjU4NCAwLjUwMTI0MywwLjA1MTE5IDAuNzUxMzkxLDAuMDIyMjIgMC41NzU4OTgsLTAuMDIwMDYgMS4xNjcyMDcsLTAuMjQwMDA1IDEuNTIzOTYyLC0wLjcxMTUwMiAwLjA3MjksLTAuMDY2IDAuMTAyMDgxLC0wLjE3ODE0IDAuMTY4ODAzLC0wLjI0MDYzNSAwLjA2NjE2LDAuMDgzMyAwLjIwMTA3OSwwLjE2NTI4OSAwLjI4NTY1MywwLjA1NTAyIDAuMTkzMDcyLC0wLjI1MzQzNiAwLjIyMzQxMywtMC41OTUxMDQgMC4zMjcxNDUsLTAuODgyNTU5IDAuMDg2NTgsMC4wMzY0MSAwLjA4NDIsMC4yNjU3MzQgMC4xOTA4MiwwLjE3NTk2OCAwLjA4ODU4LC0wLjI3NzUxIDAuMjMxMDU1LC0wLjU4OTU1NCAwLjE1NzQ4NywtMC44NzUxMDMgQyAyMS4wOTQ5NjgsOS44NjQxNTE0IDIwLjk5NDc5OSw5LjcxMDk4NzkgMjAuOTU5NzUxLDkuNjcwOTkxNCAyMS4wNjk3Myw5LjY2NDkyMTQgMjEuMzkyMTQ2LDkuNjA3NDEyNCAyMS4zNjQyMjYsOS40MzQyNzkgMjEuMjg0OTAyLDkuMjY0MDY1MSAyMC45MzAzMjQsOS4wNTgwODkzIDIwLjc4MTQ3LDguOTYzNjg5MyAyMC42Mjc0ODksNy4wODIzNjI5IDIwLjgzMTk0MSw3Ljk3MzAwNDMgMjAuMzc0NDc1LDYuNTcyMTY2OCAyMC4yODY2OTMsNi4yOTYzNjYgMjAuMTc5NTgyLDYuMDI1MzkwOCAyMC4wMzkxNDksNS43NjczNzc4IDE5LjgxNDE1NSw1LjM1NDAwNzYgMTkuNTAzNjMsNC45NzM5MDc1IDE5LjA1MDAzMSw0LjY2MDUzMjggMTguNjk0MTU3LDQuNDg2NjE1NyAxOC43NzkxNjcsNC40MTI0NTc4IDE4LjQxNjMxOSw0LjI4NDIxMTggMTguMDQwOTE2LDQuMTE0ODkzIDE3LjkyMzEyNiw0LjExNDQyOTQgMTcuNzA2MjE3LDQuMDQ5NTUxNCAxNy40MjE5OTMsNC4wMDQyMzgyIDE3LjE3NjIyNiwzLjk5MzQ2MTEgMTYuODg5MTY1LDMuOTkwNzA2NyBaIG0gLTAuNDE2Nzc3LDMuNzcwMjM0NSBjIDAuMjU4MDA1LDAuMDA5NzYgMC40MjkyNTksMC4yNTQ4MTQgMC41Mjc1MDEsMC40Njg0NDEgLTAuMDQ2NTEsMC4xMjA5MTIzIC0wLjIxNzYxMywwLjE4MDMzMTggLTAuMzE0MzE2LDAuMjcwODAwNSAtMC4wNTIyNywwLjAzMDg5OCAtMC4xOTUwNTcsMC4xNDE5ODI5IC0wLjA3Mzk3LDAuMTc2MjU4MyAwLjE2NzU3NCwtMC4wMDgwMSAwLjM0MTEyNSwtMC4xMDE3NzYgMC41MDIzNjMsLTAuMDgxMjUzIDAuMDM4OCwwLjMxMzY5MjcgMC4wMTAzOCwwLjcyNTUwMzEgLTAuMjk1OTM5LDAuOTAyMTQ5NSAtMC4zMTY4ODQsMC4wODI4MjcgLTAuNTYyMDUzLC0wLjIxMjE0MTYgLTAuNjc2ODI5LC0wLjQ3MTYxOCAtMC4xNDcwOTYsLTAuMzY2NjkwMiAtMC4xODU5MzQsLTAuODQyODQzMSAwLjA3NjUxLC0xLjE2Njk5ODggMC4wNjUzMSwtMC4wNjgyNjggMC4xNjAwMTEsLTAuMTA2MzQ3NSAwLjI1NDY3OCwtMC4wOTc3OCB6IG0gMi44NTkyNDQsMi41NzU3ODc4IGMgLTAuMDc2NzMsMC4xODQ3NTggLTAuMjMwNjU5LDAuMzMwMTU2IC0wLjQwNzAxMSwwLjQxMzI1MiAtMC4wNTUzOSwwLjE1MDcwNSAwLjA0MDA0LDAuMzU0MzggMC4wMjk3LDAuNDgzMjM0IC0wLjA0OTA3LC0wLjE2MDM1NyAtMC4wMDE2LC0wLjM2MTQyNiAtMC4xMDg4NzUsLTAuNDk2NzU3IC0wLjA3MDE4LC0wLjAyMjcxIC0wLjE0Nzc0NywtMC4wMjgxIC0wLjIxMTc0MSwtMC4wNzIwNiAwLjIxMjc5NCwwLjExNzcxNyAwLjQ5NTYxLDAuMDM5MjQgMC42MDQ3NjYsLTAuMTgyMDk0IDAuMDI5MzQsLTAuMDM3NjIgMC4wODE1OSwtMC4xNDU1NzUgMC4wOTMxNiwtMC4xNDU1NzEgeiBtIC0wLjk2NTM3MiwwLjE0MTk4OCBjIDAuMDQ1NjYsMC4wMzQwOSAwLjIwNDg5NywwLjE2Mjg1NyAwLjA3NzQ0LDAuMDY3ODUgLTAuMDE2NDEsLTAuMDExMzggLTAuMDkwMTksLTAuMDcwODYgLTAuMDc3NDQsLTAuMDY3ODUgeiIgc3R5bGU9ImRpc3BsYXk6aW5saW5lO2ZpbGw6I2M5ZGFkODtmaWxsLW9wYWNpdHk6MTtzdHJva2U6bm9uZTtzdHJva2Utd2lkdGg6MC4wNTIzMDQ5NTtzdHJva2UtbGluZWNhcDpyb3VuZDtzdHJva2UtbGluZWpvaW46cm91bmQ7c3Ryb2tlLW1pdGVybGltaXQ6NDtzdHJva2UtZGFzaGFycmF5Om5vbmU7c3Ryb2tlLW9wYWNpdHk6MSIgLz4gPHBhdGggaWQ9InBhdGg0MjU3IiBkPSJtIDE4LjU2MjI5Miw0LjM0MDY1NDMgYyAwLDAgLTAuMDE4MjMsLTAuMTI2MDkyNSAwLjA1NTAzLC0wLjI2MzA5MTEgMC4xMDcwNjUsLTAuMjAwMjExOCAwLjM2NDA0MywtMC40MDk5NDg1IDAuNjYxOTUxLC0wLjU5NjUyOTEgMC4zOTA1NzksLTAuMjQ0NjIwMiAwLjg3ODEwNSwtMC40MDE1NzcyIDEuNDU3NjUzLDAuMDM1OTg1IDAuMTUwMzMxLDAuMTEzNTAwOCAwLjI3NTEyLDAuMzU2MTg0OSAwLjQzNjUyLDAuNTQ2MjQ1OCAwLDAgMC40NDM4MjIsMC41MzI1ODcxIDAuMDU5MTgsMS43OTAwODI5IEMgMjAuODQ3OTc4LDcuMTEwODQ1IDIwLjI0MTQyLDYuNTMzODc1NCAyMC4yNDE0Miw2LjUzMzg3NTQgWiIgc3R5bGU9ImRpc3BsYXk6aW5saW5lO2ZpbGw6I2M5ZGFkODtmaWxsLW9wYWNpdHk6MTtmaWxsLXJ1bGU6ZXZlbm9kZDtzdHJva2U6bm9uZTtzdHJva2Utd2lkdGg6MC4wMTA0NjA5OXB4O3N0cm9rZS1saW5lY2FwOmJ1dHQ7c3Ryb2tlLWxpbmVqb2luOm1pdGVyO3N0cm9rZS1vcGFjaXR5OjEiIC8+IDxwYXRoIGlkPSJwYXRoNDI1OSIgZD0ibSAxNS41NDQ5NjIsNC4zMTU2Mjk4IGMgMC42NzQwMTYsMC44NjIwMTcgMi4yMjQ5NDUsMy4zNjQ2NDY3IDIuNTUyNDgxLDIuMTM1NzQ3MSAwLjIwOTIyLC0wLjkxMDEwNjEgMC4wMTUzMiwtMi4zMDI1OTczIDAuMDE1MzIsLTIuMzAyNTk3MyAwLDAgLTEuMjUyMDM4LC0wLjQ2NTg4NTcgLTIuNTY3ODAyLDAuMTY2ODUwMiB6IiBzdHlsZT0iZGlzcGxheTppbmxpbmU7ZmlsbDojODk5YmIwO2ZpbGwtb3BhY2l0eToxO2ZpbGwtcnVsZTpldmVub2RkO3N0cm9rZTojODk5YmIwO3N0cm9rZS13aWR0aDowLjEwNDYwOTk7c3Ryb2tlLWxpbmVjYXA6cm91bmQ7c3Ryb2tlLWxpbmVqb2luOnJvdW5kO3N0cm9rZS1taXRlcmxpbWl0OjQ7c3Ryb2tlLWRhc2hhcnJheTpub25lO3N0cm9rZS1vcGFjaXR5OjEiIC8+IDxwYXRoIGlkPSJwYXRoNDI3NiIgZD0ibSAxNC41NTMyNiw5LjMxOTI1NjMgYyAwLDAgLTAuMTY3Mzc2LDAuMDUyMzA1IDEuMDk4NDA0LDAuMzM0NzUxNyAxLjI2NTc4LDAuMjgyNDQ2NyAxLjYyMTQ1MywtMC42Njk1MDM0IDEuNjIxNDUzLC0wLjY2OTUwMzQgMCwwIDEuMDM1NjM4LC0xLjUxNjg0MzYgMi4xNDQ1MDMsLTAuMzAzMzY4NyAwLDAgMC4yODI0NDcsMC4zMDMzNjg3IDAuNzg0NTc1LDAuMjkyOTA3NyAwLDAgMC4zMTM4MjksLTAuMTc3ODM2OCAwLjU3NTM1NCwtMC4wMTA0NjEgMC4yNjE1MjUsMC4xNjczNzU5IDAuNDkxNjY3LDAuMzI0MjkwNyAwLjQ5MTY2NywwLjMyNDI5MDcgMCwwIDAuMzg3MDU2LDAuMzY2MTM0NyAtMC4yOTI5MDgsMC4zNTU2NzM3IDAsMCAwLjQyODksMC4xMDQ2MDk5IC0wLjA4MzY5LDEuMzM5MDA3IGwgLTAuMTQ2NDU0LC0wLjMzNDc1MiBjIDAsMCAtMC4yMDkyMiwxLjQwMTc3MyAtMC41NzUzNTQsMC44NjgyNjIgMCwwIC0wLjE2ODU2NywwLjI4NDA0MiAtMC41NDkzMzUsMC41MzgxMTEgLTAuNDYxNzA0LDAuMzA4MDczIC0xLjIwMDYyLDAuNTc5MDM0IC0xLjg4Mjg0NiwwLjMzNTM4MiAwLDAgLTAuOTI5NDM2LDEuMDIzNTYzIC0yLjUxMjQwMiwwLjEyMTEyNSAwLDAgLTAuODcxNzI4LDAuMTY2NTUyIC0xLjQ1NzU0MywtMC44MTY3ODEgMCwwIC0wLjgwNTQ5NiwwLjE5ODc1OSAtMC45NTE5NSwtMS40OTU5MjIgMCwwIC0wLjY3OTk2NSwwLjA0MTg0IC0wLjA0MTg0LC0wLjU0Mzk3MSAwLjYzODEyLC0wLjU4NTgxNTUgMS4yMDMwMTQsLTAuNDYwMjgzNiAxLjIwMzAxNCwtMC40NjAyODM2IHoiIHN0eWxlPSJkaXNwbGF5OmlubGluZTtmaWxsOiNmOGY4Zjg7ZmlsbC1vcGFjaXR5OjE7ZmlsbC1ydWxlOmV2ZW5vZGQ7c3Ryb2tlOm5vbmU7c3Ryb2tlLXdpZHRoOjAuMDEwNDYwOTlweDtzdHJva2UtbGluZWNhcDpidXR0O3N0cm9rZS1saW5lam9pbjptaXRlcjtzdHJva2Utb3BhY2l0eToxIiAvPiA8cGF0aCBpZD0icGF0aDQzNjUiIGQ9Im0gMTMuNTM4NTQ0LDUuMzE3OTI3NiBjIC0wLjAxNjk4LDAuMDAzMzMgLTAuMjk1NDI5LDAuMDA0MTEgLTAuNTQyNjE0LC0wLjEyODc4OTQgLTAuMTI2Mjk4LC0wLjA2NzkwNiAtMC4yNDcwMjYsLTAuMTI3MDA2OSAtMC4yOTEyNywtMC4xODU5ODA3IC0wLjAzNTY0LC0wLjA0NzUwOCAwLjAwNDEsLTAuMTExNDU4NyAtMC4wNjY4NSwtMC4wNTMwMjIgLTAuOTQ5ODUyLDAuNzgyODExNiAtMC40ODU4NjcsMi4wNDg5MTU3IDAuMzkxNTE4LDIuMzgxNzQ5OSAwLDAgMC4xNjgwMywtMC45MzA1MDIgMS4wODQ1NzEsLTEuOTg3ODA1NyIgc3R5bGU9ImRpc3BsYXk6aW5saW5lO2ZpbGw6I2Y4ZjhmODtmaWxsLW9wYWNpdHk6MTtmaWxsLXJ1bGU6ZXZlbm9kZDtzdHJva2U6bm9uZTtzdHJva2Utd2lkdGg6MC4wMTA0NjA5OTtzdHJva2UtbGluZWNhcDpyb3VuZDtzdHJva2UtbGluZWpvaW46cm91bmQ7c3Ryb2tlLW1pdGVybGltaXQ6NDtzdHJva2UtZGFzaGFycmF5Om5vbmU7c3Ryb2tlLW9wYWNpdHk6MSIgLz4gPHBhdGggaWQ9InBhdGg0MzY3IiBkPSJtIDE4Ljk2OTEyOSw0LjU1MTQ2OTcgYyAwLDAgMC45NjE2MTUsMC42ODA1MjcxIDEuMTk4MzIsMS42MTI1NTQzIDAsMCAxLjE1MzkzOSwtMS43MzA5MDY4IC0wLjA3Mzk3LC0yLjQyNjIyODIgMCwwIC0wLjIwNzExOCwwLjc5ODg4IC0xLjEyNDM1MSwwLjgxMzY3MzkgeiIgc3R5bGU9ImRpc3BsYXk6aW5saW5lO2ZpbGw6I2Y4ZjhmODtmaWxsLW9wYWNpdHk6MTtmaWxsLXJ1bGU6ZXZlbm9kZDtzdHJva2U6bm9uZTtzdHJva2Utd2lkdGg6MC4wMTA0NjA5OXB4O3N0cm9rZS1saW5lY2FwOmJ1dHQ7c3Ryb2tlLWxpbmVqb2luOm1pdGVyO3N0cm9rZS1vcGFjaXR5OjEiIC8+IDxwYXRoIGlkPSJwYXRoNDIxNSIgZD0ibSAxMi44Mzg2ODUsMTAuMjA5MDE4IGMgMC4xNDQzOTksMS43NjE2ODIgMC45Mzg2MDEsMS40NzI4ODIgMC45Mzg2MDEsMS40NzI4ODIgMC42MzUzNiwxLjAxMDggMS40Mjk1NjEsMC44MjMwOCAxLjQyOTU2MSwwLjgyMzA4IDEuMzcxODAyLDAuODM3NTIyIDIuNTI3MDAzLC0wLjEwMTA3OSAyLjUyNzAwMywtMC4xMDEwNzkgMS45MzQ5NjMsMC4zMTc2OCAyLjQxMTQ4MywtMC45MjQxNjIgMi40MTE0ODMsLTAuOTI0MTYyIDAuMzc1NDQxLDAuNTc3NjAxIDAuNjA2NDgxLC0wLjgwODY0MSAwLjYwNjQ4MSwtMC44MDg2NDEgMC4wNTc3NiwtMC4xMTU1MiAwLjE0NDQwMSwwLjM0NjU2IDAuMTQ0NDAxLDAuMzQ2NTYgMC40NjIwNzksLTEuMjEyOTYwNSAwLjA4MzI0LC0xLjM3NzgzMyAwLjA4MzI0LC0xLjM3NzgzMyAxLjAxMDgwMSwwLjAyODg4IC0wLjIwMzYyNiwtMC43MDI4NzQgLTAuMjAzNjI2LC0wLjcwMjg3NCAtMC4wMjU1MywtMS4wNTkwNjU0IC0wLjAyNTA4LC0xLjMyOTIxMzEgLTAuMzkwMDU0LC0yLjMzMzQzNzggMC44MDk3OTcsMC4yMTYzODc3IDAuODExMDU3LC0wLjk2MDY1ODkgMC45NDkxNywtMS4yMjk3ODc3IDAuMTk5OTE5LC0wLjUzOTAyNDUgLTAuMDM1NiwtMS41MDQ0OTA0IC0wLjY3OTY0MSwtMS45MTk1MzIzIC0wLjI2NTQxMSwtMC4xNzEwMzg3IC0wLjYwMDIsLTAuMjQ4NjAwOSAtMS4wMDI0ODYsLTAuMTY0MzE5OCAtMC4zMDI3NTUsMC4xMzkwMTI4IC0wLjY5MjU0LDAuMzk0OTg5NSAtMC45MDc2MjgsMC42MDg2NjE5IC0wLjE5MzYxMywwLjE5MjMzOTUgLTAuMjE5NjQ5LDAuMzAzMjExNCAtMC4xOTU0NDIsMC40MTU1NTciIHN0eWxlPSJmaWxsOm5vbmU7ZmlsbC1ydWxlOmV2ZW5vZGQ7c3Ryb2tlOiM1MDUwNTA7c3Ryb2tlLXdpZHRoOjAuMTA0NjA5OTtzdHJva2UtbGluZWNhcDpyb3VuZDtzdHJva2UtbGluZWpvaW46cm91bmQ7c3Ryb2tlLW1pdGVybGltaXQ6NDtzdHJva2UtZGFzaGFycmF5Om5vbmU7c3Ryb2tlLW9wYWNpdHk6MSIgLz4gPHBhdGggaWQ9InBhdGg0MjI3IiBkPSJtIDEyLjgzODY4NSwxMC4yMTE0OTUgYyAwLDAgLTAuOTA5NzIxLDAuMDk4NiAwLjI1OTkyLC0wLjgxMTExNzkgMCwwIDAuNDkwOTYsLTAuNDE4NzYwOCAxLjQ3Mjg4MSwtMC4wNTc3NiIgc3R5bGU9ImZpbGw6bm9uZTtmaWxsLXJ1bGU6ZXZlbm9kZDtzdHJva2U6IzUwNTA1MDtzdHJva2Utd2lkdGg6MC4xMDQ2MDk5O3N0cm9rZS1saW5lY2FwOnJvdW5kO3N0cm9rZS1saW5lam9pbjpyb3VuZDtzdHJva2UtbWl0ZXJsaW1pdDo0O3N0cm9rZS1kYXNoYXJyYXk6bm9uZTtzdHJva2Utb3BhY2l0eToxIiAvPiA8cGF0aCBpZD0icGF0aDQyMjkiIGQ9Ik0gMTIuOTA0OTA0LDkuNTY1NTUzIEMgMTIuNTA1NjUzLDguNzczODU0OCAxMi42NzA3OTcsOC4xNjU2MDM3IDEyLjg1MDI0NCw3Ljk1ODI5NCIgc3R5bGU9ImZpbGw6bm9uZTtmaWxsLXJ1bGU6ZXZlbm9kZDtzdHJva2U6IzUwNTA1MDtzdHJva2Utd2lkdGg6MC4xMDQ2MDk5O3N0cm9rZS1saW5lY2FwOnJvdW5kO3N0cm9rZS1saW5lam9pbjpyb3VuZDtzdHJva2UtbWl0ZXJsaW1pdDo0O3N0cm9rZS1kYXNoYXJyYXk6bm9uZTtzdHJva2Utb3BhY2l0eToxIiAvPiA8cGF0aCBpZD0icGF0aDQyMDEiIGQ9Im0gMTQuNTgxMzAzLDQuODIyNzY5MiBjIDAsMCAxLjc5NTc0OSwtMS40NTE3MDY2IDMuOTY3MjA3LC0wLjUxNTAzMDkiIHN0eWxlPSJkaXNwbGF5OmlubGluZTtmaWxsOm5vbmU7ZmlsbC1ydWxlOmV2ZW5vZGQ7c3Ryb2tlOiM1MDUwNTA7c3Ryb2tlLXdpZHRoOjAuMTA0NjA5OTtzdHJva2UtbGluZWNhcDpyb3VuZDtzdHJva2UtbGluZWpvaW46cm91bmQ7c3Ryb2tlLW1pdGVybGltaXQ6NDtzdHJva2UtZGFzaGFycmF5Om5vbmU7c3Ryb2tlLW9wYWNpdHk6MSIgLz4gPHBhdGggc3R5bGU9ImRpc3BsYXk6aW5saW5lO2ZpbGw6bm9uZTtmaWxsLXJ1bGU6ZXZlbm9kZDtzdHJva2U6IzUwNTA1MDtzdHJva2Utd2lkdGg6MC4xMDQ2MDk5O3N0cm9rZS1saW5lY2FwOnJvdW5kO3N0cm9rZS1saW5lam9pbjpyb3VuZDtzdHJva2UtbWl0ZXJsaW1pdDo0O3N0cm9rZS1kYXNoYXJyYXk6bm9uZTtzdHJva2Utb3BhY2l0eToxIiBkPSJNIDEyLjkxMzUyNyw3Ljg5OTY1ODEgQyAxMC44OTQzNTYsOC4zNTIwMTQzIDExLjE2ODQwMiw0LjI1NDUyNDcgMTIuNzY0OTUyLDQuMzAyNTA3MyAxMy4zODM1NjksNC4yODU3MzczIDE0LjA5NzQyNCw0LjI2Nzg1NSAxNC42NTY4MSw1LjAwMTUxMyIgaWQ9InBhdGg0MjA3IiAvPiA8cGF0aCBpZD0icGF0aDQyMzMiIGQ9Im0gMTguMzQwMzMxLDEwLjQ1NDQ5OSBjIDAsMCAwLjY2NDI0LDAuNzIyIDEuMDEwODAxLC0wLjE3MzI4IiBzdHlsZT0iZGlzcGxheTppbmxpbmU7ZmlsbDpub25lO2ZpbGwtcnVsZTpldmVub2RkO3N0cm9rZTojNTA1MDUwO3N0cm9rZS13aWR0aDowLjEwNDYwOTk7c3Ryb2tlLWxpbmVjYXA6cm91bmQ7c3Ryb2tlLWxpbmVqb2luOnJvdW5kO3N0cm9rZS1taXRlcmxpbWl0OjQ7c3Ryb2tlLWRhc2hhcnJheTpub25lO3N0cm9rZS1vcGFjaXR5OjEiIC8+IDxwYXRoIGlkPSJwYXRoNDIzNSIgZD0ibSAxOC44ODkwNTIsMTAuNzI4ODU5IDAuMDcyMiwwLjU2MzE2IiBzdHlsZT0iZGlzcGxheTppbmxpbmU7ZmlsbDpub25lO2ZpbGwtcnVsZTpldmVub2RkO3N0cm9rZTojNTA1MDUwO3N0cm9rZS13aWR0aDowLjEwNDYwOTk7c3Ryb2tlLWxpbmVjYXA6cm91bmQ7c3Ryb2tlLWxpbmVqb2luOnJvdW5kO3N0cm9rZS1taXRlcmxpbWl0OjQ7c3Ryb2tlLWRhc2hhcnJheTpub25lO3N0cm9rZS1vcGFjaXR5OjEiIC8+IDxwYXRoIGlkPSJwYXRoNDI1MSIgZD0ibSAxNC4xMzQ4Miw1LjM0NDA4MDEgYyAtMC4xNzgzOTEsMCAtMC42MzI5NDYsMC4wMDY5OCAtMC45OTQxOTIsLTAuMDg2ODE2IEMgMTIuOTA4NzMsNS4xOTcwNTE5IDEyLjcxNTI4NCw1LjA5NTMxMjUgMTIuNjU4MDI2LDQuOTIzNTM3OCIgc3R5bGU9ImRpc3BsYXk6aW5saW5lO2ZpbGw6bm9uZTtmaWxsLXJ1bGU6ZXZlbm9kZDtzdHJva2U6IzUwNTA1MDtzdHJva2Utd2lkdGg6MC4xMDQ2MDk5O3N0cm9rZS1saW5lY2FwOnJvdW5kO3N0cm9rZS1saW5lam9pbjpyb3VuZDtzdHJva2UtbWl0ZXJsaW1pdDo0O3N0cm9rZS1kYXNoYXJyYXk6bm9uZTtzdHJva2Utb3BhY2l0eToxIiAvPiA8cGF0aCBpZD0icGF0aDQzMDEiIGQ9Im0gMTIuNjcyOTA2LDExLjI0OTk1OSBjIDAsMCAtMS4yMTMxMTMsMC44ODAyNDcgLTAuNzI0OTA5LDEuNTQ1OTgxIGwgMC41OTkxNiwwLjUzMjU4NiAwLjgyMTA3MiwwLjQ0MzgyMyAxLjIyNzkwNywwLjA2NjU3IDAuODA2Mjc3LC0wLjE0Nzk0MSAwLjQxNDIzNCwtMC4xODQ5MjYgMC40NDM4MjIsMC4zNzcyNSAwLjM5OTQ0MSwwLjAxNDc5IDAuMjI5MzA4LC0wLjExMDk1NiAwLjY4NzkyNCwtMC4yNzM2OTEgMC4zNjI0NTYsLTAuMjg0Nzg2IDAuMjA3MTE3LC0wLjMxNDM3MyAtMC4wMjk1OSwtMC4zNDAyNjQgYyAwLDAgLTAuMzg0NjQ2LC0xLjE2MTMzNSAtMC43OTg4OCwtMS4zNDYyNjEgMCwwIC0wLjUzMjU4NywtMC41NzY5NjkgLTEuMjcyMjkxLC0wLjA4MTM3IDAsMCAtMS4xMTY5NTIsMC4zNjk4NTIgLTIuMDg1OTY0LDAuMDQ0MzggLTAuOTY5MDEyLC0wLjMyNTQ3IC0xLjI4NzA4NSwwLjA1OTE4IC0xLjI4NzA4NSwwLjA1OTE4IHoiIHN0eWxlPSJkaXNwbGF5OmlubGluZTtmaWxsOiNmOGY4Zjg7ZmlsbC1vcGFjaXR5OjE7ZmlsbC1ydWxlOmV2ZW5vZGQ7c3Ryb2tlOm5vbmU7c3Ryb2tlLXdpZHRoOjAuMDEwNDYwOTlweDtzdHJva2UtbGluZWNhcDpidXR0O3N0cm9rZS1saW5lam9pbjptaXRlcjtzdHJva2Utb3BhY2l0eToxIiAvPiA8cGF0aCBpZD0icGF0aDQzMjUiIGQ9Im0gMTEuODUzMTgsMTIuNDgxMDk0IGMgMCwwIDEuMjIwNTExLC0wLjcwMjcxOSAzLjA2OTc3LC0wLjE4NDkyNyAwLDAgMC45MTcyMzQsMC4xNjI3MzYgMS41MDg5OTYsLTAuMDY2NTcgMC41OTE3NjQsLTAuMjI5MzA5IDAuNzkxNDgzLDAuMjczNjkgMC43OTE0ODMsMC4yNzM2OSAwLDAgMC40NjYwMTQsMC44NDMyNjIgMC4zOTk0NCwwLjkwMjQzOCBsIDAuMTc3NTI5LC0wLjA1MTc4IDAuMjY2MjkzLC0wLjM0MDI2NCAwLjA3Mzk3LC0wLjI1ODg5NyAtMC4xNDA1NDMsLTAuNDI5MDI4IC0wLjI3MzY5MSwtMC41NzY5NjggLTAuMzEwNjc2LC0wLjQ0MzgyMiAtMC4yNTE0OTksLTAuMTg0OTI3IC0wLjQyMTYzMSwtMC4xODQ5MjUgLTAuNDA2ODM4LDAuMDI5NTkgLTAuNjA2NTU2LDAuMjUxNDk5IGMgMCwwIC0xLjAyODE4OSwwLjI4ODQ4NSAtMi4yNDg3LC0wLjE4NDkyNSAwLDAgLTAuOTAyNDM4LC0wLjE2MjczNiAtMS41MTYzOTIsMC45ODM4MDYgbCAtMC4xMTgzNTMsMC4zOTk0MzkgeiIgc3R5bGU9ImRpc3BsYXk6aW5saW5lO2ZpbGw6I2M5ZGFkODtmaWxsLW9wYWNpdHk6MTtmaWxsLXJ1bGU6ZXZlbm9kZDtzdHJva2U6bm9uZTtzdHJva2Utd2lkdGg6MC4wMTA0NjA5OXB4O3N0cm9rZS1saW5lY2FwOmJ1dHQ7c3Ryb2tlLWxpbmVqb2luOm1pdGVyO3N0cm9rZS1vcGFjaXR5OjEiIC8+IDxwYXRoIGlkPSJwYXRoNDI3OSIgZD0ibSAxNi44MzM2NzIsMTMuNzg1MjE3IGMgMC4xNTM0MjMsLTAuMTAyOTY3IDEuNDU0MTIyLC0wLjQwNTE0NCAxLjI3MTUzLC0xLjEwNzA1MiAtMC4xODI1OSwtMC43MDE5MDYgLTAuODEwNDg4LC0yLjE4MzA4IC0xLjk2Mjc0OSwtMS42MjExNTEgLTEuMTUyMjY0LDAuNTYxOTMyIC0yLjQyODI3MSwwLjA0NDIyIC0yLjQyODI3MSwwLjA0NDIyIDAsMCAtMC41MDI1NzUsLTAuMTkxMTk4IC0wLjkxNzEzNywwLjA0NDc1IC0wLjQxNDU2MiwwLjIzNTk1MSAtMC44MzU2OTEsMC42MjQyODUgLTAuOTY5NjcsMS4yNjM4MzYgLTAuMTMzOTgyLDAuNjM5NTU3IDEuNTU5NzQ1LDEuMzQxOTkxIDEuNTU5NzQ1LDEuMzQxOTkxIDAsMCAxLjYyODU2NywwLjIzODgxMyAyLjM5NTY5MywtMC4yNzYwMzUgMCwwIDAuNjI5NzI5LDAuNjk3NzcxIDEuMDUwODU5LDAuMzA5NDM3IHoiIHN0eWxlPSJkaXNwbGF5OmlubGluZTtmaWxsOm5vbmU7ZmlsbC1vcGFjaXR5OjE7ZmlsbC1ydWxlOmV2ZW5vZGQ7c3Ryb2tlOiM1MDUwNTA7c3Ryb2tlLXdpZHRoOjAuMTA0NjA5OTtzdHJva2UtbGluZWNhcDpyb3VuZDtzdHJva2UtbGluZWpvaW46cm91bmQ7c3Ryb2tlLW1pdGVybGltaXQ6NDtzdHJva2UtZGFzaGFycmF5Om5vbmU7c3Ryb2tlLW9wYWNpdHk6MSIgLz4gPHBhdGggZD0ibSAxNy4xMTQwMTYsOC41MDk4MjQxIGEgMC45NDk4OTcwOCwwLjU4NjQwNTg3IDc4LjA3ODA2MiAwIDEgLTAuMzQwNjEzLDEuMDQwNjk1NSAwLjk0OTg5NzA4LDAuNTg2NDA1ODcgNzguMDc4MDYyIDAgMSAtMC43NzY1NjIsLTAuNjc4NzU2IDAuOTQ5ODk3MDgsMC41ODY0MDU4NyA3OC4wNzgwNjIgMCAxIDAuMjM5NTYsLTEuMTI5MDIxNiAwLjk0OTg5NzA4LDAuNTg2NDA1ODcgNzguMDc4MDYyIDAgMSAwLjgwNzczNiwwLjUzMTgzNzIgbCAtMC41MDM4NzgsMC4zNTYzODM5IHoiIGlkPSJwYXRoNDI2NSIgc3R5bGU9ImRpc3BsYXk6aW5saW5lO2ZpbGw6IzUwNTA1MDtmaWxsLW9wYWNpdHk6MTtzdHJva2Utd2lkdGg6MC4xMDQ2MDk5NDtzdHJva2UtbWl0ZXJsaW1pdDo0O3N0cm9rZS1kYXNoYXJyYXk6bm9uZSIgLz4gPHBhdGggZD0iTSAyMC40MTM5NzcsOC4wMzE1OTA2IEEgMC44NTY3NjMyNSwwLjUyODkxMDk1IDc4LjA3ODA2MiAwIDEgMjAuMTA2NzYsOC45NzAyNDk4IDAuODU2NzYzMjUsMC41Mjg5MTA5NSA3OC4wNzgwNjIgMCAxIDE5LjQwNjMzNiw4LjM1ODA0MzEgMC44NTY3NjMyNSwwLjUyODkxMDk1IDc4LjA3ODA2MiAwIDEgMTkuNjIyNDA3LDcuMzM5NzE3NiAwLjg1Njc2MzI1LDAuNTI4OTEwOTUgNzguMDc4MDYyIDAgMSAyMC4zNTA5NDgsNy44MTk0MTA4IGwgLTAuNDU0NDc0LDAuMzIxNDQxNiB6IiBpZD0icGF0aDQyNjUtMiIgc3R5bGU9ImRpc3BsYXk6aW5saW5lO2ZpbGw6IzUwNTA1MDtmaWxsLW9wYWNpdHk6MTtzdHJva2Utd2lkdGg6MC4xMDQ2MDk5NDtzdHJva2UtbWl0ZXJsaW1pdDo0O3N0cm9rZS1kYXNoYXJyYXk6bm9uZSIgLz4gPHBhdGggaWQ9InBhdGg1NzIwIiBkPSJtIDIxLjEzNDgzMiw3LjY5NjM2MzQgYyAtMC4xMTIzMTgsLTAuMDI3NzU3IC0wLjI2MjQ5NywtMC4wODEwNTQgLTAuMzMzNzMxLC0wLjExODQzODMgLTAuMTQ0MDA1LC0wLjA3NTU3MyAtMC4yOTkzMjksLTAuMjY5ODY1MyAtMC4yOTkzMjksLTAuMzc0NDI2IDAsLTAuMDk2NjA3IC0wLjE5MzI5OCwtMC44NDY4MTQgLTAuMjk0MTMzLC0xLjE0MTU1OTcgQyAxOS45MTc4NSw1LjIxNDg4MjcgMTkuNDI2NzM2LDQuNjc1ODIwNSAxOC44MDY4MDgsNC41MjQzNDIzIDE4LjU3NDU0Myw0LjQ2NzU4OTMgMTguMzc3OTYsNC4zNzc3MTcyIDE4LjM3Nzk2LDQuMzI4Mjg1MSBjIDAsLTAuMTE2NTg3NCAwLjUxODc4NywtMC4zNzIwNTkgMC43NTU1ODcsLTAuMzcyMDgxOCAwLjIyNTEyOSwtMi4wOWUtNSAwLjU1MTc3MywwLjE5NTUxMDUgMC43NTQwMDcsMC40NTEzNTU2IDAuMDg5NTgsMC4xMTMzMjYgMC4zMzY4NDMsMC41NTg3ODc0IDAuNTQ5NDc2LDAuOTg5OTE0MSAwLjYzMDg5MSwxLjI3OTE3MTkgMS4xMjc0NjQsMS45Njg0NzM4IDEuNTY3NTYzLDIuMTc1OTYzMyAwLjIxNzMwOCwwLjEwMjQ1MTggMC4yMjYxMTYsMC4xMTE5NDIgMC4xMzA4ODEsMC4xNDEwMjE1IC0wLjE1OTgzNSwwLjA0ODgwNCAtMC43NzQ5NSwwLjAzNzY4MSAtMS4wMDA2NDIsLTAuMDE4MDk0IHoiIHN0eWxlPSJmaWxsOiMwMDAwMDA7ZmlsbC1vcGFjaXR5OjA7c3Ryb2tlLXdpZHRoOjAuMDUyMzA0OTU7c3Ryb2tlLWxpbmVjYXA6cm91bmQ7c3Ryb2tlLWxpbmVqb2luOnJvdW5kO3N0cm9rZS1taXRlcmxpbWl0OjQ7c3Ryb2tlLWRhc2hhcnJheTpub25lIiAvPiA8cGF0aCBpZD0icGF0aDQyNDUiIGQ9Im0gMTUuNTQ0Mzg3LDQuMzE0MzcwOSBjIDAsMCAxLjU1NTIyNiwyLjEwODgwNTMgMi4wNzgyNzYsMi4yNzYxODExIDAuNTIzMDQ5LDAuMTY3Mzc1OSAwLjU1MDA5OSwtMS4yNjczOTM5IDAuNTUwMDk5LC0xLjI2NzM5MzkgMCwwIDAuMDEwNDYsLTAuODA1NDk2MiAtMC4wMzEzOCwtMS4xNjExNyIgc3R5bGU9ImZpbGw6bm9uZTtmaWxsLXJ1bGU6ZXZlbm9kZDtzdHJva2U6bm9uZTtzdHJva2Utd2lkdGg6MC4xMDQ2MDk5O3N0cm9rZS1saW5lY2FwOnJvdW5kO3N0cm9rZS1saW5lam9pbjpyb3VuZDtzdHJva2UtbWl0ZXJsaW1pdDo0O3N0cm9rZS1kYXNoYXJyYXk6bm9uZTtzdHJva2Utb3BhY2l0eToxIiAvPiA8cGF0aCBpZD0icGF0aDQyNDkiIGQ9Im0gMTguOTQ0Mzc3LDQuNTQ1NjI2MiBjIDAuMjUwMTgyLDAuMDI5NjUgMC44NTMyMzUsLTAuMDU1OTAzIDEuMTM0NjY1LC0wLjc3MjM2OTQiIHN0eWxlPSJmaWxsOm5vbmU7ZmlsbC1ydWxlOmV2ZW5vZGQ7c3Ryb2tlOiM1MDUwNTA7c3Ryb2tlLXdpZHRoOjAuMTA0NjA5OTtzdHJva2UtbGluZWNhcDpyb3VuZDtzdHJva2UtbGluZWpvaW46cm91bmQ7c3Ryb2tlLW1pdGVybGltaXQ6NDtzdHJva2UtZGFzaGFycmF5Om5vbmU7c3Ryb2tlLW9wYWNpdHk6MSIgLz4gPHRleHQgaWQ9InRleHQ0MjQ1IiB5PSIyLjA1MTI3MTQiIHg9IjExLjU1NzI5OSIgc3R5bGU9ImZvbnQtc3R5bGU6bm9ybWFsO2ZvbnQtd2VpZ2h0Om5vcm1hbDtmb250LXNpemU6MC4xMjU1MzE4OHB4O2xpbmUtaGVpZ2h0OjAlO2ZvbnQtZmFtaWx5OnNhbnMtc2VyaWY7bGV0dGVyLXNwYWNpbmc6MHB4O3dvcmQtc3BhY2luZzowcHg7ZmlsbDojMDAwMDAwO2ZpbGwtb3BhY2l0eToxO3N0cm9rZTpub25lO3N0cm9rZS13aWR0aDowLjAxMDQ2MDk5cHg7c3Ryb2tlLWxpbmVjYXA6YnV0dDtzdHJva2UtbGluZWpvaW46bWl0ZXI7c3Ryb2tlLW9wYWNpdHk6MSIgeG1sOnNwYWNlPSJwcmVzZXJ2ZSI+PHRzcGFuIHN0eWxlPSJmb250LXNpemU6MC40MTg0Mzk2cHg7bGluZS1oZWlnaHQ6MS4yNTtzdHJva2Utd2lkdGg6MC4wMTA0NjA5OXB4IiB5PSIyLjA1MTI3MTQiIHg9IjExLjU1NzI5OSIgaWQ9InRzcGFuNDI0NyI+wqA8L3RzcGFuPjwvdGV4dD4gPC9nPiA8L3N2Zz4=";
                    console.log("%cMusic Blocks",
                        "font-size: 24px; font-weight: bold; font-family: sans-serif; padding:20px 0 0 110px; background: url(" + imgUrl + ") no-repeat;");
                    console.log("%cMusic Blocks is a collection of tools for exploring fundamental musical concepts in a fun way.",
                        "font-size: 16px; font-family: sans-serif; font-weight: bold;")
                    // playbackOnLoad();
                }, 1000);
            }

            document.removeEventListener('finishedLoading', __afterLoad);
        };

        // After we have finished loading the project, clear all
        // to ensure a clean start.
        if (document.addEventListener) {
            document.addEventListener('finishedLoading', __afterLoad);
        } else {
            document.attachEvent('finishedLoading', __afterLoad);
        }

        if (sessionData) {
            doLoadAnimation();
            try {
                if (sessionData === 'undefined' || sessionData === '[]') {
                    console.debug('empty session found: loading start');
                    justLoadStart();
                } else {
                    window.loadedSession = sessionData;
                    console.debug(`restoring session: (in variable loadedSession) ${sessionData.substring(0,50)}...`);
                    // First, hide the palettes as they will need updating.
                    for (var name in blocks.palettes.dict) {
                        blocks.palettes.dict[name].hideMenu(true);
                    }

                    logo.playbackQueue = {};
                    blocks.loadNewBlocks(JSON.parse(sessionData));
                    setPlaybackStatus();
                }
            } catch (e) {
                console.debug(e);
            }
        } else {
            justLoadStart();
        }

        update = true;
    };

    /*
     * Hides all message containers
     */
    hideMsgs = function () {
        errorMsgText.parent.visible = false;
        hideArrows();

        msgText.parent.visible = false;
        for (var i in errorArtwork) {
            errorArtwork[i].visible = false;
        }

        refreshCanvas();
    };

    hideArrows = function() {
        if (errorMsgArrow != null) {
            errorMsgArrow.removeAllChildren();
            refreshCanvas();
        }
    }


    textMsg = function (msg) {
        if (msgText == null) {
            // The container may not be ready yet, so do nothing.
            return;
        }

        // Show and populate printText div
        var printText = document.getElementById("printText");
        printText.classList.add("show");

        var printTextContent = document.getElementById("printTextContent");
        printTextContent.innerHTML = msg;

    };

    errorMsg = function (msg, blk, text, timeout) {
        /*
        if (logo.optimize) {
            return;
        }
        */
        if (errorMsgTimeoutID != null) {
            clearTimeout(errorMsgTimeoutID);
        }

        // Hide the button, as the program is going to be
        // terminated.
        _hideStopButton();

        if (errorMsgText == null) {
            // The container may not be ready yet, so do nothing.
            return;
        }

        if (blk !== undefined && blk != null && !blocks.blockList[blk].collapsed) {
            var fromX = (canvas.width - 1000) / 2;
            var fromY = 128;
            var toX = blocks.blockList[blk].container.x + blocksContainer.x;
            var toY = blocks.blockList[blk].container.y + blocksContainer.y;

            if (errorMsgArrow == null) {
                errorMsgArrow = new createjs.Container();
                stage.addChild(errorMsgArrow);
            }

            var line = new createjs.Shape();
            errorMsgArrow.addChild(line);
            line.graphics.setStrokeStyle(4).beginStroke('#ff0031').moveTo(fromX, fromY).lineTo(toX, toY);
            stage.setChildIndex(errorMsgArrow, stage.children.length - 1);

            var angle = Math.atan2(toX - fromX, fromY - toY) / Math.PI * 180;
            var head = new createjs.Shape();
            errorMsgArrow.addChild(head);
            head.graphics.setStrokeStyle(4).beginStroke('#ff0031').moveTo(-10, 18).lineTo(0, 0).lineTo(10, 18);
            head.x = toX;
            head.y = toY;
            head.rotation = angle;
        }

        switch (msg) {
            case NOMICERRORMSG:
                errorArtwork['nomicrophone'].visible = true;
                stage.setChildIndex(errorArtwork['nomicrophone'], stage.children.length - 1);
                break;
            case NOSTRINGERRORMSG:
                errorArtwork['notastring'].visible = true;
                stage.setChildIndex(errorArtwork['notastring'], stage.children.length - 1);
                break;
            case EMPTYHEAPERRORMSG:
                errorArtwork['emptyheap'].visible = true;
                stage.setChildIndex(errorArtwork['emptyheap'], stage.children.length - 1);
                break;
            case NOSQRTERRORMSG:
                errorArtwork['negroot'].visible = true;
                stage.setChildIndex(errorArtwork['negroot'], stage.children.length - 1);
                break;
            case NOACTIONERRORMSG:
                if (text == null) {
                    text = 'foo';
                }

                errorArtwork['nostack'].children[1].text = text;
                errorArtwork['nostack'].visible = true;
                errorArtwork['nostack'].updateCache();
                stage.setChildIndex(errorArtwork['nostack'], stage.children.length - 1);
                break;
            case NOBOXERRORMSG:
                if (text == null) {
                    text = 'foo';
                }

                errorArtwork['emptybox'].children[1].text = text;
                errorArtwork['emptybox'].visible = true;
                errorArtwork['emptybox'].updateCache();
                stage.setChildIndex(errorArtwork['emptybox'], stage.children.length - 1);
                break;
            case ZERODIVIDEERRORMSG:
                errorArtwork['zerodivide'].visible = true;
                stage.setChildIndex(errorArtwork['zerodivide'], stage.children.length - 1);
                break;
            case NANERRORMSG:
                errorArtwork['notanumber'].visible = true;
                stage.setChildIndex(errorArtwork['notanumber'], stage.children.length - 1);
                break;
            case NOINPUTERRORMSG:
                errorArtwork['noinput'].visible = true;
                stage.setChildIndex(errorArtwork['noinput'], stage.children.length - 1);
                break;
            default:
                // Show and populate errorText div
                var errorText = document.getElementById("errorText");
                errorText.classList.add("show");
                var errorTextContent = document.getElementById("errorTextContent");
                errorTextContent.innerHTML = msg;
                break;
        }

        if (timeout != undefined) {
            var myTimeout = timeout;
        } else {
            var myTimeout = _ERRORMSGTIMEOUT_;
        }

        if (myTimeout > 0) {
            errorMsgTimeoutID = setTimeout(function () {
                hideMsgs();
            }, myTimeout);
        }

        refreshCanvas();
    };

    /*
     * Hides cartesian grid
     */
    _hideCartesian = function () {
        cartesianBitmap.visible = false;
        cartesianBitmap.updateCache();
        update = true;
    };

    /*
     * Shows cartesian grid
     */
    _showCartesian = function () {
        cartesianBitmap.visible = true;
        cartesianBitmap.updateCache();
        update = true;
    };

    /*
     * Hides polar grid
     */
    _hidePolar = function () {
        polarBitmap.visible = false;
        polarBitmap.updateCache();
        update = true;
    };

    /*
     * Shows polar grid
     */
    _showPolar = function () {
        polarBitmap.visible = true;
        polarBitmap.updateCache();
        update = true;
    };

    // function pasteStack() {
    //     closeSubMenus();
    //     blocks.pasteStack();
    // };

    /*
     * We don't save blocks in the trash, so we need to
     * consolidate the block list and remap the connections.
     *
     * Next, save the playback queue, but don't save the
     * playback queue if we are saving to Lilypond.
     */
    function prepareExport() {

        var blockMap = [];
        var hasMatrixDataBlock = false;
        for (var blk = 0; blk < blocks.blockList.length; blk++) {
            var myBlock = blocks.blockList[blk];
            if (myBlock.trash) {
                // Don't save blocks in the trash.
                continue;
            }

            blockMap.push(blk);
        }

        var data = [];
        for (var blk = 0; blk < blocks.blockList.length; blk++) {
            var myBlock = blocks.blockList[blk];
            if (myBlock.trash) {
                // Don't save blocks in the trash.
                continue;
            }

            if (myBlock.isValueBlock() || myBlock.name === 'loadFile' || myBlock.name === 'boolean') {
                // FIX ME: scale image if it exceeds a maximum size.
                var args = {
                    'value': myBlock.value
                };
            } else {
                switch (myBlock.name) {
                    case 'start':
                    case 'drum':
                        // Find the turtle associated with this block.
                        var turtle = turtles.turtleList[myBlock.value];
                        if (turtle == null) {
                            var args = {
                                'collapsed': false,
                                'xcor': 0,
                                'ycor': 0,
                                'heading': 0,
                                'color': 0,
                                'shade': 50,
                                'pensize': 5,
                                'grey': 100
                            };
                        } else {
                            var args = {
                                'collapsed': myBlock.collapsed,
                                'xcor': turtle.x,
                                'ycor': turtle.y,
                                'heading': turtle.orientation,
                                'color': turtle.color,
                                'shade': turtle.value,
                                'pensize': turtle.stroke,
                                'grey': turtle.chroma,
                                'name': turtle.name
                            };
                        }
                        break;
                    case 'temperament1':
                        if (blocks.customTemperamentDefined) {
                            // If temperament block is present
                            var args = {
                                'customTemperamentNotes': TEMPERAMENT['custom'],
                                'startingPitch': logo.synth.startingPitch,
                                'octaveSpace': OCTAVERATIO
                            };
                        }
                        break;
                    case 'interval':
                    case 'newnote':
                    case 'action':
                    case 'matrix':
                    case 'pitchdrummatrix':
                    case 'rhythmruler':
                    case 'timbre':
                    case 'pitchstaircase':
                    case 'tempo':
                    case 'pitchslider':
                    case 'musickeyboard':
                    case 'modewidget':
                    case 'meterwidget':
                    case 'status':
                        var args = {
                            'collapsed': myBlock.collapsed
                        }
                        break;
                    case 'namedbox':
                    case 'storein2':
                    case 'nameddo':
                    case 'nameddoArg':
                    case 'namedcalc':
                    case 'namedcalcArg':
                    case 'namedarg':
                        var args = {
                            'value': myBlock.privateData
                        }
                        break;
                    case 'nopValueBlock':
                    case 'nopZeroArgBlock':
                    case 'nopOneArgBlock':
                    case 'nopTwoArgBlock':
                    case 'nopThreeArgBlock':
                        // restore original block name
                        myBlock.name = myBlock.privateData;
                        var args = {}
                        break;
                    case 'matrixData':
                        // deprecated
                        var args = {
                            'notes': window.savedMatricesNotes,
                            'count': window.savedMatricesCount
                        }
                        hasMatrixDataBlock = true;
                        break;
                    default:
                        var args = {}
                        break;
                }
            }

            connections = [];
            for (var c = 0; c < myBlock.connections.length; c++) {
                var mapConnection = blockMap.indexOf(myBlock.connections[c]);
                if (myBlock.connections[c] == null || mapConnection === -1) {
                    connections.push(null);
                } else {
                    connections.push(mapConnection);
                }
            }

            data.push([blockMap.indexOf(blk), [myBlock.name, args], myBlock.container.x, myBlock.container.y, connections]);
        }

        // remap block connections

        if (logo.runningLilypond) {
            logo.playbackQueue = {};
        }

        var i = data.length;
        if (i > 0) {
            for (var turtle = 0; turtle < turtles.turtleList.length; turtle++) {
                if (turtle in logo.playbackQueue) {
                    for (var j = 0; j < logo.playbackQueue[turtle].length; j++) {
                        data.push([i, turtle, logo.playbackQueue[turtle][j]]);
                        i += 1;
                    }
                }
            }
        }

        return JSON.stringify(data);
    };

    /*
     * Opens plugin by clicking on the plugin open chooser in the DOM (.json).
     */
    doOpenPlugin = function () {
        toolbar.closeAuxToolbar(_showHideAuxMenu);
        pluginChooser.focus();
        pluginChooser.click();
    };

    _hideStopButton = function () {
        /*
        if (stopTurtleContainer === null) {
            return;
        }

        stopTurtleContainer.visible = false;
        hardStopTurtleContainer.visible = true;
        */
    };

    _showStopButton = function () {
        /*
        if (stopTurtleContainer === null) {
            return;
        }

        stopTurtleContainer.visible = true;
        hardStopTurtleContainer.visible = false;
        */
    };

    // function blinkPasteButton(bitmap) {
    //     function handleComplete() {
    //         createjs.Tween.get(bitmap).to({
    //             alpha: 1,
    //             visible: true
    //         }, 500);
    //     };

    //     createjs.Tween.get(bitmap).to({
    //         alpha: 0,
    //         visible: false
    //     }, 1000).call(
    //         handleComplete);
    // };

    /*
     * Specifies that loading an MB project should merge it
     * within the existing project
     */
    _doMergeLoad = function () {
        doLoad(true);
    };

    /*
     * Sets up palette buttons and functions
     * e.g. Home, Collapse, Expand
     * These menu items are on the canvas, not the toolbar.
     */
    _setupPaletteMenu = function (turtleBlocksScale) {
        // Clean up if we've been here before.
        if (homeButtonContainers.length !== 0) {
            stage.removeChild(homeButtonContainers[0]);
            stage.removeChild(homeButtonContainers[1]);
            stage.removeChild(hideBlocksContainer[0]);
            stage.removeChild(hideBlocksContainer[1]);
            stage.removeChild(collapseBlocksContainer);
            stage.removeChild(smallerContainer);
            stage.removeChild(smallerOffContainer);
            stage.removeChild(largerContainer);
            stage.removeChild(largerOffContainer);
        }

        var btnSize = cellSize;
        // Upper left
        // var x = 27.5 + 6;
        // var y = toolbarHeight + 95.5 + 6;
        // Lower right
        var x = this._innerWidth - 4 * btnSize - 27.5;
        var y = this._innerHeight - 27.5;
        var dx = btnSize;

        homeButtonContainers = [];
        homeButtonContainers.push(_makeButton(GOHOMEBUTTON, _('Home') + ' [' + _('Home').toUpperCase() + ']', x, y, btnSize, 0));
        that._loadButtonDragHandler(homeButtonContainers[0], x, y, _findBlocks, null, null, null, null);

        homeButtonContainers.push(_makeButton(GOHOMEFADEDBUTTON, _('Home') + ' [' + _('Home').toUpperCase() + ']', x, y - btnSize, btnSize, 0));
        that._loadButtonDragHandler(homeButtonContainers[1], x, y, _findBlocks, null, null, null, null);
        homeButtonContainers[1].visible = false;

        homeButtonContainers[0].y = this._innerHeight - 27.5; // toolbarHeight + 95.5 + 6;
        homeButtonContainers[1].y = this._innerHeight - 27.5; // toolbarHeight + 95.5 + 6;
        boundary.hide();

        x += dx;

        hideBlocksContainer = [];
        hideBlocksContainer.push(_makeButton(HIDEBLOCKSBUTTON, _('Show/hide block'), x, y, btnSize, 0));
        that._loadButtonDragHandler(hideBlocksContainer[0], x, y, _changeBlockVisibility, null, null, null, null);

        hideBlocksContainer.push(_makeButton(HIDEBLOCKSFADEDBUTTON, _('Show/hide block'), x, y - btnSize, btnSize, 0));
        that._loadButtonDragHandler(hideBlocksContainer[1], x, y, _changeBlockVisibility, null, null, null, null);
        hideBlocksContainer[1].visible = false;

        hideBlocksContainer[0].y = this._innerHeight - 27.5; // toolbarHeight + 95.5 + 6;
        hideBlocksContainer[1].y = this._innerHeight - 27.5; // toolbarHeight + 95.5 + 6;

        x += dx;

        collapseBlocksContainer = _makeButton(COLLAPSEBLOCKSBUTTON, _('Expand/collapse blocks'), x, y, btnSize, 0);
        that._loadButtonDragHandler(collapseBlocksContainer, x, y, _toggleCollapsibleStacks, null, null, null, null);

        x += dx;

        smallerContainer = _makeButton(SMALLERBUTTON, _('Decrease block size'), x, y, btnSize, 0);
        that._loadButtonDragHandler(smallerContainer, x, y, doSmallerBlocks, null, null, null, null);

        smallerOffContainer = _makeButton(SMALLERDISABLEBUTTON, _('Cannot be further decreased'), x, y, btnSize, 0);
        smallerOffContainer.visible = false;

        x += dx;

        largerContainer = _makeButton(BIGGERBUTTON, _('Increase block size'), x, y, btnSize, 0);
        that._loadButtonDragHandler(largerContainer, x, y, doLargerBlocks, null, null, null, null);

        largerOffContainer = _makeButton(BIGGERDISABLEBUTTON, _('Cannot be further increased'), x, y, btnSize, 0);
        largerOffContainer.visible = false;
    };

    // function doPopdownPalette() {
    //     var p = new PopdownPalette(palettes);
    //     p.popdown();
    // };

    /*
     * Shows help page
     */
    _showHelp = function () {
        var helpWidget = new HelpWidget();
        helpWidget.init(null);
    };

    /*
     * Shows about page
     */
    _showAboutPage = function () {
        var helpWidget = new HelpWidget();
        helpWidget.init(null);
        helpWidget.showPageByName(_('About'));
    };

    /*
     * REDUNDANT
     */
    _doMenuButton = function () {
        _doMenuAnimation(true);
    };

    /*
     * REDUNDANT
     */
    _doMenuAnimation = function (arg) {
        if (arg === undefined) {
            var animate = true;
        } else {
            var animate = arg;
        }

        if (animate) {
            var timeout = 500;
        } else {
            var timeout = 50;
        }

        var bitmap = last(menuContainer.children);
        if (bitmap != null) {
            if (animate) {
                var r = bitmap.rotation;
                if (r % 95.5 !== 0) {
                    return;
                }

                createjs.Tween.get(bitmap)
                    .to({
                        rotation: r
                    })
                    .to({
                        rotation: r + 95.5
                    }, 500);
            } else {
                bitmap.rotation += 95.5;
            }
        } else {
            // Race conditions during load
            setTimeout(_doMenuAnimation, 50);
        }

        setTimeout(function () {
            if (menuButtonsVisible) {
                menuButtonsVisible = false;
            } else {
                menuButtonsVisible = true;
                if (_THIS_IS_MUSIC_BLOCKS_) {
                    if (beginnerMode) {
                        advancedModeContainer.visible = false;
                    } else {
                        beginnerModeContainer.visible = true;
                        that.setScrollerButton()
                    }
                } else {
                    that.setScrollerButton()
                }
            }
            update = true;
        }, timeout);
    };

    /*
     * REDUNDANT
     */
    _toggleToolbar = function () {
        buttonsVisible = !buttonsVisible;
        menuContainer.visible = buttonsVisible;
        headerContainer.visible = buttonsVisible;
        for (var button in onscreenButtons) {
            onscreenButtons[button].visible = buttonsVisible;
        }

        for (var button in onscreenMenu) {
            onscreenMenu[button].visible = buttonsVisible;
        }

        if (buttonsVisible) {
            if (_THIS_IS_MUSIC_BLOCKS_) {
                if (beginnerMode) {
                    advancedModeContainer.visible = false;
                } else {
                    beginnerModeContainer.visible = true;
                    that.setScrollerButton()
                }
            } else {
                that.setScrollerButton()
            }
        }

        update = true;
    };

    /*
     * Makes non-toolbar buttons, e.g., the palette menu buttons
     */
    _makeButton = function (name, label, x, y, size, rotation, parent) {
        var container = new createjs.Container();

        if (parent == undefined) {
            stage.addChild(container);
        } else {
            parent.addChild(container);
        }

        container.x = x;
        container.y = y;

        var text = new createjs.Text(label, '14px Sans', '#282828');
        if (container.x < 55) {
            text.textAlign = 'left';
            text.x = -14;
        } else if (container.x > 255) {
            text.textAlign = 'right';
            text.x = 14;
        } else {
            text.textAlign = 'center';
            text.x = 0;
        }

        if (y > 255) {
            text.y = -60;
        } else {
            text.y = 30;
        }

        text.visible = false;

        var circles;
        container.on('mouseover', function (event) {
            for (var c = 0; c < container.children.length; c++) {
                if (container.children[c].text != undefined) {
                    container.children[c].visible = true;
                    // Do we need to add a background?
                    // Should be image and text, hence === 2
                    if ([2, 5, 8].indexOf(container.children.length) !== -1) {
                        var b = container.children[c].getBounds();
                        var bg = new createjs.Shape();
                        if (container.children[c].textAlign === 'center') {
                            bg.graphics.beginFill('#FFF').drawRoundRect(b.x - 8, container.children[c].y - 2, b.width + 16, b.height + 8, 10, 10, 10, 10);
                        } else if (container.children[c].textAlign === 'left') {
                            bg.graphics.beginFill('#FFF').drawRoundRect(b.x - 22, container.children[c].y - 2, b.width + 16, b.height + 8, 10, 10, 10, 10);
                        } else {
                            bg.graphics.beginFill('#FFF').drawRoundRect(b.x + 8, container.children[c].y - 2, b.width + 16, b.height + 8, 10, 10, 10, 10);
                        }
                        container.addChildAt(bg, 0);
                    }

                    container.children[0].visible = true;
                    stage.update();
                    break;
                }
            }

            var r = size / 2;
            circles = showButtonHighlight(container.x, container.y, r, event, palettes.scale, stage);
        });

        container.on('mouseout', function (event) {
            hideButtonHighlight(circles, stage);
            for (var c = 0; c < container.children.length; c++) {
                if (container.children[c].text != undefined) {
                    container.children[c].visible = false;
                    container.children[0].visible = false;
                    stage.update();
                    break;
                }
            }
        });

        var img = new Image();

        img.onload = function () {
            var originalSize = 55; // this is the original svg size
            var halfSize = Math.floor(size / 2);

            var bitmap = new createjs.Bitmap(img);
            if (size !== originalSize) {
                bitmap.scaleX = size / originalSize;
                bitmap.scaleY = size / originalSize;
            }

            bitmap.regX = halfSize / bitmap.scaleX;
            bitmap.regY = halfSize / bitmap.scaleY;
            if (rotation !== undefined) {
                bitmap.rotation = rotation;
            }

            container.addChild(bitmap);
            var hitArea = new createjs.Shape();
            hitArea.graphics.beginFill('#FFF').drawEllipse(-halfSize, -halfSize, size, size);
            hitArea.x = 0;
            hitArea.y = 0;
            container.hitArea = hitArea;
            bitmap.cache(0, 0, size, size);
            bitmap.updateCache();
            update = true;
        };

        img.src = 'data:image/svg+xml;base64,' + window.btoa(unescape(encodeURIComponent(name)));
        container.addChild(text);
        return container;
    };

    /*
     * @param container longAction
     * @param ox extraLongAction,
     * @param oy longImg,
     * @param hoverAction extraLongImg
     *
     * Handles button dragging, long hovering and prevents multiple button presses
     */
    this._loadButtonDragHandler = function (container, ox, oy, action, hoverAction) {
        // Prevent multiple button presses (i.e., debounce).
        var lockTimer = null;
        var locked = false;

        /*
        if (longAction === null) {
            longAction = action;
        }

        if (extraLongAction === null) {
            extraLongAction = longAction;
        }

        // Long and extra-long press variables declaration
        var pressTimer = null;
        var isLong = false;
        var pressTimerExtra = null;
        var isExtraLong = false;

        var formerContainer = container;
        */

        // Long hover variables
        var hoverTimer = null;
        var isLongHover = false;

        container.on('mouseover', function (event) {
            if (!loading) {
                document.body.style.cursor = 'pointer';
            }

            if (hoverAction === null) {
                return;
            }

            if (locked) {
                return;
            } else {
                locked = true;
                lockTimer = setTimeout(function () {
                    locked = false;

                    clearTimeout(hoverTimer);
                }, 2000);
            }

            hoverTimer = setTimeout(function () {
                isLongHover = true;
                console.debug('HOVER ACTION');
                hoverAction(false);
            }, 1500);
        });

        container.on('mouseout', function (event) {
            if (!loading) {
                document.body.style.cursor = 'default';
            }

            if (hoverTimer !== null) {
                clearTimeout(hoverTimer);
            }
        });

        container.removeAllEventListeners('mousedown');
        container.on('mousedown', function (event) {
            /*
            if (locked) {
                return;
            } else {
                locked = true;

                lockTimer = setTimeout(function () {
                    locked = false;

                    clearTimeout(pressTimer);
                    clearTimeout(pressTimerExtra);
                    if (longImg !== null || extraLongImg !== null) {
                        container.visible = false;
                        container = formerContainer;
                        container.visible = true;
                    }
                }, 1500);
            }

            var mousedown = true;

            pressTimer = setTimeout(function () {
                isLong = true;
                if (longImg !== null) {
                    container.visible = false;
                    container = _makeButton(longImg, '', ox, oy, cellSize, 0);
                }
            }, 500);

            pressTimerExtra = setTimeout(function () {
                isExtraLong = true;
                if (extraLongImg !== null) {
                    container.visible = false;
                    container = _makeButton(extraLongImg, '', ox, oy, cellSize, 0);
                }
            }, 1000);
            */
            var circles = showButtonHighlight(ox, oy, cellSize / 2, event, turtleBlocksScale, stage);

            function __pressupFunction(event) {
                hideButtonHighlight(circles, stage);

                /*
                clearTimeout(lockTimer);

                if (longImg !== null || extraLongImg !== null) {
                    container.visible = false;
                    container = formerContainer;
                    container.visible = true;
                }

                locked = false;

                if (action != null && mousedown && !locked) {
                    clearTimeout(pressTimer);
                    clearTimeout(pressTimerExtra);

                    if (!isLong) {
                        action();
                    } else if (!isExtraLong) {
                        longAction();
                    } else {
                        extraLongAction();
                    }
                }
                */

                action();
                mousedown = false;
            };

            container.removeAllEventListeners('pressup');
            var closure = container.on('pressup', __pressupFunction);

            isLongHover = false;
            // isLong = false;
            // isExtraLong = false;
        });
    };

    /*
     * Handles pasted strings into input fields
     */
    pasted = function () {
        var pasteinput = docById('paste').value;
        var rawData = pasteinput;
        if (rawData == null || rawData == '') {
            return;
        }

        var cleanData = rawData.replace('\n', ' ');
        try {
            var obj = JSON.parse(cleanData);
        } catch (e) {
            errorMsg(_('Could not parse JSON input.'));
            return;
        }

        for (var name in blocks.palettes.dict) {
            blocks.palettes.dict[name].hideMenu(true);
        }

        refreshCanvas();

        blocks.loadNewBlocks(obj);
        pasteBox.hide();
    };

    /*
     *
     * @param dy how much of a change in y
     *
     * Handles changes in y coordinates of elements when
     * aux toolbar is opened.
     * Repositions elements on screen by a certain amount (dy)
     */
    deltaY = function (dy) {
        toolbarHeight += dy;
        for (var i = 0; i < onscreenButtons.length; i++) {
            onscreenButtons[i].y += dy;
        }

        // logoContainer.y += dy;
        homeButtonContainers[0].y = this._innerHeight - 27.5; // toolbarHeight + 95.5 + 6;
        homeButtonContainers[1].y = homeButtonContainers[0].y;
        hideBlocksContainer.y = homeButtonContainers[0].y;
        collapseBlocksContainer.y = homeButtonContainers[0].y;
        smallerContainer.y = homeButtonContainers[0].y;
        largerContainer.y = homeButtonContainers[0].y;

        for (var i = 0; i < onscreenMenu.length; i++) {
            onscreenMenu[i].y += dy;
        }

        palettes.deltaY(dy);
        turtles.deltaY(dy);

        // menuContainer.y += dy;
        blocksContainer.y += dy;
        /*
        var language = localStorage.languagePreference;
        if (!beginnerMode || language !== 'ja') {
            slowContainer.y += dy;
            stepContainer.y += dy;
        }
        */
        refreshCanvas();
    };

    /*
     * Open aux menu
     */
    _openAuxMenu = function () {
        if (!turtles.running() && toolbarHeight === 0) {
            _showHideAuxMenu(false);
        }
    };

    /*
     * Toggles Aux menu visibility and positioning
     */
    _showHideAuxMenu = function (resize) {
        var cellsize = 55;
        if (!resize && toolbarHeight === 0) {
            dy = cellsize + LEADING + 5;
            toolbarHeight = dy;

            // These buttons are smaller, hence + 6
            homeButtonContainers[0].y = this._innerHeight - 27.5; // toolbarHeight + 95.5 + 6;
            homeButtonContainers[1].y = homeButtonContainers[0].y;
            hideBlocksContainer.y = homeButtonContainers[0].y;
            collapseBlocksContainer.y = homeButtonContainers[0].y;
            smallerContainer.y = homeButtonContainers[0].y;
            largerContainer.y = homeButtonContainers[0].y;

            palettes.deltaY(dy);
            turtles.deltaY(dy);

            blocksContainer.y += dy;
            blocks.checkBounds();
        } else {
            var dy = toolbarHeight;
            toolbarHeight = 0;

            homeButtonContainers[0].y = this._innerHeight - 27.5; // toolbarHeight + 95.5 + 6;
            homeButtonContainers[1].y = homeButtonContainers[0].y;
            hideBlocksContainer.y = homeButtonContainers[0].y;
            collapseBlocksContainer.y = homeButtonContainers[0].y;
            smallerContainer.y = homeButtonContainers[0].y;
            largerContainer.y = homeButtonContainers[0].y;

            palettes.deltaY(-dy);
            turtles.deltaY(-dy);

            blocksContainer.y -= dy;
        }

        refreshCanvas();
    };

    /*
     * Ran once dom is ready and editable
     * Sets up dependencies and vars
     */
    this.domReady = async function (doc) {
        // _onResize = _onResize;
        // var that = this;
        // window.onblur = functionf () {
        //     this.that.doHardStopButton(true);
        // };
        saveLocally = undefined;

        // Do we need to update the stage?
        update = true;

        // Coordinate grid
        cartesianBitmap = null;

        // Polar grid
        polarBitmap = null;

        // Msg block
        msgText = null;

        // ErrorMsg block
        errorMsgText = null;
        errorMsgArrow = null;
        errorMsgTimeoutID = null;
        errorArtwork = {};
        ERRORARTWORK = ['emptybox', 'emptyheap', 'negroot', 'noinput', 'zerodivide', 'notanumber', 'nostack', 'notastring', 'nomicrophone'];

        // Get things started
        await this.init();
    };

    /*
     * Inits everything. The main function.
     */
    this.init = async function () {
        console.debug('document.body.clientWidth and clientHeight: ' + document.body.clientWidth + ' ' + document.body.clientHeight);
        this._clientWidth = document.body.clientWidth;
        this._clientHeight = document.body.clientHeight;

        this._innerWidth = window.innerWidth;
        this._innerHeight = window.innerHeight;
        this._outerWidth = window.outerWidth;
        this._outerHeight = window.outerHeight;

        console.debug('window inner/outer width/height: ' + this._innerWidth + ', ' + this._innerHeight + ' ' + this._outerWidth + ', ' + this._outerHeight);

        if (sugarizerCompatibility.isInsideSugarizer()) {
            //sugarizerCompatibility.data.blocks = prepareExport();
            storage = sugarizerCompatibility.data;
        } else {
            storage = localStorage;
        }

        docById('loader').className = 'loader';

        stage = new createjs.Stage(canvas);
        createjs.Touch.enable(stage);

        createjs.Ticker.timingMode = createjs.Ticker.RAF_SYNCHED;
        createjs.Ticker.framerate = 15;
        // createjs.Ticker.addEventListener('tick', stage);
        createjs.Ticker.addEventListener('tick', that.__tick);

        _createMsgContainer('#ffffff', '#7a7a7a', function (text) {
            msgText = text;
        }, 130);

        _createMsgContainer('#ffcbc4', '#ff0031', function (text) {
            errorMsgText = text;
        }, 130);

        _createErrorContainers();

        /* Z-Order (top to bottom):
         *   menus
         *   palettes
         *   blocks
         *   trash
         *   turtles
         *   logo (drawing)
         */
        palettesContainer = new createjs.Container();
        blocksContainer = new createjs.Container();
        trashContainer = new createjs.Container();
        turtleContainer = new createjs.Container();
        /*
        console.debug(turtleContainer);
        turtleContainer.scaleX = 0.5;
        turtleContainer.scaleY = 0.5;
        turtleContainer.x = 100;
        turtleContainer.y = 100;
        */
        stage.addChild(turtleContainer);
        stage.addChild(trashContainer, blocksContainer, palettesContainer);
        that._setupBlocksContainerEvents();

        trashcan = new Trashcan();
        trashcan
            .setCanvas(canvas)
            .setStage(trashContainer)
            .setSize(cellSize)
            .setRefreshCanvas(refreshCanvas)
            .init();

        // Put the boundary in the turtles container so it scrolls
        // with the blocks.
        turtles = new Turtles();
        turtles
            .setCanvas(canvas)
            .setClear(_allClear)
            .setHideMenu(hideAuxMenu)
            .setMasterStage(stage)
            .setStage(turtleContainer)
            .setHideGrids(hideGrids)
            .setDoGrid(_doCartesianPolar)
            .setRefreshCanvas(refreshCanvas);

        // Put the boundary in the blocks container so it scrolls
        // with the blocks.

        boundary = new Boundary();
        boundary
            .setStage(blocksContainer)
            .init();

        blocks = new Blocks();
        blocks
            .setCanvas(canvas)
            .setStage(blocksContainer)
            .setRefreshCanvas(refreshCanvas)
            .setTrashcan(trashcan)
            .setUpdateStage(stage.update)
            .setGetStageScale(getStageScale)
            .setTurtles(turtles)
            .setSetPlaybackStatus(setPlaybackStatus)
            .setErrorMsg(errorMsg)
            .setHomeContainers(setHomeContainers, boundary);

        turtles.setBlocks(blocks);

        palettes = new Palettes();
        palettes
            .setCanvas(canvas)
            .setStage(palettesContainer)
            .setRefreshCanvas(refreshCanvas)
            .setSize(cellSize)
            .setTrashcan(trashcan)
            .setSearch(showSearchWidget, hideSearchWidget)
            .setBlocks(blocks)
            .init();

        // initPalettes(palettes);

        logo = new Logo();
        logo
            .setCanvas(canvas)
            .setBlocks(blocks)
            .setTurtles(turtles)
            .setStage(turtleContainer)
            .setRefreshCanvas(refreshCanvas)
            .setTextMsg(textMsg)
            .setErrorMsg(errorMsg)
            .setHideMsgs(hideMsgs)
            .setOnStopTurtle(that.onStopTurtle)
            .setOnRunTurtle(that.onRunTurtle)
            .setGetStageX(getStageX)
            .setGetStageY(getStageY)
            .setGetStageMouseDown(getStageMouseDown)
            .setGetCurrentKeyCode(that.getCurrentKeyCode)
            .setClearCurrentKeyCode(that.clearCurrentKeyCode)
            // .setMeSpeak(meSpeak)
            .setSetPlaybackStatus(setPlaybackStatus);

        blocks.setLogo(logo);

        pasteBox = new PasteBox();
        pasteBox
            .setCanvas(canvas)
            .setStage(stage)
            .setRefreshCanvas(refreshCanvas)
            .setPaste(paste);

        languageBox = new LanguageBox();
        languageBox.setMessage(textMsg);

        // show help on startup if first time uer
        if (firstTimeUser) {
            _showHelp();
        }

        playbackOnLoad = function () {
            /*
            if (_THIS_IS_TURTLE_BLOCKS_) {
                // Play playback queue if there is one.
                for (turtle in logo.playbackQueue) {
                    if (logo.playbackQueue[turtle].length > 0) {
                        setTimeout(function () {
                            logo.playback(-1);
                        }, 3000);
                        break;
                    }
                }
            }
            */
        };

        function PlanetInterface(storage) {
            this.planet = null;
            this.iframe = null;
            this.mainCanvas = null;

            this.hideMusicBlocks = function () {
                hideSearchWidget();
                if (_THIS_IS_MUSIC_BLOCKS_) {
                    storage.setItem('isTimbreHidden', docById('timbreDiv').style.visibility);
                    storage.setItem('isMusicKeyboardHidden', docById('mkbDiv').style.visibility);
                    storage.setItem('isModeWidgetHidden', docById('modeDiv').style.visibility);
                    storage.setItem('isMeterWidgetHidden', docById('meterDiv').style.visibility);
                    storage.setItem('isTemperamentHidden', docById('temperamentDiv').style.visibility);

                    if (docById('mkbDiv').style.visibility !== 'hidden') {
                        docById('mkbDiv').style.visibility = 'hidden';
                        docById('mkbButtonsDiv').style.visibility = 'hidden';
                        docById('mkbTableDiv').style.visibility = 'hidden';
                    }

                    if (docById('pscDiv').style.visibility !== 'hidden') {
                        docById('pscDiv').style.visibility = 'hidden';
                        docById('pscTableDiv').style.visibility = 'hidden';
                        docById('pscButtonsDiv').style.visibility = 'hidden';
                    }

                    if (docById('timbreDiv').style.visibility !== 'hidden') {
                        docById('timbreDiv').style.visibility = 'hidden';
                        docById('timbreTableDiv').style.visibility = 'hidden';
                        docById('timbreButtonsDiv').style.visibility = 'hidden';
                    }

                    if (docById('temperamentDiv').style.visibility !== 'hidden') {
                        docById('temperamentDiv').style.visibility = 'hidden';
                        docById('temperamentTableDiv').style.visibility = 'hidden';
                        docById('temperamentButtonsDiv').style.visibility = 'hidden';
                    }

                    if (docById('modeDiv').style.visibility !== 'hidden') {
                        docById('modeDiv').style.visibility = 'hidden';
                        docById('modeButtonsDiv').style.visibility = 'hidden';
                        docById('modeTableDiv').style.visibility = 'hidden';
                    }

                    if (docById('tempoDiv').style.visibility !== 'hidden') {
                        if (logo.tempo != null) {
                            logo.tempo.hide();
                        }
                    }
                }

                widgetWindows.hideWindows();

                logo.doStopTurtle();
                docById('helpElem').style.visibility = 'hidden';
                document.querySelector('.canvasHolder').classList.add('hide');
                document.querySelector('#canvas').style.display = 'none';
                document.querySelector('#theme-color').content = '#8bc34a';
                setTimeout(function () {
                    // Time to release the mouse
                    stage.enableDOMEvents(false);
                }, 250);
                window.scroll(0, 0);
            }

            this.showMusicBlocks = function () {
                document.getElementById('toolbars').style.display = "block";

                widgetWindows.showWindows();

                if (_THIS_IS_MUSIC_BLOCKS_) {
                    docById('timbreDiv').style.visibility = storage.getItem('isTimbreHidden');
                    docById('timbreButtonsDiv').style.visibility = storage.getItem('isTimbreHidden');
                    docById('timbreTableDiv').style.visibility = storage.getItem('isTimbreHidden');
                    docById('temperamentDiv').style.visibility = storage.getItem('isTemperamentHidden');
                    docById('temperamentButtonsDiv').style.visibility = storage.getItem('isTemperamentHidden');
                    docById('temperamentTableDiv').style.visibility = storage.getItem('isTemperamentHidden');
                    docById('mkbDiv').style.visibility = storage.getItem('isMusicKeyboardHidden');
                    docById('mkbButtonsDiv').style.visibility = storage.getItem('isMusicKeyboardHidden');
                    docById('mkbTableDiv').style.visibility = storage.getItem('isMusicKeyboardHidden');
                    docById('modeDiv').style.visibility = storage.getItem('isModeWidgetHidden');
                    docById('modeButtonsDiv').style.visibility = storage.getItem('isModeWidgetHidden');
                    docById('modeTableDiv').style.visibility = storage.getItem('isModeWidgetHidden');
                    docById('meterDiv').style.visibility = storage.getItem('isMeterWidgetHidden');
                    docById('meterButtonsDiv').style.visibility = storage.getItem('isMeterWidgetHidden');
                    docById('meterTableDiv').style.visibility = storage.getItem('isMeterWidgetHidden');
                }
                document.querySelector('.canvasHolder').classList.remove('hide');
                document.querySelector('#canvas').style.display = '';
                document.querySelector('#theme-color').content = platformColor.header;
                stage.enableDOMEvents(true);
                window.scroll(0, 0);
            };

            this.showPlanet = function () {
                this.planet.open(this.mainCanvas.toDataURL('image/png'));
                this.iframe.style.display = 'block';
                try {
                    this.iframe.contentWindow.document.getElementById('local-tab').click();
                } catch (e) {
                    console.debug(e);
                }
            };

            this.hidePlanet = function () {
                this.iframe.style.display = 'none';
            };

            this.openPlanet = function () {
                console.debug('SAVE LOCALLY');
                this.saveLocally();
                this.hideMusicBlocks();
                this.showPlanet();
            };

            this.closePlanet = function () {
                this.hidePlanet();
                this.showMusicBlocks();
            };

            this.loadProjectFromData = function (data, merge) {
                console.debug('LOAD PROJECT FROM DATA');
                if (merge === undefined) {
                    merge = false;
                }

                this.closePlanet();
                if (!merge) {
                    sendAllToTrash(false, true);
                }

                if (data == undefined) {
                    console.debug('loadRawProject: data is undefined... punting');
                    errorMsg(_('project undefined'));
                    return;
                }

                console.debug('loadRawProject ' + data);
                loading = true;
                document.body.style.cursor = 'wait';
                doLoadAnimation();
                _allClear(false);

                // First, hide the palettes as they will need updating.
                for (var name in blocks.palettes.dict) {
                    blocks.palettes.dict[name].hideMenu(true);
                }

                var __afterLoad = function () {
                    // playbackOnLoad();
                    document.removeEventListener('finishedLoading', __afterLoad);
                };

                if (document.addEventListener) {
                    document.addEventListener('finishedLoading', __afterLoad);
                } else {
                    document.attachEvent('finishedLoading', __afterLoad);
                }

                try {
                    var obj = JSON.parse(data);
                    logo.playbackQueue = {};
                    blocks.loadNewBlocks(obj);
                    setPlaybackStatus();


                } catch (e) {
                    console.debug('loadRawProject: could not parse project data');
                    errorMsg(e);
                }

                loading = false;
                document.body.style.cursor = 'default';
            };

            this.loadProjectFromFile = function () {
                document.querySelector('#myOpenFile').focus();
                document.querySelector('#myOpenFile').click();
                window.scroll(0, 0);
            };

            this.newProject = function () {
                console.debug('NEW');
                this.closePlanet();
                this.initialiseNewProject();
                that._loadStart();
                this.saveLocally();
            };

            this.initialiseNewProject = function (name) {
                this.planet.ProjectStorage.initialiseNewProject(name);
                sendAllToTrash();
                refreshCanvas();
                blocks.trashStacks = [];
            };

            this.saveLocally = function () {
                console.debug('overwriting session data');
                var data = prepareExport();
                var svgData = doSVG(canvas, logo, turtles, 320, 240, 320 / canvas.width);
                try {

                    if (svgData === null || svgData === '') {
                        this.planet.ProjectStorage.saveLocally(data, null);
                    } else {
                        var img = new Image();
                        var t = this;
                        img.onload = function () {
                            var bitmap = new createjs.Bitmap(img);
                            var bounds = bitmap.getBounds();
                            bitmap.cache(bounds.x, bounds.y, bounds.width, bounds.height);
                                t.planet.ProjectStorage.saveLocally(data, bitmap.bitmapCache.getCacheDataURL());
                        };
                        img.src = 'data:image/svg+xml;base64,' + window.btoa(unescape(encodeURIComponent(svgData)));
                    }
                } catch (e) {
                    console.debug(e);
                    if (e.code === DOMException.QUOTA_EXCEEDED_ERR || e.message === "Not enough space to save locally")
                        textMsg(_("Error: Unable to save because you ran out of local storage. Try deleting some saved projects."));
                    else throw e;
                }
                //if (sugarizerCompatibility.isInsideSugarizer()) {
                //    sugarizerCompatibility.saveLocally();
                //}
            };

            this.openCurrentProject = async function () {
                return await this.planet.ProjectStorage.getCurrentProjectData();
            };

            this.openProjectFromPlanet = function (id, error) {
                this.planet.openProjectFromPlanet(id, error);
            };

            this.onConverterLoad = function () {
                window.Converter = this.planet.Converter;
            };

            this.getCurrentProjectName = function () {
                return this.planet.ProjectStorage.getCurrentProjectName();
            };

            this.getCurrentProjectDescription = function () {
                return this.planet.ProjectStorage.getCurrentProjectDescription();
            };

            this.getCurrentProjectImage = function () {
                return this.planet.ProjectStorage.getCurrentProjectImage();
            };

            this.getTimeLastSaved = function () {
                return this.planet.ProjectStorage.TimeLastSaved;
            };

            this.init = async function () {
                this.iframe = document.getElementById('planet-iframe');
                try {
                    await this.iframe.contentWindow.makePlanet(_THIS_IS_MUSIC_BLOCKS_, storage, window._);
                    this.planet = this.iframe.contentWindow.p;
                    this.planet.setLoadProjectFromData(this.loadProjectFromData.bind(this));
                    this.planet.setPlanetClose(this.closePlanet.bind(this));
                    this.planet.setLoadNewProject(this.newProject.bind(this));
                    this.planet.setLoadProjectFromFile(this.loadProjectFromFile.bind(this));
                    this.planet.setOnConverterLoad(this.onConverterLoad.bind(this));
                } catch (e) {
                    console.debug(e);
                    console.debug('Planet not available');
                    this.planet = null;
                }

                window.Converter = this.planet.Converter;
                this.mainCanvas = canvas;
            };
        };

        try {
            console.debug('TRYING TO OPEN PLANET');
            planet = new PlanetInterface(storage);
            await planet.init();
        } catch (e) {
            planet = undefined;
        }

        save = new SaveInterface(planet);
        save.setVariables([
            ['logo', logo],
            ['turtles', turtles],
            ['storage', storage],
            ['printBlockSVG', _printBlockSVG],
            ['planet', planet]
        ]);
        save.init();

        toolbar = new Toolbar();
        toolbar.init(beginnerMode);

        toolbar.renderLogoIcon(_showAboutPage);
        toolbar.renderPlayIcon(that._doFastButton);
        toolbar.renderStopIcon(that.doHardStopButton);
        toolbar.renderNewProjectIcon(_afterDelete);
        toolbar.renderLoadIcon(doLoad);
        toolbar.renderSaveIcons(save.saveHTML.bind(save),  doSVG, save.saveSVG.bind(save), save.savePNG.bind(save), save.saveWAV.bind(save), save.saveLilypond.bind(save), save.saveAbc.bind(save), save.saveMxml.bind(save), save.saveBlockArtwork.bind(save));
        toolbar.renderPlanetIcon(planet, _doOpenSamples);
        toolbar.renderMenuIcon(_showHideAuxMenu);
        toolbar.renderHelpIcon(_showHelp);
        toolbar.renderModeSelectIcon(doSwitchMode);
        toolbar.renderRunSlowlyIcon(that._doSlowButton);
        toolbar.renderRunStepIcon(_doStepButton);
        toolbar.renderAdvancedIcons(doAnalytics, doOpenPlugin, deletePlugin, setScroller, that._setupBlocksContainerEvents);
        toolbar.renderMergeIcon(_doMergeLoad);
        toolbar.renderRestoreIcon(_restoreTrash);
        toolbar.renderLanguageSelectIcon(languageBox);

        if (planet != undefined) {
            saveLocally = planet.saveLocally.bind(planet);
        } else {

            __saveLocally = function () {
                console.debug('overwriting session data (local)');
                var data = prepareExport();
                var svgData = doSVG(canvas, logo, turtles, 320, 240, 320 / canvas.width);

                if (sugarizerCompatibility.isInsideSugarizer()) {
                    //sugarizerCompatibility.data.blocks = prepareExport();
                    storage = sugarizerCompatibility.data;
                } else {
                    storage = localStorage;
                }

                if (storage.currentProject === undefined) {
                    try {
                        storage.currentProject = 'My Project';
                        storage.allProjects = JSON.stringify(['My Project'])
                    } catch (e) {
                        // Edge case, eg. Firefox localSorage DB corrupted
                        console.debug(e);
                    }
                }

                try {
                    var p = storage.currentProject;
                    storage['SESSION' + p] = prepareExport();
                } catch (e) {
                    console.debug(e);
                }

                var img = new Image();
                var svgData = doSVG(canvas, logo, turtles, 320, 240, 320 / canvas.width);

                img.onload = function () {
                    var bitmap = new createjs.Bitmap(img);
                    var bounds = bitmap.getBounds();
                    bitmap.cache(bounds.x, bounds.y, bounds.width, bounds.height);
                    try {
                        storage['SESSIONIMAGE' + p] = bitmap.bitmapCache.getCacheDataURL();
                    } catch (e) {
                        console.debug(e);
                    }
                };

                img.src = 'data:image/svg+xml;base64,' +
                    window.btoa(unescape(encodeURIComponent(svgData)));
                if (sugarizerCompatibility.isInsideSugarizer()) {
                    sugarizerCompatibility.saveLocally();
                }
            }

            saveLocally = __saveLocally;
        }

        window.saveLocally = saveLocally;
        logo.setSaveLocally(saveLocally);

        initPalettes(palettes);

        var __clearFunction = function () {
            sendAllToTrash(true, false);
            if (planet !== undefined) {
                planet.initialiseNewProject.bind(planet);
            }
        };

        // FIXME: Third arg indicates beginner mode
        if (_THIS_IS_MUSIC_BLOCKS_) {
            initBasicProtoBlocks(palettes, blocks, beginnerMode);
        } else {
            initBasicProtoBlocks(palettes, blocks);
        }

        // Load any macros saved in local storage.
        macroData = storage.macros;
        if (macroData != null) {
            processMacroData(macroData, palettes, blocks, macroDict);
        }

        // Blocks and palettes need access to the macros dictionary.
        blocks.setMacroDictionary(macroDict);
        palettes.setMacroDictionary(macroDict);

        // Load any plugins saved in local storage.
        pluginData = storage.plugins;
        if (pluginData != null) {
            var obj = processPluginData(pluginData, palettes, blocks, logo.evalFlowDict, logo.evalArgDict, logo.evalParameterDict, logo.evalSetterDict, logo.evalOnStartList, logo.evalOnStopList, palettes.pluginMacros);
            updatePluginObj(obj);
        }

        // Load custom mode saved in local storage.
        var custommodeData = storage.custommode;
        if (custommodeData != undefined) {
            customMode = JSON.parse(custommodeData);
            console.debug('restoring custom mode: ' + customMode);
        }

        fileChooser.addEventListener('click', function (event) {
            this.value = null;
        });

        fileChooser.addEventListener('change', function (event) {
            // Read file here.
            var reader = new FileReader();

            reader.onload = (function (theFile) {
                loading = true;
                document.body.style.cursor = 'wait';
                doLoadAnimation();

                setTimeout(function () {
                    var rawData = reader.result;
                    if (rawData == null || rawData === '') {
                        console.debug('rawData is ' + rawData);
                        errorMsg(_('Cannot load project from the file. Please check the file type.'));
                    } else {
                        var cleanData = rawData.replace('\n', ' ');

                        try {
                            if (cleanData.includes('html')) {
                                var obj = JSON.parse(cleanData.match('<div class="code">(.+?)<\/div>')[1]);
                            } else {
                                var obj = JSON.parse(cleanData);
                            }
                            // First, hide the palettes as they will need updating.
                            for (var name in blocks.palettes.dict) {
                                blocks.palettes.dict[name].hideMenu(true);
                            }

                            stage.removeAllEventListeners('trashsignal');

                            if (!merging) {
                                // Wait for the old blocks to be removed.
                                var __listener = function (event) {
                                    logo.playbackQueue = {};
                                    blocks.loadNewBlocks(obj);
                                    setPlaybackStatus();
                                    stage.removeAllEventListeners('trashsignal');
                                };

                                stage.addEventListener('trashsignal', __listener, false);
                                sendAllToTrash(false, false);
                                console.debug('clearing on load...');
                                _allClear(false);
                                if (planet) {
                                    planet.initialiseNewProject(fileChooser.files[0].name.substr(0, fileChooser.files[0].name.lastIndexOf('.')));
                                }
                            } else {
                                merging = false;
                                logo.playbackQueue = {};
                                blocks.loadNewBlocks(obj);
                                setPlaybackStatus();
                            }

                            loading = false;
                            refreshCanvas();
                        } catch (e) {
                            errorMsg(_('Cannot load project from the file. Please check the file type.'));
                            console.debug(e);
                            document.body.style.cursor = 'default';
                            loading = false;
                        }
                    }
                }, 200);
            });

            reader.readAsText(fileChooser.files[0]);
        }, false);

        var __handleFileSelect = function (event) {
            event.stopPropagation();
            event.preventDefault();

            var files = event.dataTransfer.files;
            var reader = new FileReader();

            reader.onload = (function (theFile) {
                loading = true;
                document.body.style.cursor = 'wait';
                doLoadAnimation();

                setTimeout(function () {
                    var rawData = reader.result;
                    if (rawData == null || rawData === '') {
                        errorMsg(_('Cannot load project from the file. Please check the file type.'));
                    } else {
                        var cleanData = rawData.replace('\n', ' ');

                        try {
                            if (cleanData.includes('html')) {
                                dat = cleanData.match('<div class="code">(.+?)<\/div>');
                                var obj = JSON.parse(dat[1]);
                            } else {
                                var obj = JSON.parse(cleanData);
                            }
                            for (var name in blocks.palettes.dict) {
                                blocks.palettes.dict[name].hideMenu(true);
                            }

                            stage.removeAllEventListeners('trashsignal');

                            var __afterLoad = function () {
                                // playbackOnLoad();
                                document.removeEventListener('finishedLoading', __afterLoad);
                            };

                            // Wait for the old blocks to be removed.
                            var __listener = function (event) {
                                logo.playbackQueue = {};
                                blocks.loadNewBlocks(obj);
                                setPlaybackStatus();
                                stage.removeAllEventListeners('trashsignal');

                                if (document.addEventListener) {
                                    document.addEventListener('finishedLoading', __afterLoad);
                                } else {
                                    document.attachEvent('finishedLoading', __afterLoad);
                                }
                            };

                            stage.addEventListener('trashsignal', __listener, false);
                            sendAllToTrash(false, false);
                            if (planet !== undefined) {
                                planet.initialiseNewProject(files[0].name.substr(0, files[0].name.lastIndexOf('.')));
                            }

                            loading = false;
                            refreshCanvas();
                        } catch (e) {
                            console.debug(e);
                            errorMsg(_('Cannot load project from the file. Please check the file type.'));
                            document.body.style.cursor = 'default';
                            loading = false;
                        }
                    }
                }, 200);
            });

            // Work-around in case the handler is called by the
            // widget drag & drop code.
            if (files[0] != undefined) {
                reader.readAsText(files[0]);
                window.scroll(0, 0)
            }
        };

        var __handleDragOver = function (event) {
            event.stopPropagation();
            event.preventDefault();
            event.dataTransfer.dropEffect = 'copy';
        };

        var dropZone = docById('canvasHolder');
        dropZone.addEventListener('dragover', __handleDragOver, false);
        dropZone.addEventListener('drop', __handleFileSelect, false);

        allFilesChooser.addEventListener('click', function (event) {
            this.value = null;
        });

        pluginChooser.addEventListener('click', function (event) {
            window.scroll(0, 0);
            this.value = null;
        });

        pluginChooser.addEventListener('change', function (event) {
            window.scroll(0, 0);

            // Read file here.
            var reader = new FileReader();

            reader.onload = (function (theFile) {
                loading = true;
                document.body.style.cursor = 'wait';
                doLoadAnimation();

                setTimeout(function () {
                    obj = processRawPluginData(reader.result, palettes, blocks, errorMsg, logo.evalFlowDict, logo.evalArgDict, logo.evalParameterDict, logo.evalSetterDict, logo.evalOnStartList, logo.evalOnStopList, palettes.pluginMacros);
                    // Save plugins to local storage.
                    if (obj != null) {
                        var pluginObj = preparePluginExports(obj);
                        // console.debug(pluginObj);
                        storage.plugins = pluginObj; // preparePluginExports(obj));
                    }

                    // Refresh the palettes.
                    setTimeout(function () {
                        if (palettes.visible) {
                            palettes.hide();
                        }

                        palettes.bringToTop();
                    }, 1000);

                    document.body.style.cursor = 'default';
                    loading = false;
                }, 200);
            });

            reader.readAsText(pluginChooser.files[0]);
        }, false);

        // Workaround to chrome security issues
        // createjs.LoadQueue(true, null, true);

        // Enable touch interactions if supported on the current device.
        createjs.Touch.enable(stage, false, true);

        // Keep tracking the mouse even when it leaves the canvas.
        stage.mouseMoveOutside = true;

        // Enabled mouse over and mouse out events.
        stage.enableMouseOver(10); // default is 20

        cartesianBitmap = _createGrid('data:image/svg+xml;base64,' + window.btoa(unescape(encodeURIComponent(CARTESIAN))));
        polarBitmap = _createGrid('data:image/svg+xml;base64,' + window.btoa(unescape(encodeURIComponent(POLAR))));

        var URL = window.location.href;
        var projectID = null;
        var flags = {
            run: false,
            show: false,
            collapse: false
        };

        // Scale the canvas relative to the screen size.
        _onResize(true);

        var urlParts;
        var env = [];

        if (!sugarizerCompatibility.isInsideSugarizer() && URL.indexOf('?') > 0) {
            var urlParts = URL.split('?');
            if (urlParts[1].indexOf('&') > 0) {
                var newUrlParts = urlParts[1].split('&');
                for (var i = 0; i < newUrlParts.length; i++) {
                    if (newUrlParts[i].indexOf('=') > 0) {
                        var args = newUrlParts[i].split('=');
                        switch (args[0].toLowerCase()) {
                            case 'file':
                                console.debug('Warning: old Music Blocks URLs will no longer work.');
                                break;
                            case 'id':
                                projectID = args[1];
                                break;
                            case 'run':
                                if (args[1].toLowerCase() === 'true')
                                    flags.run = true;
                                break;
                            case 'show':
                                if (args[1].toLowerCase() === 'true')
                                    flags.show = true;
                                break;
                            case 'collapse':
                                if (args[1].toLowerCase() === 'true')
                                    flags.collapse = true;
                                break;
                            case 'inurl':
                                var url = args[1];
                                var getJSON = function (url) {
                                    return new Promise(function (resolve, reject) {
                                        var xhr = new XMLHttpRequest();
                                        xhr.open('get', url, true);
                                        xhr.responseType = 'json';
                                        xhr.onload = function () {
                                            var status = xhr.status;
                                            if (status === 200) {
                                                resolve(xhr.response);
                                            } else {
                                                reject(status);
                                            }
                                        };
                                        xhr.send();
                                    });
                                };

                                getJSON(url).then(function (data) {
                                    // console.debug('Your JSON result is:  ' + data.arg);
                                    n = data.arg;
                                    env.push(parseInt(n));
                                }, function (status) {
                                    alert('Something went wrong reading JSON-encoded project data.');
                                });
                                break;
                            case 'outurl':
                                var url = args[1];
                                break;
                            default:
                                errorMsg(_('Invalid parameters'));
                                break;
                        }
                    }
                }
            } else {
                if (urlParts[1].indexOf('=') > 0) {
                    var args = urlParts[1].split('=');
                }

                //ID is the only arg that can stand alone
                if (args[0].toLowerCase() === 'id') {
                    projectID = args[1];
                }
            }
        }

        if (projectID != null) {
            setTimeout(function () {
                console.debug('loading ' + projectID);
                that.loadStartWrapper(that.loadProject, projectID, flags, env);
            }, 200); // 2000
        } else {
            setTimeout(function () {
                console.debug('load new Start block');
                that.loadStartWrapper(that._loadStart);
            }, 200); // 2000
        }

        prepSearchWidget();

        document.addEventListener('mousewheel', scrollEvent, false);
        document.addEventListener('DOMMouseScroll', scrollEvent, false);

        document.onkeydown = __keyPressed;
        _hideStopButton();
    };
};

activity = new Activity();

require(['domReady!', 'activity/sugarizer-compatibility'], function (doc) {
    if (sugarizerCompatibility.isInsideSugarizer()) {
        window.addEventListener('localized', function () {
            sugarizerCompatibility.loadData(function () {
                planet = document.getElementById('planet-iframe');
                planet.onload = function () {
                    activity.domReady(doc);
                };
            });
        });

        document.webL10n.setLanguage(sugarizerCompatibility.getLanguage());
    } else {
        activity.setupDependencies();
        activity.domReady(doc);
    }
});

define(MYDEFINES, function (compatibility) {
    activity.setupDependencies();
    activity.doContextMenus();
    activity.doPluginsAndPaletteCols();
});<|MERGE_RESOLUTION|>--- conflicted
+++ resolved
@@ -192,9 +192,6 @@
             'widgets/timbre',
             'activity/lilypond',
             'activity/abc',
-<<<<<<< HEAD
-            'activity/mxml'
-=======
 
             'activity/blocks/RhythmBlocks',
             'activity/blocks/ActionBlocks',
@@ -209,7 +206,7 @@
             'activity/blocks/MediaBlocks',
             'activity/blocks/SensorsBlocks',
             'activity/blocks/EnsembleBlocks',
->>>>>>> 5ace6adf
+
         ];
         MYDEFINES = MYDEFINES.concat(MUSICBLOCKS_EXTRAS);
     }
