--- conflicted
+++ resolved
@@ -2452,8 +2452,6 @@
         for (let i = 0; i < 7; i++) {
             this.grandSharpBitmap[i].x = this.canvas.width / (2 * this.turtleBlocksScale) - 600;
             this.grandFlatBitmap[i].x = this.canvas.width / (2 * this.turtleBlocksScale) - 600;
-<<<<<<< HEAD
-=======
             this.trebleSharpBitmap[i].x = this.canvas.width / (2 * this.turtleBlocksScale) - 600;
             this.trebleFlatBitmap[i].x = this.canvas.width / (2 * this.turtleBlocksScale) - 600;
             this.sopranoSharpBitmap[i].x = this.canvas.width / (2 * this.turtleBlocksScale) - 600;
@@ -2464,7 +2462,6 @@
             this.tenorFlatBitmap[i].x = this.canvas.width / (2 * this.turtleBlocksScale) - 600;
             this.bassSharpBitmap[i].x = this.canvas.width / (2 * this.turtleBlocksScale) - 600;
             this.bassFlatBitmap[i].x = this.canvas.width / (2 * this.turtleBlocksScale) - 600;
->>>>>>> 9bae4ef1
         }
         // Position the sharps and flats
         this.grandSharpBitmap[0].y = this.canvas.width / (2 * this.turtleBlocksScale) - 1062.5;
@@ -2481,8 +2478,6 @@
         this.grandFlatBitmap[4].y = this.canvas.width / (2 * this.turtleBlocksScale) - 1037.5;
         this.grandFlatBitmap[5].y = this.canvas.width / (2 * this.turtleBlocksScale) - 1075;
         this.grandFlatBitmap[6].y = this.canvas.width / (2 * this.turtleBlocksScale) - 1025;
-<<<<<<< HEAD
-=======
 
         this.trebleSharpBitmap[0].y = this.canvas.width / (2 * this.turtleBlocksScale) - 1062.5;
         this.trebleSharpBitmap[1].y = this.canvas.width / (2 * this.turtleBlocksScale) - 1025;
@@ -2575,7 +2570,6 @@
             this.bassFlatBitmap[i].y += 175;
         }
 
->>>>>>> 9bae4ef1
         this.update = true;
 
         // Hide tooltips on mobile
@@ -3567,24 +3561,6 @@
     };
 
     /*
-<<<<<<< HEAD
-     * Hides accidentals
-     */
-    this._hideAccidentals = function () {
-        for (let i = 0; i < 7; i++) {
-            this.grandSharpBitmap[i].visible = false;
-            this.grandSharpBitmap[i].x = this.canvas.width / (2 * this.turtleBlocksScale) - 600;
-            this.grandSharpBitmap[i].updateCache();
-            this.grandFlatBitmap[i].visible = false;
-            this.grandFlatBitmap[i].x = this.canvas.width / (2 * this.turtleBlocksScale) - 600;
-            this.grandFlatBitmap[i].updateCache();
-        }
-        this.update = true;
-    };
-
-    /*
-=======
->>>>>>> 9bae4ef1
      * Shows musical grand staff
      */
     this._showGrand = function () {
@@ -3592,13 +3568,8 @@
         this.grandBitmap.updateCache();
         this._hideAccidentals();
         // eslint-disable-next-line no-console
-<<<<<<< HEAD
-        console.log(activity.KeySignatureEnv[0] + " " + activity.KeySignatureEnv[1]);
-        let scale = buildScale(activity.KeySignatureEnv[0] + " " + activity.KeySignatureEnv[1])[0];
-=======
         console.log(this.KeySignatureEnv[0] + " " + this.KeySignatureEnv[1]);
         const scale = buildScale(this.KeySignatureEnv[0] + " " + this.KeySignatureEnv[1])[0];
->>>>>>> 9bae4ef1
         // eslint-disable-next-line no-console
         console.log(scale);
         const _sharps = ["F" + SHARP, "C" + SHARP, "G" + SHARP, "D" + SHARP, "A" + SHARP, "E" + SHARP, "B" + SHARP];
@@ -4757,12 +4728,6 @@
         for (let i = 0; i < 7; i++) {
             this.grandSharpBitmap[i] = this._createGrid(
                 "data:image/svg+xml;base64," + window.btoa(unescape(encodeURIComponent(GRAND_G)))
-<<<<<<< HEAD
-            );
-            this.grandFlatBitmap[i] = this._createGrid(
-                "data:image/svg+xml;base64," + window.btoa(unescape(encodeURIComponent(GRAND_F)))
-            );
-=======
             );
             this.grandFlatBitmap[i] = this._createGrid(
                 "data:image/svg+xml;base64," + window.btoa(unescape(encodeURIComponent(GRAND_F)))
@@ -4797,7 +4762,6 @@
             this.bassFlatBitmap[i] = this._createGrid(
                 "data:image/svg+xml;base64," + window.btoa(unescape(encodeURIComponent(TREBLE_F)))
             );
->>>>>>> 9bae4ef1
         }
 
         const URL = window.location.href;
