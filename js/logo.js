--- conflicted
+++ resolved
@@ -5916,245 +5916,6 @@
                     that.blocks.blockList[blk].value = last(that.masterVolume);
                 }
                 break;
-<<<<<<< HEAD
-            case 'elapsednotes2':
-                if (that.inStatusMatrix && that.blocks.blockList[that.blocks.blockList[blk].connections[0]].name === 'print') {
-                    that.statusFields.push([blk, 'elapsednotes2']);
-                } else {
-                    var cblk = that.blocks.blockList[blk].connections[1];
-                    var notevalue = that.parseArg(that, turtle, cblk, blk, receivedArg);
-                    if (notevalue == null || notevalue === 0) {
-                        that.blocks.blockList[blk].value = 0;
-                    } else {
-                        that.blocks.blockList[blk].value = (that.notesPlayed[turtle][0] / that.notesPlayed[turtle][1]) / notevalue;
-                    }
-                }
-                break;
-            case 'elapsednotes':
-                if (that.inStatusMatrix && that.blocks.blockList[that.blocks.blockList[blk].connections[0]].name === 'print') {
-                    that.statusFields.push([blk, 'elapsednotes']);
-                } else {
-                    that.blocks.blockList[blk].value = that.notesPlayed[turtle][0] / that.notesPlayed[turtle][1];
-                }
-                break;
-            case 'pitchinhertz':
-                if (that.inStatusMatrix && that.blocks.blockList[that.blocks.blockList[blk].connections[0]].name === 'print') {
-                    that.statusFields.push([blk, 'pitchinhertz']);
-                } else {
-                    if (that.lastNotePlayed[turtle] !== null) {
-                        that.blocks.blockList[blk].value = that.synth._getFrequency(that.lastNotePlayed[turtle][0], that.synth.changeInTemperament);
-                    } else {
-                        that.blocks.blockList[blk].value = 0;
-		    }
-                }
-                break;
-            case 'turtleelapsednotes':
-                var value = null;
-                var cblk = that.blocks.blockList[blk].connections[1];
-                var targetTurtle = that.parseArg(that, turtle, cblk, blk, receivedArg);
-                for (var i = 0; i < that.turtles.turtleList.length; i++) {
-                    var thisTurtle = that.turtles.turtleList[i];
-                    if (targetTurtle === thisTurtle.name) {
-                        value = that.notesPlayed[i][0] / that.notesPlayed[i][1];
-                        that.blocks.blockList[blk].value = value;
-                        break;
-                    }
-                }
-
-                if (value == null) {
-                    if (_THIS_IS_MUSIC_BLOCKS_) {
-                        that.errorMsg(_('Cannot find mouse') + ' ' + targetTurtle, blk);
-                    } else {
-                        that.errorMsg(_('Cannot find turtle') + ' ' + targetTurtle, blk);
-                    }
-
-                    that.blocks.blockList[blk].value = that.notesPlayed[turtle][0] / that.notesPlayed[turtle][1];
-                }
-                break;
-            case 'beatfactor':
-                if (that.inStatusMatrix && that.blocks.blockList[that.blocks.blockList[blk].connections[0]].name === 'print') {
-                    that.statusFields.push([blk, 'beatfactor']);
-                } else {
-                    that.blocks.blockList[blk].value = that.beatFactor[turtle];
-                }
-                break;
-            case 'number2pitch':
-            case 'number2octave':
-                var cblk = that.blocks.blockList[blk].connections[1];
-                var num = that.parseArg(that, turtle, cblk, blk, receivedArg);
-                if (num != null && typeof(num) === 'number') {
-                    var obj = numberToPitch(num + that.pitchNumberOffset[turtle]);
-                    if (that.blocks.blockList[blk].name === 'number2pitch') {
-                        that.blocks.blockList[blk].value = obj[0];
-                    } else {
-                        that.blocks.blockList[blk].value = obj[1];
-                    }
-                } else {
-                    that.errorMsg(NOINPUTERRORMSG, blk);
-                    that.stopTurtle = true;
-                }
-                break;
-            case 'deltapitch':
-            case 'deltapitch2':
-                if (that.inStatusMatrix && that.blocks.blockList[that.blocks.blockList[blk].connections[0]].name === 'print') {
-                    that.statusFields.push([blk, 'mypitch']);
-                } else if (that.previousNotePlayed[turtle] == null) {
-                    that.blocks.blockList[blk].value = 0;
-                } else {
-                    var len = that.previousNotePlayed[turtle][0].length;
-                    var pitch = that.previousNotePlayed[turtle][0].slice(0, len - 1);
-                    var octave = parseInt(that.previousNotePlayed[turtle][0].slice(len - 1));
-                    var obj = [pitch, octave];
-                    var previousValue = pitchToNumber(obj[0], obj[1], that.keySignature[turtle]);
-                    len = that.lastNotePlayed[turtle][0].length;
-                    pitch = that.lastNotePlayed[turtle][0].slice(0, len - 1);
-                    octave = parseInt(that.lastNotePlayed[turtle][0].slice(len - 1));
-                    obj = [pitch, octave];
-                    var delta = pitchToNumber(obj[0], obj[1], that.keySignature[turtle]) - previousValue;
-                    if (that.blocks.blockList[blk].name === 'deltapitch') {
-                        // half-step difference
-                        that.blocks.blockList[blk].value = delta;
-                    } else {
-                        // convert to scalar steps
-                        var scalarDelta = 0;
-                        var i = 0;
-                        if (delta > 0) {
-                            while(delta > 0) {
-                                i += 1;
-                                var nhalf = getStepSizeUp(that.keySignature[turtle], pitch, 0, 'equal');
-                                delta -= nhalf;
-                                scalarDelta += 1;
-                                obj = getNote(pitch, octave, nhalf, that.keySignature[turtle], that.moveable[turtle], null, that.errorMsg, that.synth.inTemperament);
-                                pitch = obj[0];
-                                octave = obj[1];
-                                if (i > 100) {
-                                    break;
-                                }
-                            }
-
-                            that.blocks.blockList[blk].value = scalarDelta;
-                        } else {
-                            while(delta < 0) {
-                                i += 1;
-                                var nhalf = getStepSizeDown(that.keySignature[turtle], pitch, 0, 'equal');
-                                delta -= nhalf;
-                                scalarDelta -= 1;
-                                obj = getNote(pitch, octave, nhalf, that.keySignature[turtle], that.moveable[turtle], null, that.errorMsg, that.synth.inTemperament);
-                                pitch = obj[0];
-                                octave = obj[1];
-                                if (i > 100) {
-                                    break;
-                                }
-                            }
-                            that.blocks.blockList[blk].value = scalarDelta;
-                        }
-                    }
-                }
-                break;
-            case 'mypitch':
-                if (that.inStatusMatrix && that.blocks.blockList[that.blocks.blockList[blk].connections[0]].name === 'print') {
-                    that.statusFields.push([blk, 'mypitch']);
-                } else {
-                    var value = null;
-                    if (that.lastNotePlayed[turtle] !== null) {
-                        if (typeof(that.lastNotePlayed[turtle][0]) === 'string') {
-                            var len = that.lastNotePlayed[turtle][0].length;
-                            var pitch = that.lastNotePlayed[turtle][0].slice(0, len - 1);
-                            var octave = parseInt(that.lastNotePlayed[turtle][0].slice(len - 1));
-                            var obj = [pitch, octave];
-                        } else {
-                            // Hertz?
-                            var obj = frequencyToPitch(that.lastNotePlayed[turtle][0]);
-                        }
-                    } else if (that.inNoteBlock[turtle] in that.notePitches[turtle] && that.notePitches[turtle][last(that.inNoteBlock[turtle])].length > 0) {
-                        var obj = getNote(that.notePitches[turtle][last(that.inNoteBlock[turtle])][0], that.noteOctaves[turtle][last(that.inNoteBlock[turtle])][0], 0, that.keySignature[turtle], that.moveable[turtle], null, that.errorMsg);
-                    } else {
-                        if (that.lastNotePlayed[turtle] !== null) {
-                            console.debug('Cannot find a note ');
-                            that.errorMsg(INVALIDPITCH, blk);
-                        }
-
-                        var obj = ['G', 4];
-                    }
-
-                    value = pitchToNumber(obj[0], obj[1], that.keySignature[turtle]) - that.pitchNumberOffset[turtle];
-                    that.blocks.blockList[blk].value = value;
-                }
-                break;
-            case 'beatvalue':
-                if (that.inStatusMatrix && that.blocks.blockList[that.blocks.blockList[blk].connections[0]].name === 'print') {
-                    that.statusFields.push([blk, 'beatvalue']);
-                } else {
-                    if (that.notesPlayed[turtle][0] / that.notesPlayed[turtle][1] < that.pickup[turtle]) {
-                        that.blocks.blockList[blk].value = 0;
-                    } else {
-                        that.blocks.blockList[blk].value = (((that.notesPlayed[turtle][0] / that.notesPlayed[turtle][1] - that.pickup[turtle]) * that.noteValuePerBeat[turtle]) % that.beatsPerMeasure[turtle]) + 1;
-                    }
-                }
-                break;
-            case 'measurevalue':
-                if (that.inStatusMatrix && that.blocks.blockList[that.blocks.blockList[blk].connections[0]].name === 'print') {
-                    that.statusFields.push([blk, 'measurevalue']);
-                } else {
-                    if (that.notesPlayed[turtle][0] / that.notesPlayed[turtle][1] < that.pickup[turtle]) {
-                        that.blocks.blockList[blk].value = 0;
-                    } else {
-                        that.blocks.blockList[blk].value = Math.floor(((that.notesPlayed[turtle][0] / that.notesPlayed[turtle][1] - that.pickup[turtle]) * that.noteValuePerBeat[turtle]) / that.beatsPerMeasure[turtle]) + 1;
-                    }
-                }
-                break;
-            case 'turtleheap':
-                var value = null;
-                var cblk = that.blocks.blockList[blk].connections[1];
-                var targetTurtle = that.parseArg(that, turtle, cblk, blk, receivedArg);
-                for (var i = 0; i < that.turtles.turtleList.length; i++) {
-                    var thisTurtle = that.turtles.turtleList[i];
-                    if (targetTurtle === thisTurtle.name) {
-                        var cblk2 = that.blocks.blockList[blk].connections[2];
-                        if (cblk2 == null) {
-                            that.errorMsg(NANERRORMSG, blk);
-                        } else {
-                            var a = that.parseArg(that, turtle, cblk2, blk, receivedArg);
-                            if (typeof(a) === 'number') {
-                                if (!(i in that.turtleHeaps)) {
-                                    that.turtleHeaps[i] = [];
-                                }
-
-                                   if (a < 1) {
-                                    a = 1;
-                                    that.errorMsg(_('Index must be > 0.'))
-                                }
-
-                                if (a > 1000) {
-                                    a = 1000;
-                                    that.errorMsg(_('Maximum heap size is 1000.'))
-                                }
-
-                                // If index > heap length, grow the heap.
-                                while (that.turtleHeaps[i].length < a) {
-                                    that.turtleHeaps[i].push(0);
-                                }
-
-                                value = that.turtleHeaps[i][a - 1];
-                                that.blocks.blockList[blk].value = value;
-                            } else {
-                                that.errorMsg(NANERRORMSG, blk);
-                            }
-                        }
-                    }
-                }
-
-                if (value == null) {
-                    if (_THIS_IS_MUSIC_BLOCKS_) {
-                        that.errorMsg(_('Cannot find mouse') + ' ' + targetTurtle, blk);
-                    } else {
-                        that.errorMsg(_('Cannot find turtle') + ' ' + targetTurtle, blk);
-                    }
-                    that.blocks.blockList[blk].value = -1;
-                }
-                break;
-=======
->>>>>>> e8cd4877
             case 'hue':
                 if (that.inStatusMatrix && that.blocks.blockList[that.blocks.blockList[blk].connections[0]].name === 'print') {
                     that.statusFields.push([blk, 'color']);
