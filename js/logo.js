// Copyright (c) 2014,2015 Walter Bender
// Copyright (c) 2015 Yash Khandelwal
//
// This program is free software; you can redistribute it and/or
// modify it under the terms of the The GNU Affero General Public
// License as published by the Free Software Foundation; either
// version 3 of the License, or (at your option) any later version.
//
// You should have received a copy of the GNU Affero General Public
// License along with this library; if not, write to the Free Software
// Foundation, 51 Franklin Street, Suite 500 Boston, MA 02110-1335 USA

var TONEBPM = 240;  // Seems to be the default.
var TARGETBPM = 90;  // What we'd like to use for beats per minute
var DEFAULTDELAY = 500; // milleseconds
var TURTLESTEP = -1;  // Run in step-by-step mode
var OSCVOLUMEADJUSTMENT = 1.5  // The oscillator runs hot. We need
                               // to scale back its volume.

// This header is prepended to the Lilypond output.
// Note: We are using URL encoding, e.g., \ (%5C) and newline (%0A)
var LILYPONDHEADER = '%5Cversion "2.18.2"%0A%0A%25 ****************************************************************%0A%25 %0A%25 WHAT IS THIS? -- This is a LilyPond file generated from Music%0A%25 Blocks software (Read about it at www.musicblocks.net).%0A%25 %0A%25 DOWNLOAD LILYPOND -- In order to create notation with this file,%0A%25 you will need to download and install LilyPond software onto your%0A%25 computer (http:%2F%2Flilypond.org%2Fdownload.html).  Frescobaldi%0A%25 software is also handy for editing LilyPond files%0A%25 (http:%2F%2Ffrescobaldi.org%2Fdownload)%0A%25 %0A%25 LILYPOND INSTRUCTIONS -- For instructions on how to further%0A%25 manipulate the musical notation using LilyPond software, please%0A%25 read the Introduction (http:%2F%2Flilypond.org%2Ftext-input.html) and%0A%25 the Manual%0A%25 (http:%2F%2Flilypond.org%2Fdoc%2Fv2.18%2FDocumentation%2Flearning%2Findex.html)%0A%25 %0A%25 GLOSSARY -- A glossary with very helpful examples may be found%0A%25 HERE (http:%2F%2Fwww.lilypond.org%2Fdoc%2Fv2.19%2FDocumentation%2Fmusic-glossary%2F)%0A%25 %0A%25 MUTOPIA -- You may also benefit from studying scores from the%0A%25 Mutopia Project website, which has freely sharable music notation%0A%25 generated with LilyPond (http:%2F%2Fwww.mutopiaproject.org%2F)%0A%25 %0A%25 COMMENTS -- Some of the code below is commented out, but you can%0A%25 initiate it by deleting the that precedes the text or, in the%0A%25 case of a commented section, deleting the %{ and }that surrounds%0A%25 the section.%0A%25 %0A%25 ****************************************************************%0A%5Cheader {%0A%25 Please add your own name, title of your musical creation, and intended copyright below!%0Adedication = "Made with LilyPond and Music Blocks -- http:%2F%2Fwalterbender.github.io%2Fmusicblocks%2F"%0Atitle = "My Music Blocks Creation"%0A%25 subtitle = "Subtitle"%0A%25 instrument = "Instrument"%0Acomposer = "Mr. Mouse"%0A%25 arranger = "Arranger"%0A%25 The copyright below is great for sharing (and re-sharing)!%0A%25 Read about it here (http:%2F%2Fcreativecommons.org%2Flicenses%2Fby-sa%2F4.0%2F).%0A%25 Of course, you can use any copyright you like -- you made it!%0Acopyright = "Mr. Mouse (c) 2015 -- CC-BY-SA"%0Atagline = "Made from Music Blocks v.0.9"%0A}%0A%0A%25 You can change the meter by uncommenting the code below (delete the percent sign) and making adjustments.%0A%0A%25{ global = {%0A  %5Ctime 3%2F4%0A  %5Ckey c %5Cminor%0A }%0A%25}%0A%0A'

var NOMICERRORMSG = 'The microphone is not available.';
var NANERRORMSG = 'Not a number.';
var NOSTRINGERRORMSG = 'Not a string.';
var NOBOXERRORMSG = 'Cannot find box';
var NOACTIONERRORMSG = 'Cannot find action.';
var NOINPUTERRORMSG = 'Missing argument.';
var NOSQRTERRORMSG = 'Cannot take square root of negative number.';
var ZERODIVIDEERRORMSG = 'Cannot divide by zero.';
var EMPTYHEAPERRORMSG = 'empty heap.';
var INVALIDPITCH = 'Not a valid pitch name';

function Logo(matrix, musicnotation, canvas, blocks, turtles, stage,
              refreshCanvas, textMsg, errorMsg, hideMsgs, onStopTurtle,
              onRunTurtle, getStageX, getStageY,
              getStageMouseDown, getCurrentKeyCode,
              clearCurrentKeyCode, meSpeak, saveLocally) {

    this.canvas = canvas;
    this.blocks = blocks;
    this.turtles = turtles;
    this.stage = stage;
    this.refreshCanvas = refreshCanvas;
    this.textMsg = textMsg;
    this.errorMsg = errorMsg;
    this.hideMsgs = hideMsgs;
    this.onStopTurtle = onStopTurtle;
    this.onRunTurtle = onRunTurtle;
    this.getStageX = getStageX;
    this.getStageY = getStageY;
    this.getStageMouseDown = getStageMouseDown;
    this.getCurrentKeyCode = getCurrentKeyCode;
    this.clearCurrentKeyCode = clearCurrentKeyCode;
    this.meSpeak = meSpeak;
    this.saveLocally = saveLocally;

    this.evalFlowDict = {};
    this.evalArgDict = {};
    this.evalParameterDict = {};
    this.evalSetterDict = {};
    this.evalOnStartList = {};
    this.evalOnStopList = {};
    this.eventList = {};

    this.boxes = {};
    this.actions = {};
    this.returns = [];
    this.turtleHeaps = {};

    this.endOfFlowSignals = {};
    this.endOfFlowLoops = {};
    this.endOfFlowActions = {};
    this.doBlocks = {};

    this.time = 0;
    this.waitTimes = {};
    this.turtleDelay = 0;
    this.sounds = [];
    this.cameraID = null;
    this.stopTurtle = false;
    this.lastKeyCode = null;
    this.saveTimeout = 0;

    // Music-related attributes
    // TODO: Move the turtle-specific attributes to the turtle object itself???

    // matrix
    this.showMatrix = false;
    this.notation = false;
    this.inMatrix = false;
    this.keySignature = {};
    this.inFlatClamp = false;
    this.inSharpClamp = false;
    this.inTransposeClamp = false;
    this.tupletRhythms = [];
    this.addingNotesToTuplet = false;

    // parameters used by pitch
    this.transposition = {};
    this.beatFactor = {};
    // TODO: better names for these lists
    this.noteNotes = {};
    this.noteOctaves = {};
    this.noteTranspositions = {};
    this.noteBeatValues = {};
    this.currentNotes = {};
    this.currentOctaves = {};

    // parameters used by the note block
    this.bpm = TARGETBPM;
    this.bpmFactor = TONEBPM / TARGETBPM;
    this.turtleTime = [];
    this.noteDelay = 0;
    this.playedNote = {};
    this.pushedNote = {};
    this.duplicateFactor = {};
    this.polyVolume = {};
    this.validNote = true;

    // tuplet
    this.tuplet = false;
    this.tupletParams = [];

    // parameters used by notations
    this.lilypondNotes = {};
    this.lilypondStaging = {};
    this.lilypondOutput = LILYPONDHEADER;
    this.notesPlayed = {};
    this.numerator = 3;
    this.denominator = 4;

    this.polySynth = new Tone.PolySynth(6, Tone.AMSynth).toMaster();
    this.drumSynth = new Tone.DrumSynth().toMaster();

    var toneVol = new Tone.Volume(-20);  // DEFAULT VALUE
    this.polySynth.chain(toneVol, Tone.Master);
    this.drumSynth.chain(toneVol, Tone.Master);

    Tone.Transport.bpm.value = 120;  // Doesn't seem to do anything

    // Oscillator parameters
    this.oscDuration = {};
    this.oscList = {};

    // When running in step-by-step mode, the next command to run is
    // queued here.
    this.stepQueue = {};
    this.unhighlightStepQueue = {};

    this.svgOutput = '';
    this.svgBackground = true;

    /*
    try {
        this.mic = new p5.AudioIn()
    } catch (e) {
        console.log(NOMICERRORMSG);
        this.mic = null;
    }
    */
    this.mic = null;

    this.turtleOscs = {};
    this.notesOscs = {};

    // Used to pause between each block as the program executes.
    this.setTurtleDelay = function(turtleDelay) {
        this.turtleDelay = turtleDelay;
        this.noteDelay = 0;
    }

    // Used to pause between each note as the program executes.
    this.setNoteDelay = function(noteDelay) {
        this.noteDelay = noteDelay;
        this.turtleDelay = 0;
    }

    this.step = function() {
        // Take one step for each turtle in excuting Logo commands.
        for (turtle in this.stepQueue) {
            if (this.stepQueue[turtle].length > 0) {
                if (turtle in this.unhighlightStepQueue && this.unhighlightStepQueue[turtle] != null) {
                    this.blocks.unhighlight(this.unhighlightStepQueue[turtle]);
                    this.unhighlightStepQueue[turtle] = null;
                }
                var blk = this.stepQueue[turtle].pop();
                if (blk != null) {
                    this.runFromBlockNow(this, turtle, blk, 0, null);
                }
            }
        }
    }

    this.stepNote = function() {
        // Step through one note for each turtle in excuting Logo
        // commands, but run through other blocks at full speed.
        for (turtle in this.stepQueue) {
            // Have we already played a note for this turtle?
            if (turtle in this.playedNote && this.playedNote[turtle]) {
                continue;
            }
            if (this.stepQueue[turtle].length > 0) {
                if (turtle in this.unhighlightStepQueue && this.unhighlightStepQueue[turtle] != null) {
                    this.blocks.unhighlight(this.unhighlightStepQueue[turtle]);
                    this.unhighlightStepQueue[turtle] = null;
                }
                var blk = this.stepQueue[turtle].pop();
                if (blk != null) {
                    if (this.blocks.blockList[blk].name == 'note') {
                        this.playedNote[turtle] = true;
                    }
                    this.runFromBlockNow(this, turtle, blk, 0, null);
                } else {
                    this.playedNote[turtle] = true;
                }
            }
        }
        // At this point, some turtles have played notes and others
        // have not. We need to keep stepping until they all have.
        var keepGoing = false;
        for (turtle in this.stepQueue) {
            if (this.stepQueue[turtle].length > 0 && !this.playedNote[turtle]) {
                keepGoing = true;
                break;
            }
        }
        if (keepGoing) {
            // this.stepNote();
            this.step();
        } else {
            for (turtle in this.playedNote) {
                this.playedNote[turtle] = false;
            }
        }
    }

    this.doStopTurtle = function() {
        // The stop button was pressed. Stop the turtle and clean up a
        // few odds and ends.
        this.stopTurtle = true;
        this.turtles.markAsStopped();

        for (var sound in this.sounds) {
            this.sounds[sound].stop();
        }
        this.sounds = [];

        Tone.Transport.stop();

        if (this.cameraID != null) {
            doStopVideoCam(this.cameraID, this.setCameraID);
        }

        this.onStopTurtle();
        this.blocks.bringToTop();

        this.stepQueue = {};
        this.unhighlightQueue = {};
    }

    this.clearParameterBlocks = function() {
        for (var blk in this.blocks.blockList) {
            if (this.blocks.blockList[blk].parameter) {
                this.blocks.blockList[blk].text.text = '';
                this.blocks.blockList[blk].container.updateCache();
            }
        }
        this.refreshCanvas();
    }

    this.updateParameterBlock = function(logo, turtle, blk) {
        // Update the label on parameter blocks.
        if (this.blocks.blockList[blk].protoblock.parameter) {
            var name = this.blocks.blockList[blk].name;
            var value = 0;
            switch (name) {
                case 'and':
                case 'or':
                case 'not':
                case 'less':
                case 'greater':
                case 'equal':
                    if (this.blocks.blockList[blk].value) {
                        value = _('true');
                    } else {
                        value = _('false');
                    }
                    break;
                case 'random':
                case 'mod':
                case 'sqrt':
                case 'int':
                case 'plus':
                case 'minus':
                case 'multiply':
                case 'divide':
                    value = this.blocks.blockList[blk].value;
                    break;
                case 'namedbox':
                    var name = this.blocks.blockList[blk].privateData;
                    if (name in this.boxes) {
                        value = this.boxes[name];
                    } else {
                        this.errorMsg(NOBOXERRORMSG, blk, name);
                    }
                    break;
                case 'box':
                    var cblk = this.blocks.blockList[blk].connections[1];
                    var boxname = this.parseArg(logo, turtle, cblk, blk);
                    if (boxname in this.boxes) {
                        value = this.boxes[boxname];
                    } else {
                        this.errorMsg(NOBOXERRORMSG, blk, boxname);
                    }
                    break;
                case 'x':
                    value = this.turtles.turtleList[turtle].x;
                    break;
                case 'y':
                    value = this.turtles.turtleList[turtle].y;
                    break;
                case 'heading':
                    value = this.turtles.turtleList[turtle].orientation;
                    break;
                case 'color':
                case 'hue':
                    value = this.turtles.turtleList[turtle].color;
                    break;
                case 'shade':
                    value = this.turtles.turtleList[turtle].value;
                    break;
                case 'grey':
                    value = this.turtles.turtleList[turtle].chroma;
                    break;
                case 'pensize':
                    value = this.turtles.turtleList[turtle].stroke;
                    break;
                case 'time':
                    var d = new Date();
                    value = (d.getTime() - this.time) / 1000;
                    break;
                case 'mousex':
                    value = this.getStageX();
                    break;
                case 'mousey':
                    value = this.getStageY();
                    break;
                case 'keyboard':
                    value = this.lastKeyCode;
                    break;
                case 'loudness':
                    if (logo.mic == null) {
                        logo.errorMsg(NOMICERRORMSG);
                        value = 0;
                    } else {
                        value = Math.round(logo.mic.getLevel() * 1000);
                    }
                    break;
                case 'transposition':
                    value = this.transposition[turtle];
                    break;
                case 'beatfactor':
                    value = this.beatFactor[turtle];
                    break;
                case 'duplicatefactor':
                    value = this.duplicateFactor[turtle];
                    break;
                case 'notevolumefactor':
                    value = this.polyVolume[turtle];
                    break;
                case 'currentnote':
                    value = this.currentNotes[turtle];
                    break;
                case 'currentoctave':
                    value = this.currentoctave[turtle];
                    break;
                case 'bpm':
                    value = logo.bpm;
                    break;
                default:
                    if (name in this.evalParameterDict) {
                        eval(this.evalParameterDict[name]);
                    } else {
                        return;
                    }
                    break;
            }
            if (typeof(value) == 'string') {
                if (value.length > 6) {
                    value = value.substr(0, 5) + '...';
                }
                this.blocks.blockList[blk].text.text = value;
            } else {
                this.blocks.blockList[blk].text.text = Math.round(value).toString();
            }
            this.blocks.blockList[blk].container.updateCache();
            this.refreshCanvas();
        }
    }

    this.runLogoCommands = function(startHere, env) {
        // Save the state before running.
        this.saveLocally();

        for (var arg in this.evalOnStartList) {
            eval(this.evalOnStartList[arg]);
        }

        this.stopTurtle = false;
        this.blocks.unhighlightAll();
        this.blocks.bringToTop(); // Draw under blocks.

        this.hideMsgs();

        // We run the Logo commands here.
        var d = new Date();
        this.time = d.getTime();

        // Ensure we have at least one turtle.
        if (this.turtles.turtleList.length == 0) {
            this.turtles.add(null);
        }

        // Each turtle needs to keep its own wait time and music
        // states.
        for (var turtle = 0; turtle < this.turtles.turtleList.length; turtle++) {
            this.turtleTime[turtle] = 0;
            this.waitTimes[turtle] = 0;
            this.endOfFlowSignals[turtle] = {};
            this.endOfFlowLoops[turtle] = {};
            this.endOfFlowActions[turtle] = {};
            this.doBlocks[turtle] = [];
            this.transposition[turtle] = 0;
            this.notesPlayed[turtle] = [];
            this.noteNotes[turtle] = [];
            this.noteOctaves[turtle] = [];
            this.currentNotes[turtle] = 'G';
            this.currentOctaves[turtle] = 4;
            this.noteTranspositions[turtle] = [];
            this.noteBeatValues[turtle] = [];
            this.beatFactor[turtle] = 1;
            this.duplicateFactor[turtle] = 1;
            this.keySignature[turtle] = 'C';
            this.pushedNote[turtle] = false;
            this.polyVolume[turtle] = -20;
            this.oscDuration[turtle] = 4;
            this.oscList[turtle] = [];
        }

        this.inMatrix = false;
        this.inFlatClamp = false;
        this.inSharpClamp = false;
        this.inTranspositionClamp = false;
        this.tuplet = false;

        // Remove any listeners that might be still active
        for (var turtle = 0; turtle < this.turtles.turtleList.length; turtle++) {
            for (var listener in this.turtles.turtleList[turtle].listeners) {
                // console.log('removing listener ' + listener);
                this.stage.removeEventListener(listener, this.turtles.turtleList[turtle].listeners[listener], false);
            }
            this.turtles.turtleList[turtle].listeners = {};
        }

        // First we need to reconcile the values in all the value
        // blocks with their associated textareas.
        // FIXME: Do we still need this check???
        for (var blk = 0; blk < this.blocks.blockList.length; blk++) {
            if (this.blocks.blockList[blk].label != null) {
                if (this.blocks.blockList[blk].labelattr != null && this.blocks.blockList[blk].labelattr.value != '♮') {
                    this.blocks.blockList[blk].value = this.blocks.blockList[blk].label.value + this.blocks.blockList[blk].labelattr.value;
                } else {
                    this.blocks.blockList[blk].value = this.blocks.blockList[blk].label.value;
                }
            }
        }

        // Init the graphic state.
        for (var turtle = 0; turtle < this.turtles.turtleList.length; turtle++) {
            this.turtles.turtleList[turtle].container.x = this.turtles.turtleX2screenX(this.turtles.turtleList[turtle].x);
            this.turtles.turtleList[turtle].container.y = this.turtles.turtleY2screenY(this.turtles.turtleList[turtle].y);
        }

        // Execute turtle code here...  Find the start block (or the
        // top of each stack) and build a list of all of the named
        // action stacks.
        var startBlocks = [];
        this.blocks.findStacks();
        this.actions = {};
        for (var blk = 0; blk < this.blocks.stackList.length; blk++) {
            if (this.blocks.blockList[this.blocks.stackList[blk]].name == 'start' || this.blocks.blockList[this.blocks.stackList[blk]].name == 'drum') {
                // Don't start on a start block in the trash.
                if (!this.blocks.blockList[this.blocks.stackList[blk]].trash) {
                    // Don't start on a start block with no connections.
                    if (this.blocks.blockList[this.blocks.stackList[blk]].connections[1] != null) {
                        startBlocks.push(this.blocks.stackList[blk]);
                    }
                }
            } else if (this.blocks.blockList[this.blocks.stackList[blk]].name == 'action') {
                // Does the action stack have a name?
                var c = this.blocks.blockList[this.blocks.stackList[blk]].connections[1];
                var b = this.blocks.blockList[this.blocks.stackList[blk]].connections[2];
                if (c != null && b != null) {
                    // Don't use an action block in the trash.
                    if (!this.blocks.blockList[this.blocks.stackList[blk]].trash) {
                        this.actions[this.blocks.blockList[c].value] = b;
                    }
                }
            }
        }

        this.svgOutput = '';
        this.svgBackground = true;

        this.parentFlowQueue = {};
        this.unhightlightQueue = {};
        this.parameterQueue = {};

        if (this.turtleDelay == 0) {
            // Don't update parameters when running full speed.
            this.clearParameterBlocks();
        }

        this.onRunTurtle();

        // And mark all turtles as not running.
        for (var turtle = 0; turtle < this.turtles.turtleList.length; turtle++) {
            this.turtles.turtleList[turtle].running = false;
        }

        // (2) Execute the stack.
        // A bit complicated because we have lots of corner cases:
        if (startHere != null) {
            console.log('startHere is ' + this.blocks.blockList[startHere].name);

            // If a block to start from was passed, find its
            // associated turtle, i.e., which turtle should we use?
            var turtle = 0;
            if (this.blocks.blockList[startHere].name == 'start' || this.blocks.blockList[startHere].name == 'drum') {
                var turtle = this.blocks.blockList[startHere].value;
                console.log('starting on start with turtle ' + turtle);
            } else {
                console.log('starting on ' + this.blocks.blockList[startHere].name + ' with turtle ' + turtle);
            }

            this.turtles.turtleList[turtle].queue = [];
            this.parentFlowQueue[turtle] = [];
            this.unhightlightQueue[turtle] = [];
            this.parameterQueue[turtle] = [];
            this.turtles.turtleList[turtle].running = true;
            this.runFromBlock(this, turtle, startHere, 0, env);
        } else if (startBlocks.length > 0) {
            // If there are start blocks, run them all.
            for (var b = 0; b < startBlocks.length; b++) {
                var turtle = this.blocks.blockList[startBlocks[b]].value;
                this.turtles.turtleList[turtle].queue = [];
                this.parentFlowQueue[turtle] = [];
                this.unhightlightQueue[turtle] = [];
                this.parameterQueue[turtle] = [];
                if (!this.turtles.turtleList[turtle].trash) {
                    this.turtles.turtleList[turtle].running = true;
                    this.runFromBlock(this, turtle, startBlocks[b], 0, env);
                }
            }
        } else {
            console.log('nothing to run');
        }
        this.refreshCanvas();
    }

    this.runFromBlock = function(logo, turtle, blk, isflow, receivedArg) {
        if (blk == null) {
            return;
        }

        var delay = logo.turtleDelay + logo.waitTimes[turtle];
        logo.waitTimes[turtle] = 0;

        if (!logo.stopTurtle) {
            if (logo.turtleDelay == TURTLESTEP) {
                // Step mode
                if (!(turtle in logo.stepQueue)) {
                    logo.stepQueue[turtle] = [];
                }
                logo.stepQueue[turtle].push(blk);
            } else {
                setTimeout(function() {
                    logo.runFromBlockNow(logo, turtle, blk, isflow, receivedArg);
                }, delay);
            }
        }
    }

    this.blockSetter = function(blk, value, turtleId) {
        var turtle = this.turtles.turtleList[turtleId];

        switch (this.blocks.blockList[blk].name) {
            case 'x':
                turtle.doSetXY(value, turtle.x);
                break;
            case 'y':
                turtle.doSetXY(turtle.y, value);
                break;
            case 'heading':
                turtle.doSetHeading(value);
                break;
            case 'color':
                turtle.doSetColor(value);
                break;
            case 'shade':
                turtle.doSetValue(value);
                break;
            case 'grey':
                turtle.doSetChroma(value);
                break;
            case 'pensize':
                turtle.doSetPensize(value);
                break;
            case 'namedbox':
                var name = this.blocks.blockList[blk].privateData;
                if (name in this.boxes) {
                    this.boxes[name] = value;
                } else {
                    this.errorMsg(NOBOXERRORMSG, blk, name);
                }
                break;
            case 'box':
                var cblk = this.blocks.blockList[blk].connections[1];
                var name = this.parseArg(this, turtle, cblk, blk);
                if (name in this.boxes) {
                    this.boxes[name] = value;
                } else {
                    this.errorMsg(NOBOXERRORMSG, blk, name);
                }
                break;
            case 'bpm':
                this.bpm = value;
                this.bpmFactor = TONEBPM / this.bpm;
                console.log(this.bpm + ' ' + this.bpmFactor);
                break;
            case 'currentnote':
                // A bit ugly because the setter call added the value
                // to the current note.
                var len = this.currentNotes[turtleId].length;
                value = parseInt(value.slice(len));
                var newNoteObj = logo.getNote(this.currentNotes[turtleId], this.currentOctaves[turtleId], value, this.keySignature[turtleId]);
                this.currentNotes[turtleId] = newNoteObj[0];
                this.currentOctaves[turtleId] = newNoteObj[1];
                break;
            case 'currentoctave':
                this.currentOctaves[turtleId] = Math.round(value);
                if (this.currentOctaves[turtleId] < 1) {
                    this.currentOctaves[turtleId] = 1;
                }
                break;
            case 'notevolumefactor':
                // A bit ugly because the setter call already added in
                // the scaled polyVolume value.
                value -= this.polyVolume[turtleId];
                var vol = (this.polyVolume[turtleId] / 0.4) + 100;
                this.setSynthVolume(vol + value, turtleId);
                break;
            default:
                if (this.blocks.blockList[blk].name in this.evalSetterDict) {
                    eval(this.evalSetterDict[this.blocks.blockList[blk].name]);
                    break;
                }
                this.errorMsg('Block does not support incrementing', blk);
        }
    }

    this.runFromBlockNow = function(logo, turtle, blk, isflow, receivedArg, queueStart) {
        // Run a stack of blocks, beginning with blk.

        // Sometimes we don't want to unwind the entire queue.
        if (queueStart == undefined) {
            queueStart = 0;
        }

        // (1) Evaluate any arguments (beginning with connection[1]);
        var args = [];
        if (logo.blocks.blockList[blk].protoblock.args > 0) {
            for (var i = 1; i < logo.blocks.blockList[blk].protoblock.args + 1; i++) {
                args.push(logo.parseArg(logo, turtle, logo.blocks.blockList[blk].connections[i], blk, receivedArg));
            }
        }

        // (2) Run function associated with the block;
        if (logo.blocks.blockList[blk].isValueBlock()) {
            var nextFlow = null;
        } else {
            // All flow blocks have a nextFlow, but it can be null
            // (i.e., end of a flow).
            var nextFlow = last(logo.blocks.blockList[blk].connections);
            if (nextFlow == -1) {
                nextFlow = null;
            }
            var queueBlock = new Queue(nextFlow, 1, blk, receivedArg);
            if (nextFlow != null) {  // Not sure why this check is needed.
                logo.turtles.turtleList[turtle].queue.push(queueBlock);
            }
        }

        // Some flow blocks have childflows, e.g., repeat.
        var childFlow = null;
        var childFlowCount = 0;
        var actionArgs = [];

        if (logo.turtleDelay != 0) {
            logo.blocks.highlight(blk, false);
        }
        switch (logo.blocks.blockList[blk].name) {
            case 'dispatch':
                // Dispatch an event.
                if (args.length == 1) {
                    // If the event is not in the event list, add it.
                    if (!(args[0] in logo.eventList)) {
                        var event = new Event(args[0]);
                        logo.eventList[args[0]] = event;
                    }
                    logo.stage.dispatchEvent(args[0]);
                }
                break;
            case 'listen':
                if (args.length == 2) {
                    if (!(args[1] in logo.actions)) {
                        logo.errorMsg(NOACTIONERRORMSG, blk, args[1]);
                        logo.stopTurtle = true;
                    } else {
                        var listener = function (event) {
                            if (logo.turtles.turtleList[turtle].running) {
                                var queueBlock = new Queue(logo.actions[args[1]], 1, blk);
                                logo.parentFlowQueue[turtle].push(blk);
                                logo.turtles.turtleList[turtle].queue.push(queueBlock);
                            } else {
                                // Since the turtle has stopped
                                // running, we need to run the stack
                                // from here.
                                if (isflow) {
                                    console.log('calling runFromBlockNow with ' + logo.actions[args[1]]);
                                    logo.runFromBlockNow(logo, turtle, logo.actions[args[1]], isflow, receivedArg);
                                } else {
                                    console.log('calling runFromBlock with ' + logo.actions[args[1]]);
                                    logo.runFromBlock(logo, turtle, logo.actions[args[1]], isflow, receivedArg);
                                }
                            }
                        }
                        // If there is already a listener, remove it
                        // before adding the new one.
                        logo.setListener(turtle, args[0], listener);
                    }
                }
                break;
            case 'start':
            case 'drum':
                if (args.length == 1) {
                    childFlow = args[0];
                    childFlowCount = 1;
                }
                break;
            case 'nameddo':
                var name = logo.blocks.blockList[blk].privateData;
                if (name in logo.actions) {
                    childFlow = logo.actions[name];
                    // console.log('child flow is ' + logo.actions[name] + ' ' + logo.blocks.blockList[logo.actions[name]].name);
                    childFlowCount = 1;
                    if (logo.doBlocks[turtle].indexOf(blk) == -1) {
                        logo.doBlocks[turtle].push(blk);
                    }
                } else {
                    logo.errorMsg(NOACTIONERRORMSG, blk, name);
                    logo.stopTurtle = true;
                }
                break;
            // If we clicked on an action block, treat it like a do
            // block.
            case 'action':
            case 'do':
                if (args.length == 1) {
                    if (args[0] in logo.actions) {
                        childFlow = logo.actions[args[0]];
                        childFlowCount = 1;
                        if (logo.doBlocks[turtle].indexOf(blk) == -1) {
                            logo.doBlocks[turtle].push(blk);
                        }
                    } else {
                        logo.errorMsg(NOACTIONERRORMSG, blk, args[0]);
                        logo.stopTurtle = true;
                    }
                }
                break;
            case 'nameddoArg':
                var name = logo.blocks.blockList[blk].privateData;
                while(actionArgs.length > 0) {
                    actionArgs.pop();
                }
                if (logo.blocks.blockList[blk].argClampSlots.length > 0) {
                    for (var i = 0; i < logo.blocks.blockList[blk].argClampSlots.length; i++){
                        var t = (logo.parseArg(logo, turtle, logo.blocks.blockList[blk].connections[i+1], blk, receivedArg));
                        actionArgs.push(t);
                    }
                }
                if (name in logo.actions) {
                    childFlow = logo.actions[name]
                    childFlowCount = 1;
                    if (logo.doBlocks[turtle].indexOf(blk) == -1) {
                        logo.doBlocks[turtle].push(blk);
                    }
                } else{
                    logo.errorMsg(NOACTIONERRORMSG, blk, name);
                    logo.stopTurtle = true;
                }
                break;
            case 'doArg':
                while(actionArgs.length > 0) {
                    actionArgs.pop();
                }
                if (logo.blocks.blockList[blk].argClampSlots.length > 0) {
                    for (var i = 0; i < logo.blocks.blockList[blk].argClampSlots.length; i++){
                        var t = (logo.parseArg(logo, turtle, logo.blocks.blockList[blk].connections[i+2], blk, receivedArg));
                        actionArgs.push(t);
                    }
                }
                if (args.length >= 1) {
                    if (args[0] in logo.actions) {
                        actionName = args[0];
                        childFlow = logo.actions[args[0]];
                        childFlowCount = 1;
                        if (logo.doBlocks[turtle].indexOf(blk) == -1) {
                            logo.doBlocks[turtle].push(blk);
                        }
                    } else {
                        logo.errorMsg(NOACTIONERRORMSG, blk, args[0]);
                        logo.stopTurtle = true;
                    }
                }
                break;
            case 'forever':
                if (args.length == 1) {
                    childFlow = args[0];
                    childFlowCount = -1;
                }
                break;
            case 'break':
                logo.doBreak(turtle);
                // Since we pop the queue, we need to unhighlight our
                // parent.
                var parentBlk = logo.blocks.blockList[blk].connections[0];
                if (parentBlk != null) {
                    logo.unhightlightQueue[turtle].push(parentBlk);
                }
                break;
            case 'wait':
                if (args.length == 1) {
                    logo.doWait(turtle, args[0]);
                }
                break;
            case 'print':
                if (args.length == 1) {
                    logo.textMsg(args[0].toString());
                }
                break;
            case 'speak':
                if (args.length == 1) {
                    if (logo.meSpeak) {
                        logo.meSpeak.speak(args[0]);
                    }
                }
                break;
            case 'repeat':
                if (args.length == 2) {
                    if (typeof(args[0]) == 'string') {
                        logo.errorMsg(NANERRORMSG, blk);
                        logo.stopTurtle = true;
                    } else {
                        childFlow = args[1];
                        childFlowCount = Math.floor(args[0]);
                    }
                }
                break;
            case 'clamp':
                if (args.length == 1) {
                    childFlow = args[0];
                    childFlowCount = 1;
                }
                break;
            case 'until':
                // Similar to 'while'
                if (args.length == 2) {
                    // Queue the child flow.
                    childFlow = args[1];
                    childFlowCount = 1;
                    if (!args[0]) {
                        // We will add the outflow of the until block
                        // each time through, so we pop it off so as
                        // to not accumulate multiple copies.
                        var queueLength = logo.turtles.turtleList[turtle].queue.length;
                        if (queueLength > 0) {
                            if (logo.turtles.turtleList[turtle].queue[queueLength - 1].parentBlk == blk) {
                                logo.turtles.turtleList[turtle].queue.pop();
                            }
                        }
                        // Requeue.
                        var parentBlk = logo.blocks.blockList[blk].connections[0];
                        var queueBlock = new Queue(blk, 1, parentBlk);
                        logo.parentFlowQueue[turtle].push(parentBlk);
                        logo.turtles.turtleList[turtle].queue.push(queueBlock);
                    } else {
                        // Since an until block was requeued each
                        // time, we need to flush the queue of all but
                        // the last one, otherwise the child of the
                        // until block is executed multiple times.
                        var queueLength = logo.turtles.turtleList[turtle].queue.length;
                        for (var i = queueLength - 1; i > 0; i--) {
                            if (logo.turtles.turtleList[turtle].queue[i].parentBlk == blk) {
                                logo.turtles.turtleList[turtle].queue.pop();
                            }
                        }
                    }
                }
                break;
            case 'waitFor':
                if (args.length == 1) {
                    if (!args[0]) {
                        // Requeue.
                        var parentBlk = logo.blocks.blockList[blk].connections[0];
                        var queueBlock = new Queue(blk, 1, parentBlk);
                        logo.parentFlowQueue[turtle].push(parentBlk);
                        logo.turtles.turtleList[turtle].queue.push(queueBlock);
                        logo.doWait(0.05);
                    } else {
                        // Since a wait for block was requeued each
                        // time, we need to flush the queue of all but
                        // the last one, otherwise the child of the
                        // while block is executed multiple times.
                        var queueLength = logo.turtles.turtleList[turtle].queue.length;
                        for (var i = queueLength - 1; i > 0; i--) {
                            if (logo.turtles.turtleList[turtle].queue[i].parentBlk == blk) {
                                logo.turtles.turtleList[turtle].queue.pop();
                            }
                        }
                    }
                }
                break;
            case 'if':
                if (args.length == 2) {
                    if (args[0]) {
                        childFlow = args[1];
                        childFlowCount = 1;
                    }
                }
                break;
            case 'ifthenelse':
                if (args.length == 3) {
                    if (args[0]) {
                        childFlow = args[1];
                        childFlowCount = 1;
                    } else {
                        childFlow = args[2];
                        childFlowCount = 1;
                    }
                }
                break;
            case 'while':
                // While is tricky because we need to recalculate
                // args[0] each time, so we requeue the While block
                // itself.
                if (args.length == 2) {
                    if (args[0]) {
                        // We will add the outflow of the while block
                        // each time through, so we pop it off so as
                        // to not accumulate multiple copies.
                        var queueLength = logo.turtles.turtleList[turtle].queue.length;
                        if (queueLength > 0) {
                            if (logo.turtles.turtleList[turtle].queue[queueLength - 1].parentBlk == blk) {
                                logo.turtles.turtleList[turtle].queue.pop();
                            }
                        }

                        var parentBlk = logo.blocks.blockList[blk].connections[0];
                        var queueBlock = new Queue(blk, 1, parentBlk);
                        logo.parentFlowQueue[turtle].push(parentBlk);
                        logo.turtles.turtleList[turtle].queue.push(queueBlock);

                        // and queue the interior child flow.
                        childFlow = args[1];
                        childFlowCount = 1;
                    } else {
                        // Since a while block was requeued each time,
                        // we need to flush the queue of all but the
                        // last one, otherwise the child of the while
                        // block is executed multiple times.
                        var queueLength = logo.turtles.turtleList[turtle].queue.length;
                        for (var i = queueLength - 1; i > 0; i--) {
                            if (logo.turtles.turtleList[turtle].queue[i].parentBlk == blk) {
                            // if (logo.turtles.turtleList[turtle].queue[i].blk == blk) {
                                logo.turtles.turtleList[turtle].queue.pop();
                            }
                        }
                    }
                }
                break;
            case 'storein':
                if (args.length == 2) {
                    logo.boxes[args[0]] = args[1];
                }
                break;
            case 'incrementOne':
                var i = 1;
            case 'increment':
                // If the 2nd arg is not set, default to 1.
                if (args.length == 2) {
                    var i = args[1];
                }

                if (args.length >= 1) {
                    var settingBlk = logo.blocks.blockList[blk].connections[1];
                    logo.blockSetter(settingBlk, args[0] + i, turtle);
                }
                break;
            case 'clear':
                logo.svgBackground = true;
                logo.turtles.turtleList[turtle].doClear();
                break;
            case 'setxy':
                if (args.length == 2) {
                    if (typeof(args[0]) == 'string' || typeof(args[1]) == 'string') {
                        logo.errorMsg(NANERRORMSG, blk);
                        logo.stopTurtle = true;
                    } else {
                        logo.turtles.turtleList[turtle].doSetXY(args[0], args[1]);
                    }
                }
                break;
            case 'arc':
                if (args.length == 2) {
                    if (typeof(args[0]) == 'string' || typeof(args[1]) == 'string') {
                        logo.errorMsg(NANERRORMSG, blk);
                        logo.stopTurtle = true;
                    } else {
                        logo.turtles.turtleList[turtle].doArc(args[0], args[1]);
                    }
                }
                break;
            case 'return':
                if (args.length == 1) {
                    logo.returns.push(args[0]);
                }
                break;
            case 'returnToUrl':
                var URL = window.location.href;
                var urlParts;
                var outurl;
                if (URL.indexOf('?') > 0) {
                    var urlParts = URL.split('?');
                    if (urlParts[1].indexOf('&') >0) {
                        var newUrlParts = urlParts[1].split('&');
                        for (var i = 0; i < newUrlParts.length; i++) {
                            if (newUrlParts[i].indexOf('=') > 0) {
                                var tempargs = newUrlParts[i].split('=');
                                switch (tempargs[0].toLowerCase()) {
                                    case 'outurl':
                                        outurl = tempargs[1];
                                        break;
                                }
                            }
                        }
                    }
                }
                if (args.length == 1) {
                    var jsonRet = {};
                    jsonRet['result'] = args[0];
                    var json= JSON.stringify(jsonRet);
                    var xmlHttp = new XMLHttpRequest();
                    xmlHttp.open('POST',outurl, true);
                    // Call a function when the state changes.
                    xmlHttp.onreadystatechange = function() {
                        if(xmlHttp.readyState == 4 && xmlHttp.status == 200) {
                            alert(xmlHttp.responseText);
                        }
                    }
                    xmlHttp.send(json);
                }
                break;
            case 'forward':
                if (args.length == 1) {
                    if (typeof(args[0]) == 'string') {
                        logo.errorMsg(NANERRORMSG, blk);
                        logo.stopTurtle = true;
                    } else {
                        logo.turtles.turtleList[turtle].doForward(args[0]);
                    }
                }
                break;
            case 'back':
                if (args.length == 1) {
                    if (typeof(args[0]) == 'string') {
                        logo.errorMsg(NANERRORMSG, blk);
                        logo.stopTurtle = true;
                    } else {
                        logo.turtles.turtleList[turtle].doForward(-args[0]);
                    }
                }
                break;
            case 'right':
                if (args.length == 1) {
                    if (typeof(args[0]) == 'string') {
                        logo.errorMsg(NANERRORMSG, blk);
                        logo.stopTurtle = true;
                    } else {
                        logo.turtles.turtleList[turtle].doRight(args[0]);
                    }
                }
                break;
            case 'left':
                if (args.length == 1) {
                    if (typeof(args[0]) == 'string') {
                        logo.errorMsg(NANERRORMSG, blk);
                        logo.stopTurtle = true;
                    } else {
                        logo.turtles.turtleList[turtle].doRight(-args[0]);
                    }
                }
                break;
            case 'setheading':
                if (args.length == 1) {
                    if (typeof(args[0]) == 'string') {
                        logo.errorMsg(NANERRORMSG, blk);
                        logo.stopTurtle = true;
                    } else {
                        logo.turtles.turtleList[turtle].doSetHeading(args[0]);
                    }
                }
                break;
            case 'show':
                if (args.length == 2) {
                    if (typeof(args[1]) == 'string') {
                        var len = args[1].length;
                        if (len == 14 && args[1].substr(0, 14) == CAMERAVALUE) {
                            doUseCamera(args, logo.turtles, turtle, false, logo.cameraID, logo.setCameraID, logo.errorMsg);
                        } else if (len == 13 && args[1].substr(0, 13) == VIDEOVALUE) {
                            doUseCamera(args, logo.turtles, turtle, true, logo.cameraID, logo.setCameraID, logo.errorMsg);
                        } else if (len > 10 && args[1].substr(0, 10) == 'data:image') {
                            logo.turtles.turtleList[turtle].doShowImage(args[0], args[1]);
                        } else if (len > 8 && args[1].substr(0, 8) == 'https://') {
                            logo.turtles.turtleList[turtle].doShowURL(args[0], args[1]);
                        } else if (len > 7 && args[1].substr(0, 7) == 'http://') {
                            logo.turtles.turtleList[turtle].doShowURL(args[0], args[1]);
                        } else if (len > 7 && args[1].substr(0, 7) == 'file://') {
                            logo.turtles.turtleList[turtle].doShowURL(args[0], args[1]);
                        } else {
                            logo.turtles.turtleList[turtle].doShowText(args[0], args[1]);
                        }
                    } else if (typeof(args[1]) == 'object' && logo.blocks.blockList[logo.blocks.blockList[blk].connections[2]].name == 'loadFile') {
                        if (args[1]) {
                            logo.turtles.turtleList[turtle].doShowText(args[0], args[1][1]);
                        } else {
                            logo.errorMsg(_('You must select a file.'));
                        }
                    } else {
                        logo.turtles.turtleList[turtle].doShowText(args[0], args[1]);
                    }
                }
                break;
            case 'turtleshell':
                if (args.length == 2) {
                    if (typeof(args[0]) == 'string') {
                        logo.errorMsg(NANERRORMSG, blk);
                        logo.stopTurtle = true;
                    } else {
                        logo.turtles.turtleList[turtle].doTurtleShell(args[0], args[1]);
                    }
                }
                break;
            case 'setturtlename':
                var foundTargetTurtle = false;
                if (args.length == 2) {
                    for (var i = 0; i < logo.turtles.turtleList.length; i++) {
                        if (logo.turtles.turtleList[i].name == args[0]) {
                            logo.turtles.turtleList[i].rename(args[1]);
                            foundTargetTurtle = true;
                            break;
                        }
                    }
                }
                if (!foundTargetTurtle) {
                    logo.errorMsg('Could not find turtle ' + args[0], blk);
                }
                break;
            case 'startTurtle':
                var targetTurtle = logo.getTargetTurtle(args);
                if (targetTurtle == null) {
                    logo.errorMsg('Cannot find turtle: ' + args[0], blk)
                } else {
                    if (logo.turtles.turtleList[targetTurtle].running) {
                        logo.errorMsg('Turtle is already running.', blk);
                        break;
                    }
                    logo.turtles.turtleList[targetTurtle].queue = [];
                    logo.turtles.turtleList[targetTurtle].running = true;
                    logo.parentFlowQueue[targetTurtle] = [];
                    logo.unhightlightQueue[targetTurtle] = [];
                    logo.parameterQueue[targetTurtle] = [];
                    // Find the start block associated with this turtle.
                    var foundStartBlock = false;
                    for (var i = 0; i < logo.blocks.blockList.length; i++) {
                        if (logo.blocks.blockList[i] == logo.turtles.turtleList[targetTurtle].startBlock) {
                            foundStartBlock = true;
                            break;
                        }
                    }
                    if (foundStartBlock) {
                        console.log('calling runFromBlock with ' + i);
                        logo.runFromBlock(logo, targetTurtle, i, isflow, receivedArg);
                    } else {
                        logo.errorMsg('Cannot find start block for turtle: ' + args[0], blk)
                    }
                }
                break;
            case 'stopTurtle':
                var targetTurtle = logo.getTargetTurtle(args);
                if (targetTurtle == null) {
                    logo.errorMsg('Cannot find turtle: ' + args[0], blk)
                } else {
                    logo.turtles.turtleList[targetTurtle].queue = [];
                    logo.parentFlowQueue[targetTurtle] = [];
                    logo.unhightlightQueue[targetTurtle] = [];
                    logo.parameterQueue[targetTurtle] = [];
                    logo.doBreak(targetTurtle);
                }
                break;
            case 'setcolor':
                if (args.length == 1) {
                    if (typeof(args[0]) == 'string') {
                        logo.errorMsg(NANERRORMSG, blk);
                        logo.stopTurtle = true;
                    } else {
                        logo.turtles.turtleList[turtle].doSetColor(args[0]);
                    }
                }
                break;
            case 'setfont':
                if (args.length == 1) {
                    if (typeof(args[0]) == 'string') {
                        logo.turtles.turtleList[turtle].doSetFont(args[0]);
                    } else {
                        logo.errorMsg(NOSTRINGERRORMSG, blk);
                        logo.stopTurtle = true;
                    }
                }
                break;
            case 'sethue':
                if (args.length == 1) {
                    if (typeof(args[0]) == 'string') {
                        logo.errorMsg(NANERRORMSG, blk);
                        logo.stopTurtle = true;
                    } else {
                        logo.turtles.turtleList[turtle].doSetHue(args[0]);
                    }
                }
                break;
            case 'setshade':
                if (args.length == 1) {
                    if (typeof(args[0]) == 'string') {
                        logo.errorMsg(NANERRORMSG, blk);
                        logo.stopTurtle = true;
                    } else {
                        logo.turtles.turtleList[turtle].doSetValue(args[0]);
                    }
                }
                break;
            case 'setgrey':
                if (args.length == 1) {
                    if (typeof(args[0]) == 'string') {
                        logo.errorMsg(NANERRORMSG, blk);
                        logo.stopTurtle = true;
                    } else {
                        logo.turtles.turtleList[turtle].doSetChroma(args[0]);
                    }
                }
                break;
            case 'setpensize':
                if (args.length == 1) {
                    if (typeof(args[0]) == 'string') {
                        logo.errorMsg(NANERRORMSG, blk);
                        logo.stopTurtle = true;
                    } else {
                        logo.turtles.turtleList[turtle].doSetPensize(args[0]);
                    }
                }
                break;
            case 'fill':
                logo.turtles.turtleList[turtle].doStartFill();

                childFlow = args[0];
                childFlowCount = 1;

                var listenerName = '_fill_';
                logo.updateEndBlks(childFlow, turtle, listenerName);

                var listener = function (event) {
                    logo.turtles.turtleList[turtle].doEndFill();
                }

                logo.setListener(turtle, listenerName, listener);
                break;
            // Deprecated
            case 'beginfill':
                logo.turtles.turtleList[turtle].doStartFill();
                break;
            // Deprecated
            case 'endfill':
                logo.turtles.turtleList[turtle].doEndFill();
                break;
            case 'hollowline':
                logo.turtles.turtleList[turtle].doStartHollowLine();

                childFlow = args[0];
                childFlowCount = 1;

                var listenerName = '_hollowline_';
                logo.updateEndBlks(childFlow, turtle, listenerName);

                var listener = function (event) {
                    logo.turtles.turtleList[turtle].doEndHollowLine();
                }

                logo.setListener(turtle, listenerName, listener);
                break;
            // Deprecated
            case 'beginhollowline':
                logo.turtles.turtleList[turtle].doStartHollowLine();
                break;
            // Deprecated
            case 'endhollowline':
                logo.turtles.turtleList[turtle].doEndHollowLine();
                break;
            case 'fillscreen':
                if (args.length == 3) {
                    var hue = logo.turtles.turtleList[turtle].color;
                    var value = logo.turtles.turtleList[turtle].value;
                    var chroma = logo.turtles.turtleList[turtle].chroma;
                    logo.turtles.turtleList[turtle].doSetHue(args[0]);
                    logo.turtles.turtleList[turtle].doSetValue(args[1]);
                    logo.turtles.turtleList[turtle].doSetChroma(args[2]);
                    logo.setBackgroundColor(turtle);
                    logo.turtles.turtleList[turtle].doSetHue(hue);
                    logo.turtles.turtleList[turtle].doSetValue(value);
                    logo.turtles.turtleList[turtle].doSetChroma(chroma);
                }
                break;
            case 'nobackground':
                logo.svgBackground = false;
                break;
            case 'background':
                logo.setBackgroundColor(turtle);
                break;
            case 'penup':
                logo.turtles.turtleList[turtle].doPenUp();
                break;
            case 'pendown':
                logo.turtles.turtleList[turtle].doPenDown();
                break;
        case 'openProject':
                url = args[0];
                function ValidURL(str) {
                    var pattern = new RegExp('^(https?:\\/\\/)?'+ // protocol
                        '((([a-z\\d]([a-z\\d-]*[a-z\\d])*)\\.)+[a-z]{2,}|'+ // domain name
                        '((\\d{1,3}\\.){3}\\d{1,3}))'+ // OR ip (v4) address
                        '(\\:\\d+)?(\\/[-a-z\\d%_.~+]*)*'+ // port and path
                        '(\\?[;&a-z\\d%_.~+=-]*)?'+ // query string
                        '(\\#[-a-z\\d_]*)?$','i'); // fragment locator
                    if(!pattern.test(str)) {
                        logo.errorMsg('Please enter a valid URL.');
                        return false;
                    } else {
                        return true;
                    }
                }
                if (ValidURL(url)) {
                    var win = window.open(url, '_blank')
                    if (win) {
                        // Browser has allowed it to be opened.
                        win.focus();
                    } else {
                        // Broswer has blocked it.
                        alert('Please allow popups for this site');
                    }
                }
                break;
            case 'vspace':
                break;
            case 'playback':
                sound = new Howl({
                    urls: [args[0]]
                });
                logo.sounds.push(sound);
                sound.play();
                break;
            case 'stopplayback':
                for (sound in logo.sounds) {
                    logo.sounds[sound].stop();
                }
                logo.sounds = [];
                break;
            case 'stopvideocam':
                if (cameraID != null) {
                    doStopVideoCam(logo.cameraID, logo.setCameraID);
                }
                break;
            case 'showblocks':
                logo.showBlocks();
                logo.setTurtleDelay(DEFAULTDELAY);
                break;
            case 'hideblocks':
                logo.hideBlocks();
                logo.setTurtleDelay(0);
                break;
            case 'savelilypond':
                /*
                  mouse = \relative c' {
                    \repeat unfold 4 { c d e f | g f e d | }
                  }

                  brown_rat = \relative c' {
                    \repeat unfold 4 { f c d e | d g f e | }
                  }

                  \score {
                    <<
                      \new Staff = "treble" {
                        \set Staff.instrumentName = #"mouse" \mouse
                      }
                      \new Staff = "treble" {
                        \set Staff.instrumentName = #"brown rat" \brown_rat
                      }
                    >>
                    \layout { }
                  }
                */
                var turtleCount = 0;
                var clef = [];
                var RODENTS = [_('mouse'), _('brown rat'), _('mole'), _('chipmunk'), _('red squirrel'), _('guinea pig'), _('capybara'), _('coypu'), _('black rat'), _('grey squirrel'), _('flying squirrel'), _('bat')];
                for (var t in logo.lilypondStaging) {
                    turtleCount += 1;
                }
                if (args.length == 1) {
                    console.log('saving as lilypond: ' + turtleCount);
                    for (var t in logo.lilypondStaging) {
                        if (logo.lilypondStaging[t].length > 0) {
                            var octaveTotal = 0;
                            var noteCount = 0;
                            for (var i = 0; i < logo.lilypondStaging[t].length; i++) {
                                obj = logo.lilypondStaging[t][i];
                                if (obj.length > 1) {
                                    octaveTotal += parseInt(obj[0].substr(obj[0].length - 1));
                                    noteCount += 1;
                                }
                            }
                            if (noteCount > 0) {
                                switch (Math.floor(octaveTotal / noteCount)) {
                                case 0:
                                case 1:
                                case 2:
                                    clef.push('bass_8');
                                    break;
                                case 3:
                                    clef.push('bass');
                                    break;
                                default:
                                    clef.push('treble');
                                    break;
                                }
                            } else {
                                clef.push('treble');
                            }
                            logo.processLilypondNotes(t);
                            var instrumentName = logo.turtles.turtleList[t].name;
                            if (instrumentName == _('start')) {
                                instrumentName = RODENTS[t % 12].replace(/ /g, '_');
                            } else if (instrumentName == t.toString()) {
                                instrumentName = RODENTS[t % 12].replace(/ /g, '_');
                            }
                            logo.lilypondOutput += instrumentName + ' = {%0A';
                            logo.lilypondOutput += logo.lilypondNotes[t];
                            logo.lilypondOutput += '%0A}%0A%0A';
                        }
                    }
                    logo.lilypondOutput += '%5Cscore {%0A';
                    logo.lilypondOutput += '<<%0A';
                    var CLEFS = ['treble', 'bass', 'bass_8'];
                    // Sort the staffs, treble on top, bass_8 on the bottom.
                    for (var c = 0; c < CLEFS.length; c++) {
                        var i = 0;
                        for (var t in logo.lilypondNotes) {
                            if (clef[i] == CLEFS[c]) {
                                if (logo.lilypondStaging[t].length > 0) {
                                    var instrumentName = logo.turtles.turtleList[t].name;
                                    if (instrumentName == _('start')) {
                                        instrumentName = RODENTS[t % 12].replace(/ /g, '_');
                                    } else if (instrumentName == t.toString()) {
                                        instrumentName = RODENTS[t % 12];
                                    }
                                    logo.lilypondOutput += '  %5Cnew Staff = "' + clef[i] + '"%0A  {%0A';
                                    logo.lilypondOutput += '    %5Cclef "' + clef[i] + '"%0A';
                                    logo.lilypondOutput += '    %5Cset Staff.instrumentName = %23"' + instrumentName + '" %5C' + instrumentName.replace(/ /g, '_') + '%0A  }%0A';
                                }
                            }
                            i += 1;
                        }
                    }
                    logo.lilypondOutput += '>>%0A';

                    // Add GUITAR TAB in comments.
                    logo.lilypondOutput += '%25 GUITAR TAB -- Delete the %25{ and }%25 (comment-section indicator) below for guitar tablature output.%0A%25{%0A    %5Cnew TabStaff = "guitar tab" %0A<<%0A      %5Cclef moderntab%0A';
                    for (var c = 0; c < CLEFS.length; c++) {
                        var i = 0;
                        for (var t in logo.lilypondNotes) {
                            if (clef[i] == CLEFS[c]) {
                                if (logo.lilypondStaging[t].length > 0) {
                                    var instrumentName = logo.turtles.turtleList[t].name;
                                    if (instrumentName == _('start')) {
                                        instrumentName = RODENTS[t % 12].replace(/ /g, '_');
                                    } else if (instrumentName == t.toString()) {
                                        instrumentName = RODENTS[t % 12];
                                    }
                                    logo.lilypondOutput += '      %5Ccontext TabVoice = "'+ instrumentName + '" %5C' + instrumentName + '%0A';
                                }
                            }
                        }
                    }
                    logo.lilypondOutput += '>>%0A%}%0A%25{%0A<<%0A      %5CnumericTimeSignature%0A      %5Cclef "G_8"%0A      %5Cglobal%0A      %5CmergeDifferentlyHeadedOn%0A';
                    for (var c = 0; c < CLEFS.length; c++) {
                        var i = 0;
                        for (var t in logo.lilypondNotes) {
                            if (clef[i] == CLEFS[c]) {
                                if (logo.lilypondStaging[t].length > 0) {
                                    var instrumentName = logo.turtles.turtleList[t].name;
                                    if (instrumentName == _('start')) {
                                        instrumentName = RODENTS[t % 12].replace(/ /g, '_');
                                    } else if (instrumentName == t.toString()) {
                                        instrumentName = RODENTS[t % 12];
                                    }
                                    logo.lilypondOutput += '      %5Ccontext Voice = "'+ instrumentName + '" %5C' + instrumentName + '%0A';
                                }
                            }
                        }
                    }
                    logo.lilypondOutput += '>>%0A%25}%0A';

                    logo.lilypondOutput += '%5Clayout { }%0A}%0A';

                    // Add MIDI output commented time.
                    logo.lilypondOutput += '%25 MIDI -- Delete the two %25{ (comment-section indicator) below for midi as well%0A%25{  %5Cmidi {%0A    %5Ctempo 4=90%0A  }%0A%25}%0A';

                    doSaveLilypond(logo, args[0]);
                }
                break;
            case 'savesvg':
                if (args.length == 1) {
                    if (logo.svgBackground) {
                        logo.svgOutput = '<rect x="0" y="0" height="' + this.canvas.height + '" width="' + this.canvas.width + '" fill="' + body.style.background + '"/> ' + logo.svgOutput;
                    }
                    doSaveSVG(logo, args[0]);
                }
                break;
            case 'showHeap':
                if (!(turtle in logo.turtleHeaps)) {
                    logo.turtleHeaps[turtle] = [];
                }
                logo.textMsg(JSON.stringify(logo.turtleHeaps[turtle]));
                break;
            case 'emptyHeap':
                logo.turtleHeaps[turtle] = [];
                break;
            case 'push':
                if (args.length == 1) {
                    if (!(turtle in logo.turtleHeaps)) {
                        logo.turtleHeaps[turtle] = [];
                    }
                    logo.turtleHeaps[turtle].push(args[0]);
                }
                break;
            case 'saveHeap':
                function downloadFile(filename, mimetype, content) {
                    var download = document.createElement('a');
                    download.setAttribute('href', 'data:' + mimetype + ';charset-utf-8,' + content);
                    download.setAttribute('download', filename);
                    document.body.appendChild(download);
                    download.click();
                    document.body.removeChild(download);
                }
                if (args[0] && turtle in logo.turtleHeaps) {
                     downloadFile(args[0], 'text/json', JSON.stringify(logo.turtleHeaps[turtle]));
                }
                break;
            case 'loadHeap':
                var block = logo.blocks.blockList[blk];
                if (turtle in logo.turtleHeaps) {
                    var oldHeap = logo.turtleHeaps[turtle];
                } else {
                    var oldHeap = [];
                }
                var c = block.connections[1];
                if (c != null && blocks.blockList[c].name == 'loadFile') {
                    if (args.length != 1) {
                        logo.errorMsg(_('You need to select a file.'));
                    } else {
                        try {
                            // console.log(blocks.blockList[c].value);
                            logo.turtleHeaps[turtle] = JSON.parse(blocks.blockList[c].value[1]);
                            if (!Array.isArray(logo.turtleHeaps[turtle])) {
                                throw 'is not array';
                            }
                        } catch (e) {
                            logo.turtleHeaps[turtle] = oldHeap;
                            logo.errorMsg(_('The file you selected does not contain a valid heap.'));
                        }
                    }
                } else {
                     logo.errorMsg(_('The loadHeap block needs a loadFile block.'))
                }
                break;
            case 'loadHeapFromApp':
                var data = [];
                var url = args[1];
                var name = args [0]
                var xmlHttp = new XMLHttpRequest();
                xmlHttp.open('GET', url, false );
                xmlHttp.send();
                if (xmlHttp.readyState == 4  && xmlHttp.status == 200){
                    console.log(xmlHttp.responseText);
                    try {
                        var data = JSON.parse(xmlHttp.responseText);
                    } catch (e) {
                        console.log(e);
                        logo.errorMsg(_('Error parsing JSON data:') + e);
                    }
                }
                else if (xmlHttp.readyState == 4 && xmlHttp.status != 200) {
                    console.log('fetched the wrong page or network error...');
                    logo.errorMsg(_('404: Page not found'));
                    break;
                }
                else {
                    logo.errorMsg('xmlHttp.readyState: ' + xmlHttp.readyState);
                    break;
                }
                if (name in logo.turtleHeaps){
                    var oldHeap = turtleHeaps[turtle];
                } else {
                    var oldHeap = [];
                }
                logo.turtleHeaps[name] = data;
                break;
            case 'saveHeapToApp':
                var name = args[0];
                var url = args[1];
                if (name in logo.turtleHeaps) {
                    var data = JSON.stringify(logo.turtleHeaps[name]);
                    var xmlHttp = new XMLHttpRequest();
                    xmlHttp.open('POST', url, true);
                    xmlHttp.setRequestHeader('Content-Type', 'application/json;charset=UTF-8');
                    xmlHttp.send(data);
                } else {
                    logo.errorMsg(_('turtleHeaps does not contain a valid heap for '+name));
                }
                break;
            case 'setHeapEntry':
                if (args.length == 2) {
                    if (!(turtle in logo.turtleHeaps)) {
                        logo.turtleHeaps[turtle] = [];
                    }
                    var idx = Math.floor(args[0]);
                    if (idx < 1) {
                        logo.errorMsg(_('Index must be > 0.'))
                    }
                    // If index > heap length, grow the heap.
                    while (logo.turtleHeaps[turtle].length < idx) {
                        logo.turtleHeaps[turtle].push(null);
                    }
                    logo.turtleHeaps[turtle][idx - 1] = args[1];
                }
                break;

            // Actions for music-related blocks
            case 'setbpm':
                if (args.length == 1 && typeof(args[0] == 'number')) {
                    if (args[0] < 30) {
                        logo.errorMsg(_('Beats per minute must be > 30.'))
                        args[0] = 30;
                    } else if (args[0] > 1000) {
                        logo.errorMsg(_('Maximum beats per minute is 1000.'))
                        args[0] = 1000;
                    }
                    this.bpm = args[0];
                    this.bpmFactor = TONEBPM / this.bpm;
                }
                break;
            case 'setkey':
                if (args.length == 1) {
                    // TODO: test arg type/validity
                    logo.keySignature[turtle] = args[0];
                }
                break;
            case 'matrix':
                if (args.length == 1) {
                    childFlow = args[0];
                    childFlowCount = 1;
                }
                logo.inMatrix = true;
                matrix.solfegeNotes = [];
                matrix.solfegeTranspositions = [];
                matrix.solfegeOctaves = [];

                logo.tupletRhythms = [];
                logo.tupletParams = [];
                logo.addingNotesToTuplet = false;

                var listenerName = '_matrix_';
                logo.updateEndBlks(childFlow, turtle, listenerName);

                var listener = function (event) {
                    matrix.initMatrix(logo);
                    var addedTuplet = false;

                    // Process queued up rhythms.
                    for (var i = 0; i < logo.tupletRhythms.length; i++) {
                        // We have two cases: (1) notes in a tuplet;
                        // and (2) rhythm block outside of a
                        // tuplet. Rhythm blocks in a tuplet are
                        // converted to notes.
                        switch (logo.tupletRhythms[i][0]) {
                            case 'notes':
                                addedTuplet = true;
                                var tupletParam = [logo.tupletParams[logo.tupletRhythms[i][1]]];
                                tupletParam.push([]);
                                for (var j = 2; j < logo.tupletRhythms[i].length; j++) {
                                    tupletParam[1].push(logo.tupletRhythms[i][j]);
                                }
                                matrix.addTuplet(tupletParam);
                                break;
                            default:
                                matrix.addNotes(logo.tupletRhythms[i][1], logo.tupletRhythms[i][2]);
                                break;
                        }
                    }
                    matrix.makeClickable(addedTuplet, logo.polySynth);
                }

                logo.setListener(turtle, listenerName, listener);
                break;
            case 'pitch':
                if (args.length != 2) {
                    logo.errorMsg(NOINPUTERRORMSG, blk);
                    break;
                }

                if (typeof(args[0]) == 'number') {
                    // If frequency is input, ignore octave (args[1]).
                    var obj = frequencyToNote(args[0]);
                    var note = obj[0];
                    var octave = obj[1];
                    console.log(note + ' ' + octave);
                    if (note == '?') {
                        logo.errorMsg(INVALIDPITCH, blk);
                    }
                } else {
                    var note = args[0];
                    if (args[1] < 1) {
                        var octave = 1;
                    } else if (args[1] > 10) {
                        // Humans can only hear 10 octaves.
                        console.log('clipping octave at 10');
                        var octave = 10;
                    } else {
                        var octave = args[1];
                    }

                    logo.getNote(args[0], args[1], 0, 'C');
                    if (!logo.validNote) {
                        logo.errorMsg(INVALIDPITCH, blk);
                    }
                }

                if (logo.inMatrix) {
                    if (logo.inFlatClamp) {
                        matrix.solfegeNotes.push(note + '♭');
                    } else if (logo.inSharpClamp) {
                        matrix.solfegeNotes.push(note + '♯');
                    } else {
                        matrix.solfegeNotes.push(note);
                    }
                    if (logo.inTranspositionClamp) {
                        matrix.solfegeTranspositions.push(logo.transposition[turtle]);
                    } else {
                        matrix.solfegeTranspositions.push(0);
                    }
                    matrix.solfegeOctaves.push(octave);
                } else {
                    logo.noteNotes[turtle].push(note);
                    logo.noteOctaves[turtle].push(octave);

                    if (turtle in logo.transposition) {
                        logo.noteTranspositions[turtle].push(logo.transposition[turtle]);
                    } else {
                        logo.noteTranspositions[turtle].push(0);
                    }

                    if (turtle in logo.beatFactor) {
                        logo.noteBeatValues[turtle].push(logo.beatFactor[turtle]);
                    } else {
                        logo.noteBeatValues[turtle].push(1);
                    }

                    logo.pushedNote[turtle] = true;
                }
                break;
            case 'rhythm':
                if (logo.inMatrix) {
                    for (var i = 0; i < args[0]; i++) {
                        logo.processNote(args[1], turtle);
                    }
                } else {
                    console.log('rhythm block only used inside matrix');
                }
                break;
            // FIXME: What is this supposed to do?
            case 'timeSign':
                console.log('Time Signatature' + args[0]);
                break;

            // 𝅝 𝅗𝅥 𝅘𝅥 𝅘𝅥𝅮 𝅘𝅥𝅯 𝅘𝅥𝅰 𝅘𝅥𝅱 𝅘𝅥𝅲
            case 'wholeNote':
                logo.processNote(1, turtle);
                break;
            case 'halfNote':
                logo.processNote(2, turtle);
                break;
            case 'quarterNote':
                logo.processNote(4, turtle);
                break;
            case 'eighthNote':
                logo.processNote(8, turtle);
                break;
            case 'sixteenthNote':
                logo.processNote(16, turtle);
                break;
            case 'thirtysecondNote':
                logo.processNote(32, turtle);
                break;
            case 'sixtyfourthNote':
                logo.processNote(64, turtle);
                break;
            case 'notation':
                // FIXME: restore meter block as arg?
                /*
                var flagN = 0, flagD = 1, tsd = 0, tsn = 0;
                for (var i=0; i<args[0].length; i++)
                {
                    console.log(args[0] +"fhf")
                    if (flagN)
                    {
                        tsd += parseInt(args[0][i]);
                        tsd *= 10;

                    }
                    if (flagD && args[0][i] != '/')
                    {
                        tsn += parseInt(args[0][i]);
                        tsn *= 10;

                    }
                    if (args[0][i] == '/')
                    {
                        flagN = 1;
                        flagD = 0;
                    }
                }
                logo.numerator = tsn/10;
                logo.denominator = tsd/10;
                logo.notation = true;
                logo.runFromBlock(logo, turtle, args[1]);
                */
                console.log('Generating Music Notation');
                // Restart accumulating notes now that we are in the
                // clamp.
                logo.notesPlayed[turtle] = [];
                childFlow = args[0];
                childFlowCount = 1;

                var listenerName = '_notation_' + turtle;
                logo.updateEndBlks(childFlow, turtle, listenerName);

                var listener = function (event) {
                    console.log('NOTATION');
                    console.log(logo.notesPlayed[turtle]);
                    musicnotation.doNotation(logo.notesPlayed[turtle], logo.numerator, logo.denominator);
                }

                logo.setListener(turtle, listenerName, listener);
                break;
            // FIXME: What is this supposed to do?
            case 'meter':
                break;
            case 'osctime':
            case 'note':
                // We queue up the child flow of the note clamp and
                // once all of the children are run, we trigger a
                // _playnote_ event, then wait for the note to play.
                // The note can be specified by pitch or synth blocks.
                // The osctime block specifies the duration in
                // milleseconds while the note block specifies
                // duration as a beat value. Note: we should consider
                // the use of the global timer in Tone.js for more
                // accuracy.

                logo.oscList[turtle] = [];
                logo.noteNotes[turtle] = [];
                logo.noteOctaves[turtle] = [];
                logo.noteTranspositions[turtle] = [];
                logo.noteBeatValues[turtle] = [];

                var noteBeatValue = args[0];
                childFlow = args[1];
                childFlowCount = 1;

                var listenerName = '_playnote_' + turtle;
                logo.updateEndBlks(childFlow, turtle, listenerName);

                var listener = function (event) {
                    if (logo.inMatrix) {
                        logo.processNote(noteBeatValue, turtle);
                    } else {
                        var d = new Date();
                        var elapsedTime = (d.getTime() - logo.time) / 1000;
                        var turtleLag = elapsedTime - logo.turtleTime[turtle];
                        // console.log(turtleLag);

                        if (logo.blocks.blockList[blk].name == 'osctime') {
                            var duration = noteBeatValue;  // microseconds
                            logo.turtleTime[turtle] += ((duration + logo.noteDelay) / 1000) * logo.duplicateFactor[turtle];
                            logo.doWait(turtle, Math.max(((duration + logo.noteDelay) / 1000) * logo.duplicateFactor[turtle] - turtleLag, 0));
                        } else {
                            var duration = noteBeatValue * logo.beatFactor[turtle];  // beat value
                            logo.turtleTime[turtle] += ((logo.bpmFactor / duration) + (logo.noteDelay / 1000)) * logo.duplicateFactor[turtle];
                            logo.doWait(turtle, Math.max(((logo.bpmFactor / duration) + (logo.noteDelay / 1000)) * logo.duplicateFactor[turtle] - turtleLag, 0));
                        }
                        var waitTime = 0;
                        for (var j = 0; j < logo.duplicateFactor[turtle]; j++) {
                            if (j > 0) {
                                if (logo.blocks.blockList[blk].name == 'osctime') {
                                    waitTime += duration;
                                } else {
                                    waitTime += (logo.bpmFactor * 1000 / duration);
                                }
                            }

                            // FIXME: When duplicating notes inside a
                            // notation clamp, the playnote is in a race
                            // condition with the notation rendering.

                            playnote = function() {
                                var notes = [];
                                var notationNotes = [];
                                var insideChord = -1;
                                if ((logo.noteNotes[turtle].length + logo.oscList[turtle].length) > 1) {
                                    if (turtle in logo.lilypondStaging) {
                                        var insideChord = logo.lilypondStaging[turtle].length + 1;
                                    } else {
                                        var insideChord = 1;
                                    }
                                }

                                var oscillators = [];
                                if (logo.oscList[turtle].length > 0) {
                                    for (var i = 0; i < logo.oscList[turtle].length; i++) {
                                        oscillators.push(new Tone.Oscillator(logo.oscList[turtle][i][1], logo.oscList[turtle][i][0]).toMaster());
                                        console.log("tone to play " + logo.oscList[turtle][i][1] + ' ' + frequencyToNote(logo.oscList[turtle][i][1])[0] + frequencyToNote(logo.oscList[turtle][i][1])[1]);
                                        if (logo.blocks.blockList[blk].name == 'osctime') {
                                            logo.updateNotation(frequencyToNote(logo.oscList[turtle][i][1])[0] + frequencyToNote(logo.oscList[turtle][i][1])[1], 1000 / duration, turtle, insideChord);
                                        } else {
                                            logo.updateNotation(frequencyToNote(logo.oscList[turtle][i][1])[0] + frequencyToNote(logo.oscList[turtle][i][1])[1], duration, turtle, insideChord);
                                        }
                                    }

                                    for (var i = 0; i < oscillators.length; i++) {
                                        oscillators[i].volume.value = logo.polyVolume[turtle] * OSCVOLUMEADJUSTMENT;
                                        oscillators[i].start();
                                    }
                                    if (logo.blocks.blockList[blk].name == 'osctime') {
                                        var stopTime = duration;
                                    } else {
                                        var stopTime = logo.bpmFactor * 1000 / duration;
                                    }
                                    setTimeout(function(){
                                        for (var i = 0; i < oscillators.length; i++) {
                                            oscillators[i].stop();
                                        }
                                    }, stopTime);
                                }
                                if (logo.noteNotes[turtle].length > 0) {
                                    if (logo.turtles.turtleList[turtle].drum) {
                                        logo.drumSynth.toMaster();
                                    } else {
                                        logo.polySynth.toMaster();
                                    }

                                    for (i in logo.noteNotes[turtle]) {
                                        var noteObj = logo.getNote(logo.noteNotes[turtle][i], logo.noteOctaves[turtle][i], logo.noteTranspositions[turtle][i], logo.keySignature[turtle]);
                                        var note = noteObj[0] + noteObj[1];
                                        if (note != 'R') {
                                            notes.push(note);
                                        }
                                        if (logo.blocks.blockList[blk].name == 'osctime') {
                                            logo.updateNotation(note, 1000 / duration, turtle, insideChord);
                                        } else {
                                            logo.updateNotation(note, duration, turtle, insideChord);
                                        }
                                    }

                                    console.log("notes to play " + notes);
                                    if (notes.length > 0) {
                                        var len = notes[0].length;
                                        logo.currentNotes[turtle] = notes[0].slice(0, len - 1);
                                        logo.currentOctaves[turtle] = parseInt(notes[0].slice(len - 1));
                                        if (logo.turtles.turtleList[turtle].drum) {
                                            for (var i = 0; i < notes.length; i++) {
                                                // Remove pitch
                                                notes[i] = 'C2';
                                            }
                                        } else {
                                            for (var i = 0; i < notes.length; i++) {
                                                notes[i] = notes[i].replace(/♭/g, 'b').replace(/♯/g, '#');
                                            }
                                        }

                                        // Use the beatValue of the first note in the
                                        // group since there can only be one.
                                        if (logo.blocks.blockList[blk].name == 'osctime') {
                                            var beatValue = duration / 1000;
                                        } else {
                                            var beatValue = logo.bpmFactor / (noteBeatValue * logo.noteBeatValues[turtle][0]);
                                        }
                                        if (logo.turtles.turtleList[turtle].drum) {
                                            logo.drumSynth.triggerAttackRelease(notes[0], beatValue);
                                        } else {
                                            logo.polySynth.triggerAttackRelease(notes, beatValue);
                                        }
                                        Tone.Transport.start();
                                    }
                                }

                                if (insideChord > 0) {
                                    insideChord = -1;
                                    if (logo.blocks.blockList[blk].name == 'osctime') {
                                        // logo.updateNotation('', 1000 / duration, turtle, false);
                                    } else {
                                        // logo.updateNotation('', duration, turtle, false);
                                    }
                                }

                            }

                            if (waitTime == 0) {
                                playnote();
                            } else {
                                setTimeout(function() {
                                    playnote();
                                }, waitTime + logo.noteDelay);
                            }
                        }
                        logo.pushedNote[turtle] = false;
                    }
                }
                logo.setListener(turtle, listenerName, listener);
                break;
            case 'rhythmicdot':
                // Dotting a note will increase its play time by 50%
                // so we divide the beat factor by 1.5.
                logo.beatFactor[turtle] /= 1.5;
                childFlow = args[0];
                childFlowCount = 1;

                var listenerName = '_dot_' + turtle;
                logo.updateEndBlks(childFlow, turtle, listenerName);

                var listener = function (event) {
                    logo.beatFactor[turtle] *= 1.5;
                }

                logo.setListener(turtle, listenerName, listener);
                break;
            case 'duplicatenotes':
                var factor = args[0];
                if (factor == 0) {
                    logo.errorMsg(ZERODIVIDEERRORMSG, blk);
                    logo.stopTurtle = true;
                } else {
                    logo.duplicateFactor[turtle] *= factor;
                    childFlow = args[1];
                    childFlowCount = 1;

                    var listenerName = '_duplicate_' + turtle;
                    logo.updateEndBlks(childFlow, turtle, listenerName);

                    var listener = function (event) {
                        logo.duplicateFactor[turtle] /= factor;
                    }

                    logo.setListener(turtle, listenerName, listener);
                }
                break;
            case 'multiplybeatfactor':
                var factor = args[0];
                if (factor == 0) {
                    logo.errorMsg(ZERODIVIDEERRORMSG, blk);
                    logo.stopTurtle = true;
                } else {
                    logo.beatFactor[turtle] *= factor;
                    childFlow = args[1];
                    childFlowCount = 1;

                    var listenerName = '_multiplybeat_' + turtle;
                    logo.updateEndBlks(childFlow, turtle, listenerName);

                    var listener = function (event) {
                        logo.beatFactor[turtle] /= factor;
                    }

                    logo.setListener(turtle, listenerName, listener);
                }
                break;
            case 'dividebeatfactor':
                var factor = args[0];
                if (factor == 0) {
                    logo.errorMsg(ZERODIVIDEERRORMSG, blk);
                    logo.stopTurtle = true;
                } else {
                    logo.beatFactor[turtle] /= factor;
                    childFlow = args[1];
                    childFlowCount = 1;

                    var listenerName = '_dividebeat_' + turtle;
                    logo.updateEndBlks(childFlow, turtle, listenerName);

                    var listener = function (event) {
                        logo.beatFactor[turtle] /= factor;
                    }

                    logo.setListener(turtle, listenerName, listener);
                }
                break;
            case 'settransposition':
                var transValue = args[0];
                logo.transposition[turtle] += transValue;
                if (logo.inMatrix) {
                    logo.inTranspositionClamp = true;
                }
                childFlow = args[1];
                childFlowCount = 1;

                var listenerName = '_transposition_' + turtle;
                logo.updateEndBlks(childFlow, turtle, listenerName);

                var listener = function (event) {
                    logo.transposition[turtle] -= transValue;
                    if (logo.inMatrix) {
                        logo.inTranspositionClamp = false;
                    }
                }

                logo.setListener(turtle, listenerName, listener);
                break;
            case 'sharp':
                if (logo.inMatrix) {
                    logo.inSharpClamp = true;
                } else {
                    logo.transposition[turtle] += 1;
                }
                childFlow = args[0];
                childFlowCount = 1;

                var listenerName = '_sharp_' + turtle;
                logo.updateEndBlks(childFlow, turtle, listenerName);

                var listener = function (event) {
                    if (logo.inMatrix) {
                        logo.inSharpClamp = false;
                    } else {
                        logo.transposition[turtle] -= 1;
                    }
                }

                logo.setListener(turtle, listenerName, listener);
                break;
            case 'flat':
                if (logo.inMatrix) {
                    logo.inFlatClamp = true;
                } else {
                    logo.transposition[turtle] -= 1;
                }
                childFlow = args[0];
                childFlowCount = 1;

                var listenerName = '_flat_' + turtle;
                logo.updateEndBlks(childFlow, turtle, listenerName);

                var listener = function (event) {
                    if (logo.inMatrix) {
                        logo.inFlatClamp = false;
                    } else {
                        logo.transposition[turtle] += 1;
                    }
                }

                logo.setListener(turtle, listenerName, listener);
                break;
            case 'setnotevolume':
                if (args.length == 1) {
                    if (typeof(args[0]) == 'string') {
                        logo.errorMsg(NANERRORMSG, blk);
                        logo.stopTurtle = true;
                    } else {
                        logo.setSynthVolume(args[0], turtle);
                    }
                }
                break;
            // DEPRECATED P5 TONE GENERATOR
            case 'tone':
                if (typeof(logo.turtleOscs[turtle]) == 'undefined') {
                    logo.turtleOscs[turtle] = new p5.TriOsc();
                }

                osc = logo.turtleOscs[turtle];
                osc.stop();
                osc.start();
                osc.amp(0);

                osc.freq(args[0]);
                osc.fade(0.5, 0.2);

                setTimeout(function(osc) {
                    osc.fade(0, 0.2);
                }, args[1], osc);

                break;
            case 'triangle':
            case 'sine':
            case 'square':
            case 'sawtooth':
                if (args.length == 1) {
                    logo.oscList[turtle].push([logo.blocks.blockList[blk].name, args[0]]);
                }
                break;
            case 'playfwd':
                matrix.playDirection = 1;
                logo.runFromBlock(logo, turtle, args[0]);
                break;
            case 'playbwd':
                matrix.playDirection = -1;
                logo.runFromBlock(logo, turtle, args[0]);
                break;
            case 'tuplet2':
                // Replaces tupletParamBlock/tuplet combination
                if (logo.inMatrix) {
                    logo.tupletParams.push([args[0], args[1] / logo.beatFactor[turtle]]);
                    logo.tuplet = true;
                    logo.addingNotesToTuplet = false;
                } else {
                    console.log('tuplet only useful inside matrix');
                }
                childFlow = args[2];
                childFlowCount = 1;

                var listenerName = '_tuplet_';
                logo.updateEndBlks(childFlow, turtle, listenerName);

                var listener = function (event) {
                    console.log('tuplet listener');
                    if (logo.inMatrix) {
                        logo.tuplet = false;
                        logo.addingNotesToTuplet = false;
                    } else {
                    }
                }

                logo.setListener(turtle, listenerName, listener);
                break;
            case 'tuplet':
                // DEPRECATED
                if (logo.inMatrix) {
                    console.log('processing tuplet');
                    logo.tuplet = true;
                    logo.addingNotesToTuplet = false;
                } else {
                    console.log('tuplet only meaningful inside matrix');
                }
                childFlow = args[0];
                childFlowCount = 1;
                break;
            case 'tupletParamBlock':
                // DEPRECATED
                if (logo.inMatrix) {
                    console.log('tuplet params are ' + args[0] + ', ' + args[1]);
                    logo.tupletParams.push([args[0], args[1]]);
                } else {
                    console.log('tuplet parameters only useful inside matrix');
                }
                break;
            default:
                if (logo.blocks.blockList[blk].name in logo.evalFlowDict) {
                    eval(logo.evalFlowDict[logo.blocks.blockList[blk].name]);
                } else {
                    // Could be an arg block, so we need to print its value.
                    console.log('running an arg block?');
                    if (logo.blocks.blockList[blk].isArgBlock()) {
                        args.push(logo.parseArg(logo, turtle, blk));
                        console.log('block: ' + blk + ' turtle: ' + turtle);
                        console.log('block name: ' + logo.blocks.blockList[blk].name);
                        console.log('block value: ' + logo.blocks.blockList[blk].value);
                        if (logo.blocks.blockList[blk].value == null) {
                            logo.textMsg('null block value');
                        } else {
                            logo.textMsg(logo.blocks.blockList[blk].value.toString());
                        }
                    } else {
                        logo.errorMsg('I do not know how to ' + logo.blocks.blockList[blk].name + '.', blk);
                    }
                    logo.stopTurtle = true;
                }
                break;
        }

        // (3) Queue block below the current block.

        // Is the block in a queued clamp?
        if (blk in logo.endOfFlowSignals[turtle]) {
            // There is a list of signals, loops, and parent
            // clamps. Each needs to be handled separately.
            // If we are at the end of a clamp(s), and
            // if we are at the end of a loop, we need to trigger.
	    // else if we are returning from an action, we need to trigger.
            // else trigger.
            var notationDispatches = [];
            var parentActions = [];
            for (var i = logo.endOfFlowSignals[turtle][blk].length - 1; i >= 0; i--) {
                // console.log(i + ': ' + logo.blocks.blockList[blk].name);
                var parentLoop = logo.endOfFlowLoops[turtle][blk][i];
                var parentAction = logo.endOfFlowActions[turtle][blk][i];
                var signal = logo.endOfFlowSignals[turtle][blk][i];
<<<<<<< HEAD
<<<<<<< HEAD
                // console.log('parent loop = ' + parentLoop + ' ' + 'parentAction = ' + parentAction);
                var loopTest = parentLoop != null && logo.parentFlowQueue[turtle].indexOf(parentLoop) != -1 && logo.loopBlock(logo.blocks.blockList[parentLoop].name);
                var actionTest = (parentAction != null && (logo.namedActionBlock(logo.blocks.blockList[parentAction].name) || logo.actionBlock(logo.blocks.blockList[parentAction].name)) && logo.doBlocks[turtle].indexOf(parentAction) == -1);
                var stillInLoop = false;
                if (loopTest) {
                    for (var j = 0; j < logo.turtles.turtleList[turtle].queue.length; j++) {
                        // console.log(logo.turtles.turtleList[turtle].queue[j].parentBlk);
=======
=======
                // console.log('parent loop = ' + parentLoop + ' ' + 'parentAction = ' + parentAction);
>>>>>>> merge from experimental
                var loopTest = parentLoop != null && logo.parentFlowQueue[turtle].indexOf(parentLoop) != -1 && logo.loopBlock(logo.blocks.blockList[parentLoop].name);
                var actionTest = (parentAction != null && (logo.namedActionBlock(logo.blocks.blockList[parentAction].name) || logo.actionBlock(logo.blocks.blockList[parentAction].name)) && logo.doBlocks[turtle].indexOf(parentAction) == -1);
                var stillInLoop = false;
                if (loopTest) {
                    for (var j = 0; j < logo.turtles.turtleList[turtle].queue.length; j++) {
<<<<<<< HEAD
>>>>>>> fix problem with repeat nesting
=======
                        // console.log(logo.turtles.turtleList[turtle].queue[j].parentBlk);
>>>>>>> merge from experimental
                        if (parentLoop == logo.turtles.turtleList[turtle].queue[j].parentBlk) {
                            stillInLoop = true;
                            break;
                        }
<<<<<<< HEAD
<<<<<<< HEAD
                    }
                }
=======
		    }
		}

>>>>>>> fix problem with repeat nesting
=======
                    }
                }
>>>>>>> merge from experimental
                if (loopTest && stillInLoop) {
                    // console.log(logo.endOfFlowSignals[turtle][blk][i] + ' still in child flow of loop block');
                } else if (actionTest) {
                    // console.log(logo.endOfFlowSignals[turtle][blk][i] + ' still in child flow of action block');
                } else if (signal != null) {
                    if (logo.doBlocks[turtle].indexOf(parentAction) != -1) {
                        // console.log('queuing parent action');
                        if (parentActions.indexOf(parentAction) == -1) {
                            parentActions.push(parentAction);
                        }
                    }
                    if (logo.endOfFlowSignals[turtle][blk][i].substr(0, 10) == '_notation_') {
                        notationDispatches.push(logo.endOfFlowSignals[turtle][blk][i]);
                    } else {
<<<<<<< HEAD
<<<<<<< HEAD
<<<<<<< HEAD
                        if (parentAction != null) {
                            // console.log(logo.blocks.blockList[parentAction].name + ' ' + logo.namedActionBlock(logo.blocks.blockList[parentAction].name) + ' ' + logo.actionBlock(logo.blocks.blockList[parentAction].name) + ' ' + logo.doBlocks[turtle].indexOf(parentAction) + ' ' + actionTest);
                        }
=======
>>>>>>> fix problem with repeat nesting
=======
                        if (parentAction != null) {
                            // console.log(logo.blocks.blockList[parentAction].name + ' ' + logo.namedActionBlock(logo.blocks.blockList[parentAction].name) + ' ' + logo.actionBlock(logo.blocks.blockList[parentAction].name) + ' ' + logo.doBlocks[turtle].indexOf(parentAction) + ' ' + actionTest);
                        }
=======
                        if (parentAction != null) {
                            // console.log(logo.blocks.blockList[parentAction].name + ' ' + logo.namedActionBlock(logo.blocks.blockList[parentAction].name) + ' ' + logo.actionBlock(logo.blocks.blockList[parentAction].name) + ' ' + logo.doBlocks[turtle].indexOf(parentAction) + ' ' + actionTest);
                        }
=======
>>>>>>> fix problem with repeat nesting
=======
                        if (parentAction != null) {
                            // console.log(logo.blocks.blockList[parentAction].name + ' ' + logo.namedActionBlock(logo.blocks.blockList[parentAction].name) + ' ' + logo.actionBlock(logo.blocks.blockList[parentAction].name) + ' ' + logo.doBlocks[turtle].indexOf(parentAction) + ' ' + actionTest);
                        }
>>>>>>> f476e70a
>>>>>>> merge from experimental
                        console.log(logo.blocks.blockList[blk].name + ' dispatching ' + logo.endOfFlowSignals[turtle][blk][i]);
                        logo.stage.dispatchEvent(logo.endOfFlowSignals[turtle][blk][i]);
                    }
                    // Mark issued signals as null
                    logo.endOfFlowSignals[turtle][blk][i] = null;
                    logo.endOfFlowLoops[turtle][blk][i] = null;
                    logo.endOfFlowActions[turtle][blk][i] = null;
                }
            }
            for (var i = 0; i < parentActions.length; i++ ) {
                if (logo.doBlocks[turtle].indexOf(parentAction) != -1) {
                    // console.log('setting doBlocks[' + logo.doBlocks[turtle][logo.doBlocks[turtle].indexOf(parentAction)] + '] to -1');
                    logo.doBlocks[turtle][logo.doBlocks[turtle].indexOf(parentAction)] = -1;
                }
            }
            for (var i = 0; i < notationDispatches.length; i++) {
                // console.log('dispatching ' + notationDispatches[i]);
                logo.stage.dispatchEvent(notationDispatches[i]);
            }

            // Garbage collection
            // FIXME: reimplement more efficiently

            var cleanSignals = [];
            var cleanLoops = [];
            var cleanActions = [];
            for (var i = 0; i < logo.endOfFlowSignals[turtle][blk].length; i++) { 
                if (logo.endOfFlowSignals[turtle][blk][i] != null) {
                    cleanSignals.push(logo.endOfFlowSignals[turtle][blk][i]);
                    cleanLoops.push(logo.endOfFlowLoops[turtle][blk][i]);
                    cleanActions.push(logo.endOfFlowActions[turtle][blk][i]);
                }
            }
            logo.endOfFlowSignals[turtle][blk] = cleanSignals;
            logo.endOfFlowLoops[turtle][blk] = cleanLoops;
            logo.endOfFlowActions[turtle][blk] = cleanActions;

            var cleanDos = [];
            for (var i = 0; i < logo.doBlocks[turtle].length; i++) {
                if (logo.doBlocks[turtle][i] != -1) {
                    cleanDos.push(logo.doBlocks[turtle][i]);
                }
            }
            logo.doBlocks[turtle] = cleanDos;

            // console.log(logo.endOfFlowSignals[turtle][blk]);
        }

        // If there is a child flow, queue it.
        if (childFlow) {
            // console.log('child flow is ' + childFlow + ' '  + logo.blocks.blockList[childFlow].name);

            if (logo.blocks.blockList[blk].name=='doArg' || logo.blocks.blockList[blk].name=='nameddoArg') {
                var queueBlock = new Queue(childFlow, childFlowCount, blk, actionArgs);
            } else {
                var queueBlock = new Queue(childFlow, childFlowCount, blk, receivedArg);
            }
            // We need to keep track of the parent block to the child
            // flow so we can unlightlight the parent block after the
            // child flow completes.
            logo.parentFlowQueue[turtle].push(blk);
            logo.turtles.turtleList[turtle].queue.push(queueBlock);
        }

        var nextBlock = null;
        var parentBlk = null;
        // Run the last flow in the queue.
        if (logo.turtles.turtleList[turtle].queue.length > queueStart) {
            nextBlock = last(logo.turtles.turtleList[turtle].queue).blk;
            parentBlk = last(logo.turtles.turtleList[turtle].queue).parentBlk;
            passArg = last(logo.turtles.turtleList[turtle].queue).args;
            // Since the forever block starts at -1, it will never == 1.
            if (last(logo.turtles.turtleList[turtle].queue).count == 1) {
                // Finished child so pop it off the queue.
                logo.turtles.turtleList[turtle].queue.pop();
            } else {
                // Decrement the counter for repeating logo flow.
                last(logo.turtles.turtleList[turtle].queue).count -= 1;
            }
        }

        if (nextBlock != null) {
            if (parentBlk != blk) {
                // The wait block waits waitTimes longer than other
                // blocks before it is unhighlighted.
                if (logo.turtleDelay == TURTLESTEP) {
                    logo.unhighlightStepQueue[turtle] = blk;
                } else if (logo.turtleDelay > 0) {
                    setTimeout(function() {
                        logo.blocks.unhighlight(blk);
                    }, logo.turtleDelay + logo.waitTimes[turtle]);
                }
            }

            if (last(logo.blocks.blockList[blk].connections) == null) {
                // If we are at the end of the child flow, queue the
                // unhighlighting of the parent block to the flow.
                if (logo.parentFlowQueue[turtle].length > 0 && logo.turtles.turtleList[turtle].queue.length > 0 && last(logo.turtles.turtleList[turtle].queue).parentBlk != last(logo.parentFlowQueue[turtle])) {
                    // console.log('popping parent flow queue for ' + logo.blocks.blockList[blk].name);
                    logo.unhightlightQueue[turtle].push(last(logo.parentFlowQueue[turtle]));

                    // logo.unhightlightQueue[turtle].push(logo.parentFlowQueue[turtle].pop());
                } else if (logo.unhightlightQueue[turtle].length > 0) {
                    // The child flow is finally complete, so unhighlight.
                    if (logo.turtleDelay != 0) {
                        setTimeout(function() {
                            console.log('popping parent flow queue for ' + logo.blocks.blockList[blk].name);
                            logo.blocks.unhighlight(logo.unhightlightQueue[turtle].pop());
                        }, logo.turtleDelay);
                    }
                }
            }
            if (logo.turtleDelay != 0) {
                for (var pblk in logo.parameterQueue[turtle]) {
                    logo.updateParameterBlock(logo, turtle, logo.parameterQueue[turtle][pblk]);
                }
            }
            if (isflow){
                logo.runFromBlockNow(logo, turtle, nextBlock, isflow, passArg, queueStart);
            }
            else{
                logo.runFromBlock(logo, turtle, nextBlock, isflow, passArg);
            }
        } else {
            // Make sure any unissued signals are dispatched.
            for (var b in logo.endOfFlowSignals[turtle]) {
                for (var i = 0; i < logo.endOfFlowSignals[turtle][b].length; i++) {
                    if (logo.endOfFlowSignals[turtle][b][i] != null) {
                        logo.stage.dispatchEvent(logo.endOfFlowSignals[turtle][b][i]);
                        // console.log('dispatching ' + logo.endOfFlowSignals[turtle][b][i]);
                    }
                }
            }
            // Make sure SVG path is closed.
            logo.turtles.turtleList[turtle].closeSVG();
            // Mark the turtle as not running.
            logo.turtles.turtleList[turtle].running = false;
            if (!logo.turtles.running()) {
                logo.onStopTurtle();
            }

            // Nothing else to do... so cleaning up.
            if (logo.turtles.turtleList[turtle].queue.length == 0 || blk != last(logo.turtles.turtleList[turtle].queue).parentBlk) {
                setTimeout(function() {
                    logo.blocks.unhighlight(blk);
                }, logo.turtleDelay);
            }

            // Unhighlight any parent blocks still highlighted.
            for (var b in logo.parentFlowQueue[turtle]) {
                logo.blocks.unhighlight(logo.parentFlowQueue[turtle][b]);
            }

            // Make sure the turtles are on top.
            var i = logo.stage.getNumChildren() - 1;
            logo.stage.setChildIndex(logo.turtles.turtleList[turtle].container, i);
            logo.refreshCanvas();

            for (var arg in logo.evalOnStopList) {
                eval(logo.evalOnStopList[arg]);
            }
        }

        clearTimeout(this.saveTimeout);
        var me = this;
        this.saveTimeout = setTimeout(function () {
            // Save at the end to save an image
            me.saveLocally();
        }, DEFAULTDELAY * 1.5)
    }

    this.setSynthVolume = function(vol, turtle) {
        if (vol > 100) {
            vol = 100;
        } else if (vol < 0) {
            vol = 0;
        }
        // Scale runs from 0db (max) to -40db (min)
        // FIXME: db is logarithmic
        console.log(Math.log10(vol));
        vol -= 100;
        vol *= 0.4;
        console.log(vol);
        this.polyVolume[turtle] = vol;
        var toneVol = new Tone.Volume(vol);
        if (this.turtles.turtleList[turtle].drum) {
            this.drumSynth.chain(toneVol, Tone.Master);
        } else {
            this.polySynth.chain(toneVol, Tone.Master);
        }
    }

    this.processNote = function(noteValue, turtle) {
        // FIXME: Take into account duplicate
        noteValue /= this.beatFactor[turtle];
        if (this.inMatrix) {
            if (this.tuplet == true) {
                if(this.addingNotesToTuplet) {
                    var i = this.tupletRhythms.length - 1;
                    this.tupletRhythms[i].push(noteValue);
                } else {
                    this.tupletRhythms.push(['notes', this.tupletParams.length - 1, noteValue]);
                    this.addingNotesToTuplet = true;
                }
            } else {
                this.tupletRhythms.push(['', 1, noteValue]);
            }
        } else {
            this.doWait(turtle, 2 / noteValue);
        }
    }

    this.setListener = function(turtle, listenerName, listener) {
        if (listenerName in this.turtles.turtleList[turtle].listeners) {
            this.stage.removeEventListener(listenerName, this.turtles.turtleList[turtle].listeners[listenerName], false);
        }
        this.turtles.turtleList[turtle].listeners[listenerName] = listener;
        this.stage.addEventListener(listenerName, listener, false);
    }

    this.updateEndBlks = function(childFlow, turtle, listenerName) {
        if (childFlow == null) {
            console.log('null childFlow sent to updateEndBlks');
            return;
	}
        var blk = this.blocks.blockList[childFlow].connections[0];
        var endBlk = this.getBlockAtEndOfFlow(childFlow, null, null);
        if (endBlk[0] != null) {
            if (endBlk[0] in this.endOfFlowSignals[turtle]) {
                this.endOfFlowSignals[turtle][endBlk[0]].push(listenerName);
                this.endOfFlowLoops[turtle][endBlk[0]].push(endBlk[1]);
                this.endOfFlowActions[turtle][endBlk[0]].push(endBlk[2]);
            } else {
                this.endOfFlowSignals[turtle][endBlk[0]] = [listenerName];
                this.endOfFlowLoops[turtle][endBlk[0]] = [endBlk[1]];
                this.endOfFlowActions[turtle][endBlk[0]] = [endBlk[2]];
            }
            // console.log(this.blocks.blockList[blk].name + ' ends with ' + this.blocks.blockList[endBlk[0]].name);

        } // else {
            // console.log(this.blocks.blockList[blk].name + ' has no end');
        // }
    }

    this.getBlockAtEndOfFlow = function(blk, loopClamp, doClamp) {
        // This method is used to find the end of a child flow.  blk
        // is the first block in a child flow.  This function returns
        // the blk at the end of the child flow. It follows do blocks
        // through their actions and it keeps track of queues created
        // by loops and actions, which must complete in order to mark
        // a flow as completed.
        var lastBlk = blk;
        var newLoopClamp = null;
        var newdoClamp = null;
        // console.log(blk + ': ' + this.blocks.blockList[blk].name);
        while (blk != null) {
            if (blk != null && this.loopBlock(this.blocks.blockList[blk].name)) {
                // console.log(blk + ' is a loopClamp');
                // console.log(last(this.blocks.blockList[blk].connections));
                if (last(this.blocks.blockList[blk].connections) == null) {
                    // console.log(blk + ' ' + this.blocks.blockList[blk].name + ' ' + last(this.blocks.blockList[blk].connections));
                    newLoopClamp = blk;
                }
            }
            var lastBlk = blk;
            blk = last(this.blocks.blockList[blk].connections);
            // console.log(lastBlk + ': ' + this.blocks.blockList[lastBlk].name);
        }

        // We want the parent loop.
        if (loopClamp == null) {
            loopClamp = newLoopClamp;
        }

        // console.log(loopClamp);

        // Do we need to recurse?
        if (this.blocks.blockList[lastBlk].isClampBlock()) {
            // console.log('recursing... ' + this.blocks.blockList[lastBlk].name);
            var i = this.blocks.blockList[lastBlk].protoblock.args;
            return this.getBlockAtEndOfFlow(this.blocks.blockList[lastBlk].connections[i], loopClamp, doClamp);
        } else if (this.actionBlock(this.blocks.blockList[lastBlk].name)) {
            var argBlk = this.blocks.blockList[lastBlk].connections[1];
            if (argBlk != null) {
                var name = this.blocks.blockList[argBlk].value;
                if (doClamp == null) {
                    doClamp = lastBlk;
                }
                if (name in this.actions) {
                    return this.getBlockAtEndOfFlow(this.actions[name], loopClamp, doClamp);
                }
            }
        } else if (this.namedActionBlock(this.blocks.blockList[lastBlk].name)) {
            var name = this.blocks.blockList[lastBlk].privateData;
            // console.log(name);
            if (doClamp == null) {
                doClamp = lastBlk;
            }
            if (name in this.actions) {
                return this.getBlockAtEndOfFlow(this.actions[name], loopClamp, doClamp);
            }
        }

        // console.log(lastBlk + ' ' + loopClamp + ' ' + doClamp);
        return [lastBlk, loopClamp, doClamp];
    }

    this.getTargetTurtle = function(args) {
        // The target turtle name can be a string or an int. Make
        // sure there is a turtle by this name and then find the
        // associated start block.

        var targetTurtle = args[0];

        // We'll compare the names as strings.
        if (typeof(targetTurtle) == 'number') {
            targetTurtle = targetTurtle.toString();
        }

        for (var i = 0; i < this.turtles.turtleList.length; i++) {
            var turtleName = this.turtles.turtleList[i].name;
            if (typeof(turtleName) == 'number') {
                turtleName = turtleName.toString();
            }
            if (turtleName == targetTurtle) {
                return i;
            }
        }

        return null;
    }

    // FIXME: do we need to worry about calc blocks too?
    this.actionBlock = function(name) {
        return ['do', 'doArg', 'calc', 'calcArg'].indexOf(name) != -1;
    }

    this.namedActionBlock = function(name) {
        return ['nameddo', 'nameddoArg', 'namedcalc', 'namedcalcArg'].indexOf(name) != -1;
    }

    this.loopBlock = function(name) {
        return ['forever', 'repeat', 'while', 'until'].indexOf(name) != -1;
    }

    this.doBreak = function(turtle) {
        // Look for a parent loopBlock in queue and set its count to 1.
        var parentLoopBlock = null;
        var loopBlkIdx = -1;
        var queueLength = this.turtles.turtleList[turtle].queue.length;
        for (var i = queueLength - 1; i > -1; i--) {
            if (this.loopBlock(this.blocks.blockList[this.turtles.turtleList[turtle].queue[i].blk].name)) {
                // while or until
                loopBlkIdx = this.turtles.turtleList[turtle].queue[i].blk;
                parentLoopBlock = this.blocks.blockList[loopBlkIdx];
                // Flush the parent from the queue.
                this.turtles.turtleList[turtle].queue.pop();
                break;
            } else if (this.loopBlock(this.blocks.blockList[this.turtles.turtleList[turtle].queue[i].parentBlk].name)) {
                // repeat or forever
                loopBlkIdx = this.turtles.turtleList[turtle].queue[i].parentBlk;
                parentLoopBlock = this.blocks.blockList[loopBlkIdx];
                // Flush the parent from the queue.
                this.turtles.turtleList[turtle].queue.pop();
                break;
            }
        }
        if (parentLoopBlock == null) {
            // In this case, we flush the child flow.
            this.turtles.turtleList[turtle].queue.pop();
            return;
        }

        // For while and until, we need to add any childflow from the
        // parent to the queue.
        if (parentLoopBlock.name == 'while' || parentLoopBlock.name == 'until') {
            var childFlow = last(parentLoopBlock.connections);
            if (childFlow != null) {
                var queueBlock = new Queue(childFlow, 1, loopBlkIdx);
                // We need to keep track of the parent block to the
                // child flow so we can unlightlight the parent block
                // after the child flow completes.
                this.parentFlowQueue[turtle].push(loopBlkIdx);
                this.turtles.turtleList[turtle].queue.push(queueBlock);
            }
        }
    }

    this.parseArg = function(logo, turtle, blk, parentBlk, receivedArg) {
        // Retrieve the value of a block.
        if (blk == null) {
            logo.errorMsg('Missing argument.', parentBlk);
            logo.stopTurtle = true;
            return null
        }

        if (logo.blocks.blockList[blk].protoblock.parameter) {
            if (logo.parameterQueue[turtle].indexOf(blk) == -1) {
                logo.parameterQueue[turtle].push(blk);
            }
        }

        if (logo.blocks.blockList[blk].isValueBlock()) {
            if (logo.blocks.blockList[blk].name == 'number' && typeof(logo.blocks.blockList[blk].value) == 'string') {
                try {
                    logo.blocks.blockList[blk].value = Number(logo.blocks.blockList[blk].value);
                } catch (e) {
                    console.log(e);
                }
            }
            return logo.blocks.blockList[blk].value;
        } else if (logo.blocks.blockList[blk].isArgBlock() || logo.blocks.blockList[blk].isArgClamp()) {
            switch (logo.blocks.blockList[blk].name) {
                case 'loudness':
                    try {  // DEBUGGING P5 MIC
                    if (!logo.mic.enabled) {
                        logo.mic.start();
                        logo.blocks.blockList[blk].value = 0;
                    } else {
                        logo.blocks.blockList[blk].value = Math.round(logo.mic.getLevel() * 1000);
                    }
                    } catch (e) {  // MORE DEBUGGING
                        console.log(e);
                        logo.mic.start();
                        logo.blocks.blockList[blk].value = Math.round(logo.mic.getLevel() * 1000);
                    }
                    break;
                case 'eval':
                    var cblk1 = logo.blocks.blockList[blk].connections[1];
                    var cblk2 = logo.blocks.blockList[blk].connections[2];
                    var a = logo.parseArg(logo, turtle, cblk1, blk, receivedArg);
                    var b = logo.parseArg(logo, turtle, cblk2, blk, receivedArg);
                    logo.blocks.blockList[blk].value = Number(eval(a.replace(/x/g, b.toString())));
                    break;
                case 'arg':
                    var cblk = logo.blocks.blockList[blk].connections[1];
                    var name = logo.parseArg(logo, turtle, cblk, blk, receivedArg);
                    var action_args=receivedArg
                    if(action_args.length >= Number(name)){
                        var value = action_args[Number(name)-1];
                        logo.blocks.blockList[blk].value = value;
                    }else {
                        logo.errorMsg('Invalid argument',blk);
                        logo.stopTurtle = true;
                    }
                    return logo.blocks.blockList[blk].value;
                    break;
                case 'box':
                    var cblk = logo.blocks.blockList[blk].connections[1];
                    var name = logo.parseArg(logo, turtle, cblk, blk, receivedArg);
                    if (name in logo.boxes) {
                        logo.blocks.blockList[blk].value = logo.boxes[name];
                    } else {
                        logo.errorMsg(NOBOXERRORMSG, blk, name);
                        logo.stopTurtle = true;
                        logo.blocks.blockList[blk].value = null;
                    }
                    break;
                case 'turtlename':
                    logo.blocks.blockList[blk].value = logo.turtles.turtleList[turtle].name;
                    break;
                case 'namedbox':
                    var name = logo.blocks.blockList[blk].privateData;
                    if (name in logo.boxes) {
                        logo.blocks.blockList[blk].value = logo.boxes[name];
                    } else {
                        logo.errorMsg(NOBOXERRORMSG, blk, name);
                        logo.stopTurtle = true;
                        logo.blocks.blockList[blk].value = null;
                    }
                    break;
                case 'namedarg' :
                    var name = logo.blocks.blockList[blk].privateData;
                    var action_args = receivedArg;
                    if(action_args.length >= Number(name)){
                        var value = action_args[Number(name)-1];
                        logo.blocks.blockList[blk].value = value;
                    }else {
                        logo.errorMsg('Invalid argument',blk);
                    }
                    return logo.blocks.blockList[blk].value;
                    break;
                case 'sqrt':
                    var cblk = logo.blocks.blockList[blk].connections[1];
                    var a = logo.parseArg(logo, turtle, cblk, blk, receivedArg);
                    if (a < 0) {
                        logo.errorMsg(NOSQRTERRORMSG, blk);
                        logo.stopTurtle = true;
                        a = -a;
                    }
                    logo.blocks.blockList[blk].value = logo.doSqrt(a);
                    break;
                case 'int':
                    var cblk = logo.blocks.blockList[blk].connections[1];
                    var a = logo.parseArg(logo, turtle, cblk, blk, receivedArg);
                    logo.blocks.blockList[blk].value = Math.floor(a);
                    break;
                case 'mod':
                    var cblk1 = logo.blocks.blockList[blk].connections[1];
                    var cblk2 = logo.blocks.blockList[blk].connections[2];
                    var a = logo.parseArg(logo, turtle, cblk1, blk, receivedArg);
                    var b = logo.parseArg(logo, turtle, cblk2, blk, receivedArg);
                    logo.blocks.blockList[blk].value = logo.doMod(a, b);
                    break;
                case 'not':
                    var cblk = logo.blocks.blockList[blk].connections[1];
                    var a = logo.parseArg(logo, turtle, cblk, blk, receivedArg);
                    logo.blocks.blockList[blk].value = !a;
                    break;
                case 'greater':
                    var cblk1 = logo.blocks.blockList[blk].connections[1];
                    var cblk2 = logo.blocks.blockList[blk].connections[2];
                    var a = logo.parseArg(logo, turtle, cblk1, blk, receivedArg);
                    var b = logo.parseArg(logo, turtle, cblk2, blk, receivedArg);
                    logo.blocks.blockList[blk].value = (Number(a) > Number(b));
                    break;
                case 'equal':
                    var cblk1 = logo.blocks.blockList[blk].connections[1];
                    var cblk2 = logo.blocks.blockList[blk].connections[2];
                    var a = logo.parseArg(logo, turtle, cblk1, blk, receivedArg);
                    var b = logo.parseArg(logo, turtle, cblk2, blk, receivedArg);
                    logo.blocks.blockList[blk].value = (a == b);
                    break;
                case 'less':
                    var cblk1 = logo.blocks.blockList[blk].connections[1];
                    var cblk2 = logo.blocks.blockList[blk].connections[2];
                    var a = logo.parseArg(logo, turtle, cblk1, blk, receivedArg);
                    var b = logo.parseArg(logo, turtle, cblk2, blk, receivedArg);
                    var result = (Number(a) < Number(b));
                    logo.blocks.blockList[blk].value = result;
                    break;
                case 'random':
                    var cblk1 = logo.blocks.blockList[blk].connections[1];
                    var cblk2 = logo.blocks.blockList[blk].connections[2];
                    var a = logo.parseArg(logo, turtle, cblk1, blk, receivedArg);
                    var b = logo.parseArg(logo, turtle, cblk2, blk, receivedArg);
                    logo.blocks.blockList[blk].value = logo.doRandom(a, b);
                    break;
                case 'oneOf':
                    var cblk1 = logo.blocks.blockList[blk].connections[1];
                    var cblk2 = logo.blocks.blockList[blk].connections[2];
                    var a = logo.parseArg(logo, turtle, cblk1, blk, receivedArg);
                    var b = logo.parseArg(logo, turtle, cblk2, blk, receivedArg);
                    logo.blocks.blockList[blk].value = logo.doOneOf(a, b);
                    break;
                case 'plus':
                    var cblk1 = logo.blocks.blockList[blk].connections[1];
                    var cblk2 = logo.blocks.blockList[blk].connections[2];
                    var a = logo.parseArg(logo, turtle, cblk1, blk, receivedArg);
                    var b = logo.parseArg(logo, turtle, cblk2, blk, receivedArg);
                    logo.blocks.blockList[blk].value = logo.doPlus(a, b);
                    break;
                case 'multiply':
                    var cblk1 = logo.blocks.blockList[blk].connections[1];
                    var cblk2 = logo.blocks.blockList[blk].connections[2];
                    var a = logo.parseArg(logo, turtle, cblk1, blk, receivedArg);
                    var b = logo.parseArg(logo, turtle, cblk2, blk, receivedArg);
                    logo.blocks.blockList[blk].value = logo.doMultiply(a, b);
                    break;
                case 'divide':
                    var cblk1 = logo.blocks.blockList[blk].connections[1];
                    var cblk2 = logo.blocks.blockList[blk].connections[2];
                    var a = logo.parseArg(logo, turtle, cblk1, blk, receivedArg);
                    var b = logo.parseArg(logo, turtle, cblk2, blk, receivedArg);
                    logo.blocks.blockList[blk].value = logo.doDivide(a, b);
                    break;
                case 'minus':
                    var cblk1 = logo.blocks.blockList[blk].connections[1];
                    var cblk2 = logo.blocks.blockList[blk].connections[2];
                    var a = logo.parseArg(logo, turtle, cblk1, blk, receivedArg);
                    var b = logo.parseArg(logo, turtle, cblk2, blk, receivedArg);
                    logo.blocks.blockList[blk].value = logo.doMinus(a, b);
                    break;
                case 'neg':
                    var cblk1 = logo.blocks.blockList[blk].connections[1];
                    var a = logo.parseArg(logo, turtle, cblk1, blk, receivedArg);
                    logo.blocks.blockList[blk].value = logo.doMinus(0, a);
                    break;
                case 'myclick':
                    logo.blocks.blockList[blk].value = 'click' + logo.turtles.turtleList[turtle].name;
                    break;
                case 'heading':
                    logo.blocks.blockList[blk].value = logo.turtles.turtleList[turtle].orientation;
                    break;
                case 'x':
                    logo.blocks.blockList[blk].value = logo.turtles.screenX2turtleX(logo.turtles.turtleList[turtle].container.x);
                    break;
                case 'y':
                    logo.blocks.blockList[blk].value = logo.turtles.screenY2turtleY(logo.turtles.turtleList[turtle].container.y);
                    break;
                case 'xturtle':
                case 'yturtle':
                    var cblk = logo.blocks.blockList[blk].connections[1];
                    var targetTurtle = logo.parseArg(logo, turtle, cblk, blk, receivedArg);
                    for (var i = 0; i < logo.turtles.turtleList.length; i++) {
                        var logoTurtle = logo.turtles.turtleList[i];
                        if (targetTurtle == logoTurtle.name) {
                            if (logo.blocks.blockList[blk].name == 'yturtle') {
                                logo.blocks.blockList[blk].value = logo.turtles.screenY2turtleY(logoTurtle.container.y);
                            } else {
                                logo.blocks.blockList[blk].value = logo.turtles.screenX2turtleX(logoTurtle.container.x);
                            }
                            break;
                        }
                    }
                    if (i == logo.turtles.turtleList.length) {
                        logo.errorMsg('Could not find turtle ' + targetTurtle, blk);
                        logo.blocks.blockList[blk].value = 0;
                    }
                    break;
                case 'bpm':
                    logo.blocks.blockList[blk].value = logo.bpm;
                    break;
                case 'key':
                    logo.blocks.blockList[blk].value = logo.keySignature[turtle];
                    break;
                case 'transposition':
                    logo.blocks.blockList[blk].value = logo.transposition[turtle];
                    break;
                case 'duplicatefactor':
                    logo.blocks.blockList[blk].value = logo.duplicateFactor[turtle];
                    break;
                case 'notevolumefactor':
                    logo.blocks.blockList[blk].value = logo.polyVolume[turtle];
                    break;
                case 'beatfactor':
                    logo.blocks.blockList[blk].value = logo.beatFactor[turtle];
                    break;
                case 'currentnote':
                    logo.blocks.blockList[blk].value = logo.currentNotes[turtle];
                    break;
                case 'currentoctave':
                    logo.blocks.blockList[blk].value = logo.currentOctaves[turtle];
                    break;
                case 'color':
                case 'hue':
                    logo.blocks.blockList[blk].value = logo.turtles.turtleList[turtle].color;
                    break;
                case 'shade':
                    logo.blocks.blockList[blk].value = logo.turtles.turtleList[turtle].value;
                    break;
                case 'grey':
                    logo.blocks.blockList[blk].value = logo.turtles.turtleList[turtle].chroma;
                    break;
                case 'pensize':
                    logo.blocks.blockList[blk].value = logo.turtles.turtleList[turtle].stroke;
                    break;
                case 'and':
                    var cblk1 = logo.blocks.blockList[blk].connections[1];
                    var cblk2 = logo.blocks.blockList[blk].connections[2];
                    var a = logo.parseArg(logo, turtle, cblk1, blk, receivedArg);
                    var b = logo.parseArg(logo, turtle, cblk2, blk, receivedArg);
                    logo.blocks.blockList[blk].value = a && b;
                    break;
                case 'or':
                    var cblk1 = logo.blocks.blockList[blk].connections[1];
                    var cblk2 = logo.blocks.blockList[blk].connections[2];
                    var a = logo.parseArg(logo, turtle, cblk1, blk, receivedArg);
                    var b = logo.parseArg(logo, turtle, cblk2, blk, receivedArg);
                    logo.blocks.blockList[blk].value = a || b;
                    break;
                case 'time':
                    var d = new Date();
                    logo.blocks.blockList[blk].value = (d.getTime() - logo.time) / 1000;
                    break;
                case 'hspace':
                    var cblk = logo.blocks.blockList[blk].connections[1];
                    var v = logo.parseArg(logo, turtle, cblk, blk, receivedArg);
                    logo.blocks.blockList[blk].value = v;
                    break;
                case 'mousex':
                    logo.blocks.blockList[blk].value = logo.getStageX();
                    break;
                case 'mousey':
                    logo.blocks.blockList[blk].value = logo.getStageY();
                    break;
                case 'mousebutton':
                    logo.blocks.blockList[blk].value = logo.getStageMouseDown();
                    break;
                case 'keyboard':
                    logo.lastKeyCode = logo.getCurrentKeyCode();
                    logo.blocks.blockList[blk].value = logo.lastKeyCode;
                    logo.clearCurrentKeyCode();
                    break;
                case 'getcolorpixel':
                    var wasVisible = logo.turtles.turtleList[turtle].container.visible;
                    logo.turtles.turtleList[turtle].container.visible = false;
                    var x = logo.turtles.turtleList[turtle].container.x;
                    var y = logo.turtles.turtleList[turtle].container.y;
                    logo.refreshCanvas();
                    var ctx = this.canvas.getContext('2d');
                    var imgData = ctx.getImageData(x, y, 1, 1).data;
                    var color = searchColors(imgData[0], imgData[1], imgData[2]);
                    if (imgData[3] == 0) {
                        color = body.style.background.substring(body.style.background.indexOf('(') + 1, body.style.background.lastIndexOf(')')).split(/,\s*/),
                        color = searchColors(color[0], color[1], color[2]);
                    }
                    logo.blocks.blockList[blk].value = color;
                    if (wasVisible) {
                        logo.turtles.turtleList[turtle].container.visible = true;
                    }
                    break;
                case 'loadFile':
                    // No need to do anything here.
                    break;
                case 'tofrequency':
                    var block = logo.blocks.blockList[blk];
                    var cblk = block.connections[1];
                    var v = logo.parseArg(logo, turtle, cblk, blk, receivedArg);
                    try {
                        if (typeof(v) == 'string') {
                            v = v.toUpperCase();
                            var note = ['A', 'A♯/B♭', 'B', 'C', 'C♯/D♭', 'D', 'D♯/E♭', 'E', 'F', 'F♯/G♭', 'G', 'G♯/A♭'].indexOf(v[0]);
                            var octave = v[1];
                            if (note > 2) {
                                octave -= 1;  // New octave starts on C
                            }
                            var i = octave * 12 + note;
                            block.value = 27.5 * Math.pow(1.05946309435929, i);
                        } else {
                            block.value = 440 * Math.pow(2, (v - 69) / 12);
                        }
                    } catch (e) {
                        this.errorMsg(v + ' is not a note.');
                        block.value = 440;
                    }
                    break;
                case 'pop':
                    var block = logo.blocks.blockList[blk];
                    if (turtle in logo.turtleHeaps && logo.turtleHeaps[turtle].length > 0) {
                        block.value = logo.turtleHeaps[turtle].pop();
                    } else {
                        logo.errorMsg(_('empty heap'));
                        block.value = null;
                    }
                    break;
                case 'indexHeap':
                    var block = logo.blocks.blockList[blk];
                    var cblk = logo.blocks.blockList[blk].connections[1];
                    var a = logo.parseArg(logo, turtle, cblk, blk, receivedArg);
                    if (!(turtle in logo.turtleHeaps)) {
                        logo.turtleHeaps[turtle] = [];
                    }
                    // If index > heap length, grow the heap.
                    while (logo.turtleHeaps[turtle].length < a) {
                        logo.turtleHeaps[turtle].push(null);
                    }
                    block.value = logo.turtleHeaps[turtle][a - 1];
                    break;
                case 'heapLength':
                    var block = logo.blocks.blockList[blk];
                    if (!(turtle in logo.turtleHeaps)) {
                        logo.turtleHeaps[turtle] = [];
                    }
                    console.log(logo.turtleHeaps[turtle].length);
                    block.value = logo.turtleHeaps[turtle].length;
                    break;
                case 'heapEmpty':
                    var block = logo.blocks.blockList[blk];
                    if (turtle in logo.turtleHeaps) {
                        block.value = (logo.turtleHeaps[turtle].length == 0);
                    } else {
                        block.value = true;
                    }
                    break;
                case 'calc':
                    var actionArgs = [];
                    var cblk = logo.blocks.blockList[blk].connections[1];
                    var name = logo.parseArg(logo, turtle, cblk, blk, receivedArg);
                    actionArgs = receivedArg;
                    // logo.getBlockAtStartOfArg(blk);
                    if (name in logo.actions) {
                        logo.runFromBlockNow(logo, turtle, logo.actions[name], true, actionArgs, logo.turtles.turtleList[turtle].queue.length);
                        logo.blocks.blockList[blk].value = logo.returns.shift();
                    } else {
                        logo.errorMsg(NOACTIONERRORMSG, blk, name);
                        logo.stopTurtle = true;
                    }
                    break;
                case 'namedcalc':
                    var name = logo.blocks.blockList[blk].privateData;
                    var actionArgs = [];

                    actionArgs = receivedArg;
                    // logo.getBlockAtStartOfArg(blk);
                    if (name in logo.actions) {
                        logo.runFromBlockNow(logo, turtle, logo.actions[name], true, actionArgs, logo.turtles.turtleList[turtle].queue.length);
                        logo.blocks.blockList[blk].value = logo.returns.shift();
                    } else {
                        logo.errorMsg(NOACTIONERRORMSG, blk, name);
                        logo.stopTurtle = true;
                    }
                    break;
                case 'calcArg':
                    var actionArgs = [];
                    // logo.getBlockAtStartOfArg(blk);
                    if (logo.blocks.blockList[blk].argClampSlots.length > 0) {
                        for (var i = 0; i < logo.blocks.blockList[blk].argClampSlots.length; i++){
                            var t = (logo.parseArg(logo, turtle, logo.blocks.blockList[blk].connections[i + 2], blk, receivedArg));
                            actionArgs.push(t);
                        }
                    }
                    var cblk = logo.blocks.blockList[blk].connections[1];
                    var name = logo.parseArg(logo, turtle, cblk, blk, receivedArg);
                    if (name in logo.actions) {
                        logo.runFromBlockNow(logo, turtle, logo.actions[name], true, actionArgs, logo.turtles.turtleList[turtle].queue.length);
                        logo.blocks.blockList[blk].value = logo.returns.pop();
                    } else {
                        logo.errorMsg(NOACTIONERRORMSG, blk, name);
                        logo.stopTurtle = true;
                    }
                    break;
                case 'namedcalcArg':
                    var name = logo.blocks.blockList[blk].privateData;
                    var actionArgs = [];
                    // logo.getBlockAtStartOfArg(blk);
                    if (logo.blocks.blockList[blk].argClampSlots.length > 0) {
                        for (var i = 0; i < logo.blocks.blockList[blk].argClampSlots.length; i++){
                            var t = (logo.parseArg(logo, turtle, logo.blocks.blockList[blk].connections[i + 1], blk, receivedArg));
                            actionArgs.push(t);
                        }
                    }
                    if (name in logo.actions) {
                        // Just run the stack.
                        logo.runFromBlockNow(logo, turtle, logo.actions[name], true, actionArgs, logo.turtles.turtleList[turtle].queue.length);
                        logo.blocks.blockList[blk].value = logo.returns.pop();
                    } else {
                        logo.errorMsg(NOACTIONERRORMSG, blk, name);
                        logo.stopTurtle = true;
                    }
                    break;
                case 'doArg':
                    return blk;
                    break;
                case 'nameddoArg':
                    return blk;
                    break;
                case 'returnValue':
                    if (logo.returns.length > 0) {
                        logo.blocks.blockList[blk].value = logo.returns.pop();
                    } else {
                        console.log('WARNING: No return value.');
                        logo.blocks.blockList[blk].value = 0;
                    }
                    break;
                default:
                    if (logo.blocks.blockList[blk].name in logo.evalArgDict) {
                        eval(logo.evalArgDict[logo.blocks.blockList[blk].name]);
                    } else {
                        console.log('ERROR: I do not know how to ' + logo.blocks.blockList[blk].name);
                    }
                    break;
            }
            return logo.blocks.blockList[blk].value;
        } else {
            return blk;
        }
    }

    this.doWait = function(turtle, secs) {
        this.waitTimes[turtle] = Number(secs) * 1000;
    }

    // Math functions
    this.doRandom = function(a, b) {
        if (typeof(a) == 'string' || typeof(b) == 'string') {
            this.errorMsg(NANERRORMSG);
            this.stopTurtle = true;
            return 0;
        }
        return Math.floor(Math.random() * (Number(b) - Number(a) + 1) + Number(a));
    }

    this.doOneOf = function(a, b) {
        if (Math.random() < 0.5) {
            return a;
        } else {
            return b;
        }
    }

    this.doMod = function(a, b) {
        if (typeof(a) == 'string' || typeof(b) == 'string') {
            this.errorMsg(NANERRORMSG);
            this.stopTurtle = true;
            return 0;
        }
        return Number(a) % Number(b);
    }

    this.doSqrt = function(a) {
        if (typeof(a) == 'string') {
            this.errorMsg(NANERRORMSG);
            this.stopTurtle = true;
            return 0;
        }
        return Math.sqrt(Number(a));
    }

    this.doPlus = function(a, b) {
        if (typeof(a) == 'string' || typeof(b) == 'string') {
            if (typeof(a) == 'string') {
                var aString = a;
            } else {
                var aString = a.toString();
            }
            if (typeof(b) == 'string') {
                var bString = b;
            } else {
                var bString = b.toString();
            }
            return aString + bString;
        } else {
            return Number(a) + Number(b);
        }
    }

    this.doMinus = function(a, b) {
        if (typeof(a) == 'string' || typeof(b) == 'string') {
            this.errorMsg(NANERRORMSG);
            this.stopTurtle = true;
            return 0;
        }
        return Number(a) - Number(b);
    }

    this.doMultiply = function(a, b) {
        if (typeof(a) == 'string' || typeof(b) == 'string') {
            this.errorMsg(NANERRORMSG);
            this.stopTurtle = true;
            return 0;
        }
        return Number(a) * Number(b);
    }

    this.doDivide = function(a, b) {
        if (typeof(a) == 'string' || typeof(b) == 'string') {
            this.errorMsg(NANERRORMSG);
            this.stopTurtle = true;
            return 0;
        }
        if (Number(b) == 0) {
            this.errorMsg(ZERODIVIDEERRORMSG);
            this.stopTurtle = true;
            return 0;
        } else {
            return Number(a) / Number(b);
        }
    }

    this.setBackgroundColor = function(turtle) {
        /// Change body background in DOM to current color.
        var body = document.body;
        if (turtle == -1) {
            var c = platformColor.background;
        } else {
            var c = this.turtles.turtleList[turtle].canvasColor;
        }

        body.style.background = c;
        document.querySelector('.canvasHolder').style.background = c;
        this.svgOutput = '';
    }

    this.setCameraID = function(id) {
        this.cameraID = id;
    }

    this.hideBlocks = function() {
        // Hide all the blocks.
        this.blocks.hide();
        // And hide some other things.
        // for (var turtle = 0; turtle < this.turtles.turtleList.length; turtle++) {
            // this.turtles.turtleList[turtle].container.visible = false;
        // }
        //trashcan.hide();
        //palettes.hide();
        this.refreshCanvas();
    }

    this.showBlocks = function() {
        // Show all the blocks.
        this.blocks.show();
        this.blocks.bringToTop();
        // And show some other things.
        // for (var turtle = 0; turtle < this.turtles.turtleList.length; turtle++) {
            // this.turtles.turtleList[turtle].container.visible = true;
        // }
        // trashcan.show();
        this.refreshCanvas();
    }


    // Music extensions
    // WHY ARE THESE HERE? Why not in matrix.js?

    this.playMatrix = function() {
        Tone.Transport.stop();
        matrix.playNotesString(0, this.polySynth);
        this.setTurtleDelay(4500 * parseFloat(1 / this.denominator) * (this.numerator));
        var logo = this;
        setTimeout(function() {logo.setTurtleDelay(0);}, logo.setTurtleDelay(4500 * parseFloat(1 / logo.denominator) * (logo.numerator)));
    }

    this.saveMatrix = function() {
        matrix.saveMatrix();
    }

    this.clearMatrix = function() {
        matrix.clearMatrix(this.polySynth);
    }

    this.getNote = function (solfege, octave, transposition, keySignature) {
        SHARP = '♯';
        FLAT = '♭';

        this.validNote = true;
        var sharpFlat = false;

        octave = Math.round(octave);
        transposition = Math.round(transposition);
        if (typeof(solfege) == 'number') {
            solfege = solfege.toString();
        }

        // Check for double flat or double sharp.
        var len = solfege.length;
        if (len > 2) {
            var lastTwo = solfege.slice(len - 2);
            if (lastTwo == 'bb' || lastTwo == '♭♭') {
                solfege = solfege.slice(0, len - 1);
                transposition -= 1;
            } else if (lastTwo == '##' || lastTwo == '♯♯') {
                solfege = solfege.slice(0, len - 1);
                transposition += 1;
            }
        }

        var bToFlat = {'Eb': 'E♭', 'Gb': 'G♭', 'Ab': 'A♭', 'Bb': 'B♭', 'Db': 'D♭', 'Cb': 'C♭', 'Fb': 'F♭', 'eb': 'E♭', 'gb': 'G♭', 'ab': 'A♭', 'bb': 'B♭', 'db': 'D♭', 'cb': 'C♭', 'fb': 'F♭'};
        var notesSharp = ['C', 'C♯', 'D', 'D♯', 'E', 'F', 'F♯', 'G', 'G♯', 'A', 'A♯', 'B'];
        var notesFlat = ['C', 'D♭', 'D', 'E♭', 'E', 'F', 'G♭', 'G', 'A♭', 'A', 'B♭', 'B'];
        var notesFlat2 = ['c', 'd♭', 'd', 'e♭', 'e', 'f', 'g♭', 'g', 'a♭', 'a', 'b♭', 'b'];
        var extraTranspositions = {'E♯':['F', 0], 'B♯':['C', 1], 'C♭':['B', -1], 'F♭':['E', 0], 'e♯':['F', 0], 'b♯':['C', 1], 'c♭':['B', -1], 'f♭':['E', 0]};
        var majorHalfSteps = {'DO': 0, 'DI': 1, 'RA': 1, 'RE': 2, 'RI': 3, 'MA': 3, 'ME': 3, 'MI': 4, 'FA': 5, 'FI': 6, 'SE': 6, 'SO': 7, 'SOL': 7, 'SI': 8, 'LE': 8, 'LO': 8, 'LA': 9, 'LI': 10, 'TE': 10, 'TA': 10, 'TI': 11};
        // Is this correct, or is minor solfege expressed by using
        // DO RE MA FA SOL LE TE?
        var minorHalfSteps = {'DO': 0, 'DI': 1, 'RA': 1, 'RE': 2, 'RI': 3, 'MA': 2, 'ME': 2, 'MI': 3, 'FA': 5, 'FI': 6, 'SE': 6, 'SO': 7, 'SOL': 7, 'SI': 8, 'LE': 7, 'LO': 7, 'LA': 8, 'LI': 9, 'TE': 9, 'TA': 9,  'TI': 10};

        // Already a note? No need to convert from solfege.
        if (solfege in bToFlat) {
            solfege = bToFlat[solfege];
        }
        if (solfege in extraTranspositions) {
            octave += extraTranspositions[solfege][1];
            note = extraTranspositions[solfege][0];
        } else if (notesSharp.indexOf(solfege.toUpperCase()) != -1) {
            note = solfege.toUpperCase();
        } else if (notesFlat.indexOf(solfege) != -1) {
            note = solfege;
        } else if (notesFlat2.indexOf(solfege) != -1) {
            // Convert to uppercase, e.g., d♭ -> D♭.
            note = notesFlat[notesFlat2.indexOf(solfege)];
        } else {
            // Not a note, so convert from Solfege.
            // Could be mi#<sub>4</sub> (from matrix) or mi# (from note).
            if (solfege.substr(-1) == '>') {
                // Read octave and solfege from HTML
                octave = parseInt(solfege.slice(solfege.indexOf('>') + 1, solfege.indexOf('/') - 1));
                solfege = solfege.substr(0, solfege.indexOf('<'));
            }
            if(['#', '♯', '♭', 'b'].indexOf(solfege.substr(-1)) != -1) {
                sharpFlat = true;
            }

            if (!keySignature) {
                keySignature = 'C';
            }
            if (keySignature.substr(-1) == 'm' || keySignature.slice(1).toLowerCase() == 'minor') {
                var thisScale = notesFlat;
                var halfSteps = minorHalfSteps;  // 0 2 3 5 7 8 10
                var keySignature = keySignature.substr(0, keySignature.length - 1);
                var major = false;
            } else {
                var thisScale = notesSharp;
                var halfSteps = majorHalfSteps;  // 0 2 4 5 7 9 11
                var keySignature = keySignature;
                var major = true;
            }

            if (keySignature in extraTranspositions) {
                keySignature = extraTranspositions[keySignature][0];
            }

            offset = thisScale.indexOf(keySignature);
            if (offset == -1) {
                console.log('WARNING: Key ' + keySignature + ' not found in ' + thisScale + '. Using default of C');
                var offset = 0;
                var thisScale = notesSharp;
            }

            var twoCharSolfege = solfege.toUpperCase().substr(0,2);
            if(solfege.toUpperCase().substr(0,4) == 'REST') {
                return ['R', ''];
            } else if (twoCharSolfege in halfSteps) {
                var index = halfSteps[twoCharSolfege] + offset;
                // console.log(solfege + ' ' + twoCharSolfege + ' ' + offset + ' ' + index + ' ' + thisScale[index]);
                if (index > 11) {
                    index -= 12;
                    octave += 1;
                }
                note = thisScale[index];
            } else {
                console.log('WARNING: Note ' + solfege + ' not found. Returning C');
                this.validNote = false;
                return ['C', octave];
            }

            if (sharpFlat) {
                if (solfege.substr(-1) == '#') {
                    note = note + '♯';
                } else if (solfege.substr(-1) == '♯') {
                    note = note + '♯';
                } else if (solfege.substr(-1) == '♭') {
                    note = note + '♭';
                } else if(solfege.substr(-1) == 'b') {
                    note = note + '♭';
                }
                if (note in extraTranspositions) {
                    octave += extraTranspositions[note][1];
                    note = extraTranspositions[note][0];
                }
            }
        }

        if (transposition && transposition != 0) {
            if (transposition < 0) {
                deltaOctave = -Math.floor(-transposition / 12);
                deltaNote = -(-transposition % 12);
            } else {
                deltaOctave = Math.floor(transposition / 12);
                deltaNote = transposition % 12;
            }

            octave += deltaOctave;

            if (notesSharp.indexOf(note) != -1) {
                i = notesSharp.indexOf(note);
                i += deltaNote;
                if (i < 0) {
                    i += 12;
                    octave -= 1;
                } else if (i > 11) {
                    i -= 12;
                    octave += 1;
                }
                note = notesSharp[i];
            } else if (notesFlat.indexOf(note) != -1) {
                i = notesFlat.indexOf(note);
                i += deltaNote;
                if (i < 0) {
                    i += 12;
                    octave -= 1;
                } else if (i > 11) {
                    i -= 12;
                    octave += 1;
                }
                note = notesFlat[i];
            } else {
                console.log('note not found? ' + note);
            }
        }

        if (octave < 1) {
            return [note, 1];
        } else {
            return [note, octave];
        }
    }

    this.stageNotesForLilypond = function (turtle, note, duration, dotted, doubleDotted, tupletValue, insideChord) {
        if (turtle in this.lilypondStaging) {
            this.lilypondStaging[turtle].push([note, duration, dotted, doubleDotted, tupletValue, insideChord]);
        } else {
            this.lilypondStaging[turtle] = [[note, duration, dotted, doubleDotted, tupletValue, insideChord]];
        }
    }

    this.updateNotation = function (note, duration, turtle, insideChord) {
        // FIXME: try approximating duration using ties???

        var POWER2 = [1, 2, 4, 8, 16, 32, 64, 128];
        var dotted = false;
        var doubleDotted = false;
        var tupletValue = -1;

        // Huh? Why inside Chord
        //if (insideChord < 0) {
            if (POWER2.indexOf(duration) == -1) {
                if (POWER2.indexOf(duration * 1.5) == -1) {
                    if (POWER2.indexOf(duration * 1.75) == -1) {
                        // First, see if the note is a tuplet (has a
                        // factor of 2).
                        var factorOfTwo = 1;
                        console.log(duration + ' ' + Math.floor(duration / 2));
                        while (Math.floor(duration / 2) * 2 == duration) {
                            factorOfTwo *= 2;
                            duration /= 2;
                        }
                        if (factorOfTwo > 1) {
                            // We have a tuplet of sorts
                            console.log('tuplet ' + factorOfTwo + ' ' + duration);
                            tupletValue = duration;
                            duration = factorOfTwo;
                        } else {
                            // Otherwise, find an approximate solution.
                            console.log('cannot convert ' + duration + ' to a note');
                            for (var i = 1; i < POWER2.length; i++) {
                                // Rounding down
                                if (duration < POWER2[i]) {
                                    duration = POWER2[i - 1];
                                    break;
                                }
                            }
                            if (POWER2.indexOf(duration) == -1) {
                                duration = 128;
                            }
                            console.log('substuting in ' + duration);
                        }
                    } else {
                        duration = POWER2[POWER2.indexOf(duration * 1.75)];
                        doubleDotted = true;
                    }
                } else {
                    duration = POWER2[POWER2.indexOf(duration * 1.5)];
                    dotted = true;
                }
            }
        // }

        // Push notes for lilypond.
        this.stageNotesForLilypond(turtle, note, duration, dotted, doubleDotted, tupletValue, insideChord);

        if (note != '') {
            // Push notes for vexflow.
            this.notesPlayed[turtle].push([[note.replace(/♭/g, 'b').replace(/♯/g, '#'), duration]]);
        }
    }

    this.processLilypondNotes = function (turtle) {
        // TODO: process all the notes together rather than one at a
        // time so that you can generate tuplets.

        // obj = [instructions] or
        // obj = [note, duration, dotted, doubleDotted, tupletValue, insideChord]

        this.lilypondNotes[turtle] = '';

        function toLilynote (note) {
            // Lilypond notes use is for sharp, es for flat,
            // , and ' for shifts in octave.
            // Also, notes must be lowercase.
            return note.replace(/♯/g, 'is').replace(/♭/g, 'es').replace(/1/g, ',,').replace(/2/g, ',').replace(/3/g, '').replace(/4/g, "'").replace(/5/g, "''").replace(/6/g, "'''").replace(/7/g, "''''").replace(/8/g, "''''''").toLowerCase();
        }

        for (var i = 0; i < this.lilypondStaging[turtle].length; i++) {
            obj = this.lilypondStaging[turtle][i];
            var note = toLilynote(obj[0]);
            var singleton = false;

            // If it is a tuplet, look ahead to see if it is complete.
            if (obj[4] > 0) {  // tupletValue
                var j = 1;
                var k = 1;
                while (k < obj[4]) {
                    if (i + j >= this.lilypondStaging[turtle].length) {
                        singleton = true;
                        break;
                    }
                    if (this.lilypondStaging[turtle][i + j][5] > 0 && this.lilypondStaging[turtle][i + j][5] == this.lilypondStaging[turtle][i + j - 1][5]) {
                        // In a chord, so jump to next note.
                        j++;
                    } else if (this.lilypondStaging[turtle][i + j][4] != obj[4]) {
                        singleton = true;
                        break;
                    } else {
                        j++;  // Jump to next note.
                        k++;  // Increment notes in tuplet.
                    }
                }
            }

            if (obj[4] > 0 && !singleton) {
                // lilypond tuplets look like this: \tuplet 3/2 { f8 g a }
                // multiplier = tuplet_duration / target_duration
                // e.g., (3/8) / (1/4) = (3/8) * 4 = 12/8 = 3/2
                // There may be chords embedded.
                tuplet_count = obj[4];
                if ((obj[1] / 2) * 2 == obj[1]) {
                    var target_duration = obj[1] / 2;
                } else {
                    tuplet_count *= 2;
                    var target_duration = obj[1];
                }
                this.lilypondNotes[turtle] += '%5Ctuplet ' + tuplet_count + '%2F' + target_duration + ' { ';
                var tuplet_duration = 2 * obj[1];

                var j = 0;
                var k = 0;
                while (k < obj[4]) {
                    var tuplet_duration = 2 * this.lilypondStaging[turtle][i + j][1];
                    // Are we in a chord?
                    if (this.lilypondStaging[turtle][i + j][5] > 0) {
                        // Is this the first note in the chord?
                        if ((i == 0 && j == 0) || this.lilypondStaging[turtle][i + j - 1][5] != this.lilypondStaging[turtle][i + j][5]) {
                            this.lilypondNotes[turtle] += '< ';
                        }

                        this.lilypondNotes[turtle] += toLilynote(this.lilypondStaging[turtle][i + j][0]) + ' ';

                        // Is this the last note in the chord?
                        if (i + j == this.lilypondStaging[turtle].length - 1 || this.lilypondStaging[turtle][i + j + 1][5] != this.lilypondStaging[turtle][i + j][5]) {
                            this.lilypondNotes[turtle] += ' > ' + tuplet_duration + ' ';
                            k++;  // Increment notes in tuplet.
                        }
                        j++;
                    } else {
                        this.lilypondNotes[turtle] += toLilynote(this.lilypondStaging[turtle][i + j][0]) + tuplet_duration + ' ';
                        j++;  // Jump to next note.
                        k++;  // Increment notes in tuplet.
                    }
                }

                this.lilypondNotes[turtle] += '} ';
                i += j - 1;
            } else {
                if (obj[5] > 0) {  // insideChord
                    // Is this the first note in the chord?
                    if (i == 0 || this.lilypondStaging[turtle][i - 1][5] != obj[5]) {
                        this.lilypondNotes[turtle] += '< ';
                    }
                    this.lilypondNotes[turtle] += (note);
                    // Is this the last note in the chord?
                    if (i == this.lilypondStaging[turtle].length - 1 || this.lilypondStaging[turtle][i + 1][5] != obj[5]) {
                        this.lilypondNotes[turtle] += '> ';
                    }
                } else if (obj[2]) {  // dotted
                    this.lilypondNotes[turtle] += (note + obj[1] + '.');
                } else if (obj[3]) {  // doubleDotted
                    this.lilypondNotes[turtle] += (note + obj[1] + '..');
                } else {
                    this.lilypondNotes[turtle] += (note + obj[1]);
                }
                // singleton (incomplete tuplets)
                if (singleton) {
                    this.lilypondNotes[turtle] += '-' + obj[4];  // tupletValue
                }
            }
            this.lilypondNotes[turtle] += ' ';
        }
    }
}


function frequencyToNote(hz) {
    // Calculate the note and octave based on frequency, rounding to
    // the nearest note.
    var NOTES = ['A', 'B♭', 'B', 'C', 'D♭', 'D', 'E♭', 'E', 'F', 'G♭', 'G', 'A♭'];
    var TWELTHROOT2 = 1.05946309435929;
    var A0 = 27.5;
    var C8 = 4186.01;

    if (hz < A0) {
        return 'A0';
    } else if (hz > C8) {
        // FIXME: set upper bound of C10
        return 'C8';
    }

    for (var i = 0; i < 88; i++) {
        var f = A0 * Math.pow(TWELTHROOT2, i);
        if (hz < f * 1.03 && hz > f * 0.97) {
            return [NOTES[i % 12], Math.floor(i / 12)];
        }
    }
    console.log('could not find note/octave for ' + hz);
    return ['?', -1];
}


function noteToFrequency(note, octave) {
    // Calculate the frequency based on note and octave.
    var NOTES = ['A', 'B♭', 'B', 'C', 'D♭', 'D', 'E♭', 'E', 'F', 'G♭', 'G', 'A♭'];
    var TWELTHROOT2 = 1.05946309435929;
    var A0 = 27.5;

    i = octave * 12 + NOTES.index(self._note);
    return A0 * Math.pow(TWELTHROOT2, i);
}<|MERGE_RESOLUTION|>--- conflicted
+++ resolved
@@ -2351,8 +2351,6 @@
                 var parentLoop = logo.endOfFlowLoops[turtle][blk][i];
                 var parentAction = logo.endOfFlowActions[turtle][blk][i];
                 var signal = logo.endOfFlowSignals[turtle][blk][i];
-<<<<<<< HEAD
-<<<<<<< HEAD
                 // console.log('parent loop = ' + parentLoop + ' ' + 'parentAction = ' + parentAction);
                 var loopTest = parentLoop != null && logo.parentFlowQueue[turtle].indexOf(parentLoop) != -1 && logo.loopBlock(logo.blocks.blockList[parentLoop].name);
                 var actionTest = (parentAction != null && (logo.namedActionBlock(logo.blocks.blockList[parentAction].name) || logo.actionBlock(logo.blocks.blockList[parentAction].name)) && logo.doBlocks[turtle].indexOf(parentAction) == -1);
@@ -2360,37 +2358,12 @@
                 if (loopTest) {
                     for (var j = 0; j < logo.turtles.turtleList[turtle].queue.length; j++) {
                         // console.log(logo.turtles.turtleList[turtle].queue[j].parentBlk);
-=======
-=======
-                // console.log('parent loop = ' + parentLoop + ' ' + 'parentAction = ' + parentAction);
->>>>>>> merge from experimental
-                var loopTest = parentLoop != null && logo.parentFlowQueue[turtle].indexOf(parentLoop) != -1 && logo.loopBlock(logo.blocks.blockList[parentLoop].name);
-                var actionTest = (parentAction != null && (logo.namedActionBlock(logo.blocks.blockList[parentAction].name) || logo.actionBlock(logo.blocks.blockList[parentAction].name)) && logo.doBlocks[turtle].indexOf(parentAction) == -1);
-                var stillInLoop = false;
-                if (loopTest) {
-                    for (var j = 0; j < logo.turtles.turtleList[turtle].queue.length; j++) {
-<<<<<<< HEAD
->>>>>>> fix problem with repeat nesting
-=======
-                        // console.log(logo.turtles.turtleList[turtle].queue[j].parentBlk);
->>>>>>> merge from experimental
                         if (parentLoop == logo.turtles.turtleList[turtle].queue[j].parentBlk) {
                             stillInLoop = true;
                             break;
                         }
-<<<<<<< HEAD
-<<<<<<< HEAD
-                    }
-                }
-=======
-		    }
-		}
-
->>>>>>> fix problem with repeat nesting
-=======
-                    }
-                }
->>>>>>> merge from experimental
+                    }
+                }
                 if (loopTest && stillInLoop) {
                     // console.log(logo.endOfFlowSignals[turtle][blk][i] + ' still in child flow of loop block');
                 } else if (actionTest) {
@@ -2405,30 +2378,9 @@
                     if (logo.endOfFlowSignals[turtle][blk][i].substr(0, 10) == '_notation_') {
                         notationDispatches.push(logo.endOfFlowSignals[turtle][blk][i]);
                     } else {
-<<<<<<< HEAD
-<<<<<<< HEAD
-<<<<<<< HEAD
                         if (parentAction != null) {
                             // console.log(logo.blocks.blockList[parentAction].name + ' ' + logo.namedActionBlock(logo.blocks.blockList[parentAction].name) + ' ' + logo.actionBlock(logo.blocks.blockList[parentAction].name) + ' ' + logo.doBlocks[turtle].indexOf(parentAction) + ' ' + actionTest);
                         }
-=======
->>>>>>> fix problem with repeat nesting
-=======
-                        if (parentAction != null) {
-                            // console.log(logo.blocks.blockList[parentAction].name + ' ' + logo.namedActionBlock(logo.blocks.blockList[parentAction].name) + ' ' + logo.actionBlock(logo.blocks.blockList[parentAction].name) + ' ' + logo.doBlocks[turtle].indexOf(parentAction) + ' ' + actionTest);
-                        }
-=======
-                        if (parentAction != null) {
-                            // console.log(logo.blocks.blockList[parentAction].name + ' ' + logo.namedActionBlock(logo.blocks.blockList[parentAction].name) + ' ' + logo.actionBlock(logo.blocks.blockList[parentAction].name) + ' ' + logo.doBlocks[turtle].indexOf(parentAction) + ' ' + actionTest);
-                        }
-=======
->>>>>>> fix problem with repeat nesting
-=======
-                        if (parentAction != null) {
-                            // console.log(logo.blocks.blockList[parentAction].name + ' ' + logo.namedActionBlock(logo.blocks.blockList[parentAction].name) + ' ' + logo.actionBlock(logo.blocks.blockList[parentAction].name) + ' ' + logo.doBlocks[turtle].indexOf(parentAction) + ' ' + actionTest);
-                        }
->>>>>>> f476e70a
->>>>>>> merge from experimental
                         console.log(logo.blocks.blockList[blk].name + ' dispatching ' + logo.endOfFlowSignals[turtle][blk][i]);
                         logo.stage.dispatchEvent(logo.endOfFlowSignals[turtle][blk][i]);
                     }
