--- conflicted
+++ resolved
@@ -48,11 +48,7 @@
 const EMPTYHEAPERRORMSG = 'empty heap.';
 const INVALIDPITCH = 'Not a valid pitch name';
 
-<<<<<<< HEAD
-function Logo(matrix, pitchdrummatrix, rhythmruler, pitchstaircase, tempo, canvas, blocks, turtles, stage,
-=======
-function Logo(pitchtimematrix, pitchdrummatrix, rhythmruler, pitchstaircase, canvas, blocks, turtles, stage,
->>>>>>> f9eba172
+function Logo(pitchtimematrix, pitchdrummatrix, rhythmruler, pitchstaircase, tempo, canvas, blocks, turtles, stage,
               refreshCanvas, textMsg, errorMsg, hideMsgs, onStopTurtle,
               onRunTurtle, getStageX, getStageY,
               getStageMouseDown, getCurrentKeyCode,
@@ -114,11 +110,8 @@
 
     this.inPitchStairCase = false;
 
-<<<<<<< HEAD
     this.inTempo = false;
 
-=======
->>>>>>> f9eba172
     this._currentDrumBlock = null;
 
     // pitch-rhythm matrix
@@ -2107,7 +2100,6 @@
             };
             logo._setListener(turtle, listenerName, __listener);
             break;
-<<<<<<< HEAD
         case 'tempo':
             console.log("running Tempo");
             childFlow = args[0];
@@ -2122,8 +2114,6 @@
             logo._setListener(turtle, listenerName, __listener);
             break;
 
-=======
->>>>>>> f9eba172
         case 'pitchdrummatrix':
             if (args.length === 1) {
                 childFlow = args[0];
@@ -2675,9 +2665,6 @@
             } else if (logo.inPitchStairCase) {
                 var frequency = pitchToFrequency(args[0], args[1], 0 ,logo.keySignature[turtle]);
                 var note = logo.getNote(args[0], args[1], 0, logo.keySignature[turtle]);
-<<<<<<< HEAD
-                pitchstaircase.Stairs.push([note[0], note[1], frequency]);
-=======
                 var flag = 0;
 
                 for (var i=0 ; i < pitchstaircase.Stairs.length; i++) {
@@ -2696,7 +2683,6 @@
                 if (flag === 0) {
                     pitchstaircase.Stairs.push([note[0], note[1], parseFloat(frequency)]);
                 }
->>>>>>> f9eba172
             } 
             else {
                 logo.errorMsg(_('Pitch Block: Did you mean to use a Note block?'), blk);
@@ -2757,7 +2743,6 @@
             break;
         case 'osctime':
         case 'note':
-            console.log("in note");
             // We queue up the child flow of the note clamp and
             // once all of the children are run, we trigger a
             // _playnote_ event, then wait for the note to play.
