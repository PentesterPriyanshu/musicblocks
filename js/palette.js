// Copyright (c) 2014-16 Walter Bender
//
// This program is free software; you can redistribute it and/or
// modify it under the terms of the The GNU Affero General Public
// License as published by the Free Software Foundation; either
// version 3 of the License, or (at your option) any later version.
//
// You should have received a copy of the GNU Affero General Public
// License along with this library; if not, write to the Free Software
// Foundation, 51 Franklin Street, Suite 500 Boston, MA 02110-1335 USA

// All things related to palettes
require(['activity/utils']);

var paletteBlocks = null;

const PROTOBLOCKSCALE = 1.0;
const PALETTELEFTMARGIN = 10;


function maxPaletteHeight(menuSize, scale) {
    // Palettes don't start at the top of the screen and the last
    // block in a palette cannot start at the bottom of the screen,
    // hence - 2 * menuSize.

    var h = (windowHeight() * canvasPixelRatio()) / scale - (2 * menuSize);
    return h - (h % STANDARDBLOCKHEIGHT) + (STANDARDBLOCKHEIGHT / 2);
};


function paletteBlockButtonPush(name, arg) {
    var blk = paletteBlocks.makeBlock(name, arg);
    return blk;
};


// There are several components to the palette system:
//
// (1) A palette button (in the Palettes.buttons dictionary) is a
// button that envokes a palette; The buttons have artwork associated
// with them: a bitmap and a highlighted bitmap that is shown when the
// mouse is over the button.
//
// loadPaletteButtonHandler is the event handler for palette buttons.
//
// (2) A menu (in the Palettes.dict dictionary) is the palette
// itself. It consists of a title bar (with an icon, label, and close
// button), and individual containers for each protoblock on the
// menu. There is a background behind each protoblock that is part of
// the palette container.
//
// loadPaletteMenuItemHandler is the event handler for the palette menu.


function Palettes(canvas, refreshCanvas, stage, cellSize, refreshCanvas, trashcan) {
    this.canvas = canvas;
    this.refreshCanvas = refreshCanvas;
    this.stage = stage;
    this.cellSize = cellSize;
    this.halfCellSize = Math.floor(cellSize / 2);
    this.scrollDiff = 0;
    this.refreshCanvas = refreshCanvas;
    this.originalSize = 55; // this is the original svg size
    this.trashcan = trashcan;
    this.initial_x = 55;
    this.initial_y = 55;
    this.firstTime = true;
    this.upIndicator = null;
    this.downIndicator = null;
    this.circles = {};
    this.mouseOver = false;
    this.activePalette = null;
    
    if (sugarizerCompatibility.isInsideSugarizer()) {
        storage = sugarizerCompatibility.data;
    } else {
        storage = localStorage;
    }

    // The collection of palettes.
    this.dict = {};
    this.buttons = {}; // The toolbar button for each palette.

    this.visible = true;
    this.scale = 1.0;
    this.x = 0;
    this.y = this.cellSize;

    this.current = DEFAULTPALETTE;

    this.container = new createjs.Container();
    this.container.snapToPixelEnabled = true;
    this.stage.addChild(this.container);

    this.setScale = function(scale) {
        this.scale = scale;

        this._updateButtonMasks();

        for (var i in this.dict) {
            this.dict[i]._resizeEvent();
        }

        if (this.downIndicator != null) {
            this.downIndicator.y = (windowHeight() * canvasPixelRatio()) / this.scale - 27;
        }
    };

    // We need access to the macro dictionary because we load them.
    this.setMacroDictionary = function(obj) {
        this.macroDict = obj;
    };

    this.menuScrollEvent = function(direction, scrollSpeed) {
        var keys = Object.keys(this.buttons);

        var diff = direction * scrollSpeed;
        if (this.buttons[keys[0]].y + diff > this.cellSize && direction > 0) {
            this.upIndicator.visible = false;
            this.refreshCanvas();
            return;
        } else {
            this.upIndicator.visible = true;
        }

        if (this.buttons[last(keys)].y + diff < windowHeight() / this.scale - this.cellSize && direction < 0) {
            this.downIndicator.visible = false;
            this.refreshCanvas();
            return;
        } else {
            this.downIndicator.visible = true;
        }

        this.scrollDiff += diff;

        for (var name in this.buttons) {
            this.buttons[name].y += diff;
            this.buttons[name].visible = true;
        }

        this._updateButtonMasks();
        this.refreshCanvas();
    };

    this._updateButtonMasks = function() {
        for (var name in this.buttons) {
            var s = new createjs.Shape();
            s.graphics.r(0, 0, this.cellSize, windowHeight() / this.scale);
            s.x = 0;
            s.y = this.cellSize / 2;
            this.buttons[name].mask = s;
        }
    };
     
    this.hidePaletteIconCircles = function(){
        hideButtonHighlight(circles, this.stage);
    }

    this.makePalettes = function(hide) {
        function __processUpIcon(palettes, name, bitmap, args) {
            bitmap.scaleX = bitmap.scaleY = bitmap.scale = 0.4;
            palettes.stage.addChild(bitmap);
            bitmap.x = 55;
            bitmap.y = 55;
            bitmap.visible = false;
            palettes.upIndicator = bitmap;
        };

        function __processDownIcon(palettes, name, bitmap, args) {
            bitmap.scaleX = bitmap.scaleY = bitmap.scale = 0.4;
            palettes.stage.addChild(bitmap);
            bitmap.x = 55;
            bitmap.y = (windowHeight() * canvasPixelRatio()) / palettes.scale - 27;
            bitmap.visible = true;
            palettes.downIndicator = bitmap;
        };

        if (this.upIndicator == null && this.firstTime) {
            makePaletteBitmap(this, UPICON.replace('#000000', '#FFFFFF'), 'up', __processUpIcon, null);
        }
        if (this.downbIndicator == null && this.firstTime) {
            makePaletteBitmap(this, DOWNICON.replace('#000000', '#FFFFFF'), 'down', __processDownIcon, null);
        }

        this.firstTime = false;

        // Make an icon/button for each palette

        var palettes = this;

        function __processButtonIcon(palettes, name, bitmap, args) {
            palettes.buttons[name].addChild(bitmap);
            if (palettes.cellSize != palettes.originalSize) {
                bitmap.scaleX = palettes.cellSize / palettes.originalSize;
                bitmap.scaleY = palettes.cellSize / palettes.originalSize;
            }

            var hitArea = new createjs.Shape();
            hitArea.graphics.beginFill('#FFF').drawEllipse(-palettes.halfCellSize, -palettes.halfCellSize, palettes.cellSize, palettes.cellSize);
            hitArea.x = palettes.halfCellSize;
            hitArea.y = palettes.halfCellSize;
            palettes.buttons[name].hitArea = hitArea;
            palettes.buttons[name].visible = false;

            palettes.dict[name].makeMenu(true);
            palettes.dict[name]._moveMenu(palettes.cellSize, palettes.cellSize);
            palettes.dict[name]._updateMenu(false);
            palettes._loadPaletteButtonHandler(name);
        };

        for (var name in this.dict) {
            if (name in this.buttons) {
                this.dict[name]._updateMenu(hide);
            } else {
                this.buttons[name] = new createjs.Container();
                this.buttons[name].snapToPixelEnabled = true;
                this.stage.addChild(this.buttons[name]);
                this.buttons[name].x = this.x;
                this.buttons[name].y = this.y + this.scrollDiff;
                this.y += this.cellSize;

                makePaletteBitmap(this, PALETTEICONS[name], name, __processButtonIcon, null);
            }
        }
    };

    this.showPalette = function (name) {
        for (var i in this.dict) {
            if (this.dict[i] === this.dict[name]) {
                this.dict[name]._resetLayout();
                this.dict[name].showMenu(true);
                this.dict[name]._showMenuItems(true);
            } else {
                if (this.dict[i].visible) {
                    this.dict[i].hideMenu(true);
                    this.dict[i]._hideMenuItems(false);
                }
            }
        }
    };

    this._showMenus = function() {
        // Show the menu buttons, but not the palettes.
        for (var name in this.buttons) {
            this.buttons[name].visible = true;
        }
        for (var name in this.dict) {
            // this.dict[name].showMenu(true);
        }
        this.refreshCanvas();
    };

    this._hideMenus = function() {
        // Hide the menu buttons and the palettes themselves.
        for (var name in this.buttons) {
            this.buttons[name].visible = false;
        }

        for (var name in this.dict) {
            this.dict[name].hideMenu(true);
        }

        if (this.upIndicator != null) {
            this.upIndicator.visible = false;
            this.downIndicator.visible = false;
        }

        this.refreshCanvas();
    };

    this.getInfo = function() {
        for (var key in this.dict) {
            console.log(this.dict[key].getInfo());
        }
    };

    this.updatePalettes = function(showPalette) {
        if (showPalette != null) {
            this.makePalettes(false);
            var myPalettes = this;
            setTimeout(function() {
                myPalettes.dict[showPalette]._resetLayout();
                myPalettes.dict[showPalette].showMenu();
                myPalettes.dict[showPalette]._showMenuItems();
                myPalettes.refreshCanvas();
            }, 100);
        } else {
            this.makePalettes(true);
            this.refreshCanvas();
        }
    };

    this.hide = function() {
        this._hideMenus();
        this.visible = false;
    };

    this.show = function() {
        this._showMenus();
        this.visible = true;
    };

    this.setBlocks = function(blocks) {
        paletteBlocks = blocks;
    };

    this.add = function(name) {
        this.dict[name] = new Palette(this, name);
        return this;
    };

    this.remove = function(name) {
        console.log(this.buttons);
        if (!(name in this.buttons)) {
            console.log('Palette.remove: Cannot find palette ' + name);
            return;
        }

        this.buttons[name].removeAllChildren();
        var btnKeys = Object.keys(this.dict);
        for (var btnKey = btnKeys.indexOf(name) + 1; btnKey < btnKeys.length; btnKey++) {
            this.buttons[btnKeys[btnKey]].y -= this.cellSize;
        }
        delete this.buttons[name];
        delete this.dict[name];
        this.y -= this.cellSize;
        this.makePalettes(true);
    };

    this.bringToTop = function() {
        // Move all the palettes to the top layer of the stage
        for (var name in this.dict) {
            this.stage.removeChild(this.dict[name].menuContainer);
            this.stage.addChild(this.dict[name].menuContainer);
            for (var item in this.dict[name].protoContainers) {
                this.stage.removeChild(this.dict[name].protoContainers[item]);
                this.stage.addChild(this.dict[name].protoContainers[item]);
            }
            // console.log('in bring to top');
            // this.dict[name]._resetLayout();
        }
        this.refreshCanvas();
    };

    this.findPalette = function(x, y) {
        for (var name in this.dict) {
            var px = this.dict[name].menuContainer.x;
            var py = this.dict[name].menuContainer.y;
            var height = Math.min(maxPaletteHeight(this.cellSize, this.scale), this.dict[name].y);
            if (this.dict[name].menuContainer.visible && px < x &&
                x < px + MENUWIDTH && py < y && y < py + height) {
                return this.dict[name];
            }
        }
        return null;
    };

    // Palette Button event handlers
    this._loadPaletteButtonHandler = function(name) {
        var palettes = this;
        var locked = false;
        var scrolling = false;

        this.buttons[name].on('mousedown', function(event) {
            scrolling = true;
            var lastY = event.stageY;

            palettes.buttons[name].on('pressmove', function(event) {
                if (!scrolling) {
                    return;
                }

                var diff = event.stageY - lastY;
                palettes.menuScrollEvent(diff, 10);
                lastY = event.stageY;
            });

            palettes.buttons[name].on('pressup', function(event) {
                scrolling = false;
            }, null, true); // once = true
        });

        // A palette button opens or closes a palette.
        this.buttons[name].on('mouseover', function(event) {
            palettes.mouseOver = true;
            var r = palettes.cellSize / 2;
            circles = showButtonHighlight(
                palettes.buttons[name].x + r, palettes.buttons[name].y + r, r,
                event, palettes.scale, palettes.stage);
        });

        this.buttons[name].on('pressup', function(event) {
            palettes.mouseOver = false;
            hideButtonHighlight(circles, palettes.stage);
        });

        this.buttons[name].on('mouseout', function(event) {
            palettes.mouseOver = false;
            hideButtonHighlight(circles, palettes.stage);
        });

        this.buttons[name].on('click', function(event) {
            if (locked) {
                return;
            }
            locked = true;

            setTimeout(function() {
                locked = false;
            }, 500);

            palettes.dict[name]._moveMenu(palettes.initial_x, palettes.initial_y);
            palettes.showPalette(name);
            palettes.refreshCanvas();
        });
    };

    this.removeActionPrototype = function(actionName) {
        var blockRemoved = false;
        for (var blk = 0; blk < this.dict['action'].protoList.length; blk++) {
            var block = this.dict['action'].protoList[blk];
            if (['nameddo', 'namedcalc', 'nameddoArg', 'namedcalcArg'].indexOf(block.name) !== -1 && (block.defaults[0] === actionName || blocks.defaults == undefined)) {
                // Remove the palette protoList entry for this block.
                this.dict['action'].remove(block, actionName);
                console.log('deleting protoblocks for ' + actionName);

                // And remove it from the protoBlock dictionary.
                if (paletteBlocks.protoBlockDict['myDo_' + actionName]) {
                    // console.log('deleting protoblocks for action ' + actionName);
                    delete paletteBlocks.protoBlockDict['myDo_' + actionName];
                } else if (paletteBlocks.protoBlockDict['myCalc_' + actionName]) {
                    // console.log('deleting protoblocks for action ' + actionName);
                    delete paletteBlocks.protoBlockDict['myCalc_' + actionName];
                } else if (paletteBlocks.protoBlockDict['myDoArg_' + actionName]) {
                    // console.log('deleting protoblocks for action ' + actionName);
                    delete paletteBlocks.protoBlockDict['myDoArg_' + actionName];
                } else if (paletteBlocks.protoBlockDict['myCalcArg_' + actionName]) {
                    // console.log('deleting protoblocks for action ' + actionName);
                    delete paletteBlocks.protoBlockDict['myCalcArg_' + actionName];
                }
                this.dict['action'].y = 0;
                blockRemoved = true;
                break;
            }
        }

        // Force an update if a block was removed.
        if (blockRemoved) {
            this.hide();
            this.updatePalettes('action');
            this.show();
        }
    };

    return this;
}


// Kinda a model, but it only keeps a list of SVGs
function PaletteModel(palette, palettes, name) {
    this.palette = palette;
    this.palettes = palettes;
    this.name = name;
    this.blocks = [];

    this.update = function () {
        this.blocks = [];
        for (var blk in this.palette.protoList) {
            var block = this.palette.protoList[blk];
            // Don't show hidden blocks on the menus
            if (block.hidden) {
                continue;
            }

            // Create a proto block for each palette entry.
            var blkname = block.name;
            var modname = blkname;

            switch (blkname) {
                // Use the name of the action in the label
            case 'storein':
                modname = 'store in ' + block.defaults[0];
                var arg = block.defaults[0];
                break;
            case 'box':
                modname = block.defaults[0];
                var arg = block.defaults[0];
                break;
            case 'namedbox':
                if (block.defaults[0] === undefined) {
                    modname = 'namedbox';
                    var arg = _('box');
                } else {
                    modname = block.defaults[0];
                    var arg = block.defaults[0];
                }
                break;
            case 'namedarg':
                if (block.defaults[0] === undefined) {
                    modname = 'namedarg';
                    var arg = '1';
                } else {
                    modname = block.defaults[0];
                    var arg = block.defaults[0];
                }
                break;
            case 'nameddo':
                if (block.defaults[0] === undefined) {
                    modname = 'nameddo';
                    var arg = _('action');
                } else {
                    modname = block.defaults[0];
                    var arg = block.defaults[0];
                }
                break;
            case 'nameddoArg':
                if (block.defaults[0] === undefined) {
                    modname = 'nameddoArg';
                    var arg = _('action');
                } else {
                    modname = block.defaults[0];
                    var arg = block.defaults[0];
                }
                break;
            case 'namedcalc':
                if (block.defaults[0] === undefined) {
                    modname = 'namedcalc';
                    var arg = _('action');
                } else {
                    modname = block.defaults[0];
                    var arg = block.defaults[0];
                }
                break;
            case 'namedcalcArg':
                if (block.defaults[0] === undefined) {
                    modname = 'namedcalcArg';
                    var arg = _('action');
                } else {
                    modname = block.defaults[0];
                    var arg = block.defaults[0];
                }
                break;
            }

            var protoBlock = paletteBlocks.protoBlockDict[blkname];
            if (protoBlock == null) {
                console.log('Could not find block ' + blkname);
                continue;
            }

            var label = '';
            switch (protoBlock.name) {
            case 'text':
                label = _('text');
                break;
            case 'solfege':
                label = _('sol');
                break;
            case 'notename':
                label = 'G';
                break;
            case 'number':
                label = NUMBERBLOCKDEFAULT.toString();
                break;
            case 'less':
            case 'greater':
            case 'equal':
                // Label should be inside _() when defined.
                label = protoBlock.staticLabels[0];
                break;
            case 'namedarg':
                label = 'arg ' +  arg;
                break;
            default:
                if (blkname != modname) {
                    // Override label for do, storein, and box
                    if (blkname === 'storein' && block.defaults[0] === _('box')) {
			label = _('store in');
                    } else {
			label = block.defaults[0];
                    }
                } else if (protoBlock.staticLabels.length > 0) {
                    label = protoBlock.staticLabels[0];
                    if (label === '') {
                        if (blkname === 'loadFile') {
                            label = _('open file')
                        } else {
                            label = blkname;
                        }
                    }
                } else {
                    label = blkname;
                }
            }

            if (['do', 'nameddo', 'namedbox', 'namedcalc', 'doArg', 'calcArg', 'nameddoArg', 'namedcalcArg'].indexOf(protoBlock.name) != -1 && label.length > 8) {
                label = label.substr(0, 7) + '...';
            }

            // Don't display the label on image blocks.
            if (protoBlock.image) {
                label = '';
            }

            // Finally, the SVGs!
            switch (protoBlock.name) {
            case 'namedbox':
            case 'namedarg':
                // so the label will fit
                var svg = new SVG();
                svg.init();
                svg.setScale(protoBlock.scale);
                svg.setExpand(60, 0, 0, 0);
                svg.setOutie(true);
                var artwork = svg.basicBox();
                var docks = svg.docks;
                break;
            case 'nameddo':
                // so the label will fit
                var svg = new SVG();
                svg.init();
                svg.setScale(protoBlock.scale);
                svg.setExpand(30, 0, 0, 0);
                var artwork = svg.basicBlock();
                var docks = svg.docks;
                break;
            default:
                var obj = protoBlock.generator();
                var artwork = obj[0];
                var docks = obj[1];
                break;
            }

            if (protoBlock.disabled) {
                artwork = artwork
                    .replace(/fill_color/g, DISABLEDFILLCOLOR)
                    .replace(/stroke_color/g, DISABLEDSTROKECOLOR)
                    .replace('block_label', label);
            } else {
                artwork = artwork
                    .replace(/fill_color/g,
                         PALETTEFILLCOLORS[protoBlock.palette.name])
                    .replace(/stroke_color/g,
                         PALETTESTROKECOLORS[protoBlock.palette.name])
                    .replace('block_label', label);
            }

            for (var i = 0; i <= protoBlock.args; i++) {
                artwork = artwork.replace('arg_label_' + i, protoBlock.staticLabels[i] || '');
            }

            // TODO: use ES6 format so there is less "X: X"
            this.blocks.push({
                blk: blk,
                blkname: blkname,
                modname: modname,
                height: STANDARDBLOCKHEIGHT,
                label: label,
                artwork: artwork,
                artwork64: 'data:image/svg+xml;base64,' + window.btoa(unescape(encodeURIComponent(artwork))),
                docks: docks,
                image: block.image,
                scale: block.scale,
                palettename: this.palette.name
            });
        }
    };
}


function PopdownPalette(palettes) {
    this.palettes = palettes;
    this.models = {};
    var me = this;

    for (var name in this.palettes.dict) {
        this.models[name] = new PaletteModel(this.palettes.dict[name],
                                             this.palettes, name);
    };

    this.update = function () {
        var html = '<div class="back"><h2>' + _('back') + '</h2></div>';
        for (var name in this.models) {
            html += '<div class="palette">';
            var icon = PALETTEICONS[name]
                .replace(/#f{3,6}/gi, PALETTEFILLCOLORS[name]);
            html += format('<h2 data-name="{n}"> \
                                {i}<span>{n}</span> \
                                <img class="hide-button" src="header-icons/hide.svg" \
                                     alt="{' + _('hide') + '}" \
                                     title="{' + _('hide') + '}" /> \
                                <img class="show-button" src="header-icons/show.svg" \
                                     alt="{' + _('show') + '}" \
                                     title="{' + _('show') + '}" /> \
                                <img class="popout-button" src="header-icons/popout.svg" \
                                     alt="{' + _('popout') + '}" \
                                     title="{' + _('popout') + '}" /> \
                            </h2>',
                           {i: icon, n: _(name)});
            html += '<ul>';
            this.models[name].update();
            for (var blk in this.models[name].blocks) {
                html += format('<li title="{label}" \
                                    data-blk="{blk}" \
                                    data-palettename="{palettename}" \
                                    data-modname="{modname}"> \
                                    <img src="{artwork64}" alt="{label}" /> \
                                </li>', this.models[name].blocks[blk]);
            }
            html += '</div>';
        }
        document.querySelector('#popdown-palette').innerHTML = html;

        document.querySelector('#popdown-palette .back')
                .addEventListener('click', function () {
            me.popup();
        });

        var eles = document.querySelectorAll('#popdown-palette > .palette');
        Array.prototype.forEach.call(eles, function (d) {
            d.querySelector('h2').addEventListener('click', function () {
                if (d.classList.contains('show')) {
                    d.classList.remove('show');
                } else {
                    d.classList.add('show');
                }
            });

            d.querySelector('.popout-button')
             .addEventListener('click', function () {
                me.popup();
                me.palettes.showPalette(d.querySelector('h2').dataset.name);
            });
        });

        var eles = document.querySelectorAll('#popdown-palette li');
        Array.prototype.forEach.call(eles, function (e) {
            e.addEventListener('click', function (event) {
                me.popup();
                var palette = me.palettes.dict[e.dataset.palettename];
                var container = palette.protoContainers[e.dataset.modname];

                console.log(e.dataset.blk + ' ' + e.dataset.modname);
                var newBlock = palette._makeBlockFromPalette(palette.protoList[e.dataset.blk], e.dataset.modname, function (newBlock) {
                    // Move the drag group under the cursor.
                    paletteBlocks.findDragGroup(newBlock);
                    for (var i in paletteBlocks.dragGroup) {
                        paletteBlocks.moveBlockRelative(paletteBlocks.dragGroup[i], Math.round(event.clientX / palette.palettes.scale) - paletteBlocks.stage.x, Math.round(event.clientY / palette.palettes.scale) - paletteBlocks.stage.y);
                    }
                    // Dock with other blocks if needed
                    blocks.blockMoved(newBlock);
                });
            });
        });
    };

    this.popdown = function () {
        this.update();
        document.querySelector('#popdown-palette').classList.add('show');
    };

    this.popup = function () {
        document.querySelector('#popdown-palette').classList.remove('show');
    };
}


// Define objects for individual palettes.
function Palette(palettes, name) {
    this.palettes = palettes;
    this.name = name;
    this.model = new PaletteModel(this, palettes, name);
    this.visible = false;
    this.menuContainer = null;
    this.protoList = [];
    this.protoContainers = {};
    this.background = null;
    this.scrollDiff = 0
    this.y = 0;
    this.size = 0;
    this.columns = 0;
    this.draggingProtoBlock = false;
    this.mouseHandled = false;
    this.upButton = null;
    this.downButton = null;
    this.fadedUpButton = null;
    this.fadedDownButton = null;
    this.count = 0;

    this.makeMenu = function(createHeader) {
        var palette = this;

        function __processButtonIcon(palette, name, bitmap, args) {
            bitmap.scaleX = bitmap.scaleY = bitmap.scale = 0.8;
            palette.menuContainer.addChild(bitmap);
            palette.palettes.container.addChild(palette.menuContainer);
        };

        function __processCloseIcon(palette, name, bitmap, args) {
            bitmap.scaleX = bitmap.scaleY = bitmap.scale = 0.7;
            palette.menuContainer.addChild(bitmap);
            bitmap.x = paletteWidth - STANDARDBLOCKHEIGHT;
            bitmap.y = 0;

            var hitArea = new createjs.Shape();
            hitArea.graphics.beginFill('#FFF').drawEllipse(-paletteWidth / 2, -STANDARDBLOCKHEIGHT / 2, paletteWidth, STANDARDBLOCKHEIGHT);
            hitArea.x = paletteWidth / 2;
            hitArea.y = STANDARDBLOCKHEIGHT / 2;
            palette.menuContainer.hitArea = hitArea;
            palette.menuContainer.visible = false;

            if (!palette.mouseHandled) {
                palette._loadPaletteMenuHandler();
                palette.mouseHandled = true;
            }
        };        

        function __processUpIcon(palette, name, bitmap, args) {
            bitmap.scaleX = bitmap.scaleY = bitmap.scale = 0.7;
            palette.palettes.stage.addChild(bitmap);
            bitmap.x = palette.menuContainer.x + paletteWidth;
            bitmap.y = palette.menuContainer.y + STANDARDBLOCKHEIGHT;
            __calculateHitArea(bitmap);
            var hitArea = new createjs.Shape();
            bitmap.visible = false;
            palette.upButton = bitmap;

            palette.upButton.on('click', function(event) {
                palette.scrollEvent(STANDARDBLOCKHEIGHT, 10);
            });

        };

        function __processDownIcon(palette, name, bitmap, args) {
            bitmap.scaleX = bitmap.scaleY = bitmap.scale = 0.7;
            palette.palettes.stage.addChild(bitmap);
            bitmap.x = palette.menuContainer.x + paletteWidth;
            bitmap.y = palette._getDownButtonY();
            __calculateHitArea(bitmap);
            palette.downButton = bitmap;

            palette.downButton.on('click', function(event) {
                palette.scrollEvent(-STANDARDBLOCKHEIGHT, 10);
            });
        };

        function __makeFadedDownIcon(palette, name, bitmap, args) {
            bitmap.scaleX = bitmap.scaleY = bitmap.scale = 0.7;
            palette.palettes.stage.addChild(bitmap);
            bitmap.x = palette.menuContainer.x + paletteWidth;
            bitmap.y = palette._getDownButtonY();
            __calculateHitArea(bitmap);
            palette.fadedDownButton = bitmap;
        };

        function __makeFadedUpIcon(palette, name, bitmap, args) {
            bitmap.scaleX = bitmap.scaleY = bitmap.scale = 0.7;
            palette.palettes.stage.addChild(bitmap);
            bitmap.x = palette.menuContainer.x + paletteWidth;
            bitmap.y = palette.menuContainer.y + STANDARDBLOCKHEIGHT;
            __calculateHitArea(bitmap);
            palette.fadedUpButton = bitmap;
        };

        function __calculateHitArea(bitmap) {
            var hitArea = new createjs.Shape();
            hitArea.graphics.beginFill('#FFF').drawRect(0, 0, STANDARDBLOCKHEIGHT, STANDARDBLOCKHEIGHT);
            hitArea.x = 0;
            hitArea.y = 0;
            bitmap.hitArea = hitArea;
            bitmap.visible = false;
        };

        function __processHeader(palette, name, bitmap, args) {
            palette.menuContainer.addChild(bitmap);

            makePaletteBitmap(palette, DOWNICON, name, __processDownIcon, null);
            makePaletteBitmap(palette, FADEDDOWNICON, name, __makeFadedDownIcon, null);
            makePaletteBitmap(palette, FADEDUPICON, name, __makeFadedUpIcon, null);
            makePaletteBitmap(palette, UPICON, name, __processUpIcon, null);
            makePaletteBitmap(palette, CLOSEICON, name, __processCloseIcon, null);
            makePaletteBitmap(palette, PALETTEICONS[name], name, __processButtonIcon, null);
        };

        if (this.menuContainer == null) {
            this.menuContainer = new createjs.Container();
            this.menuContainer.snapToPixelEnabled = true;
        }

        if (!createHeader) {
            return;
        };

        var paletteWidth = MENUWIDTH + (this.columns * 160);
        this.menuContainer.removeAllChildren();

        // Create the menu button
        makePaletteBitmap(this, PALETTEHEADER.replace('fill_color', '#282828').replace('palette_label', _(this.name)).replace(/header_width/g, paletteWidth), this.name, __processHeader, null);
    };

    this._getDownButtonY = function () {
        var h = maxPaletteHeight(this.palettes.cellSize, this.palettes.scale);
        return h + STANDARDBLOCKHEIGHT;
    };

    this._resizeEvent = function() {
        this.hide();
        this._updateBackground();
        this._updateBlockMasks();

        if (this.downButton !== null) {
            this.downButton.y = this._getDownButtonY();
            this.fadedDownButton.y = this.downButton.y;
        }
    };

    this._updateBlockMasks = function() {
        var h = Math.min(maxPaletteHeight(this.palettes.cellSize, this.palettes.scale), this.y);
        for (var i in this.protoContainers) {
            var s = new createjs.Shape();
            s.graphics.r(0, 0, MENUWIDTH, h);
            s.x = this.background.x;
            s.y = this.background.y;
            this.protoContainers[i].mask = s;
        }
    };

    this._updateBackground = function() {
        if (this.menuContainer == null) {
            return;
        }

        if (this.background !== null) {
            this.background.removeAllChildren();
        } else {
            this.background = new createjs.Container();
            this.background.snapToPixelEnabled = true;
            this.background.visible = false;
            this.palettes.stage.addChild(this.background);
            this._setupBackgroundEvents();
        }

        // Since we don't always add items at the end, the dependency
        // on this.y is unrelable. Easy workaround is just to always
        // extend the palette to the bottom.

        // var h = Math.min(maxPaletteHeight(this.palettes.cellSize, this.palettes.scale), this.y);
        var h = maxPaletteHeight(this.palettes.cellSize, this.palettes.scale);

        var shape = new createjs.Shape();
        shape.graphics.f('#949494').r(0, 0, MENUWIDTH, h).ef();
        shape.width = MENUWIDTH;
        shape.height = h;
        this.background.addChild(shape);

        this.background.x = this.menuContainer.x;
        this.background.y = this.menuContainer.y + STANDARDBLOCKHEIGHT;
    };

    this._resetLayout = function() {
        // Account for menu toolbar
        if (this.menuContainer == null) {
            console.log('menuContainer is null');
            return;
        }

        for (var i in this.protoContainers) {
            this.protoContainers[i].y -= this.scrollDiff;
        }

        this.y = this.menuContainer.y + STANDARDBLOCKHEIGHT;
        var items = [];
        // Reverse order
        for (var i in this.protoContainers) {
            items.push(this.protoContainers[i]);
        }
        var n = items.length;
        for (var j = 0; j < n; j++) {
            var i = items.pop();
            i.x = this.menuContainer.x;
            i.y = this.y;
            var bounds = i.getBounds();
            if (bounds != null) {
                // Pack them in a bit tighter
                this.y += bounds.height - (STANDARDBLOCKHEIGHT * 0.1);
            }
        }

        for (var i in this.protoContainers) {
            this.protoContainers[i].y += this.scrollDiff;
        }
    };

    this._updateMenu = function(hide) {
        var palette = this;

        function __calculateBounds(palette, blk, modname) {
            var bounds = palette.protoContainers[modname].getBounds();
            palette.protoContainers[modname].cache(bounds.x, bounds.y, Math.ceil(bounds.width), Math.ceil(bounds.height));

            var hitArea = new createjs.Shape();
            // Trim the hitArea height slightly to make it easier to
            // select single-height blocks below double-height blocks.
            hitArea.graphics.beginFill('#FFF').drawRect(0, 0, Math.ceil(bounds.width), Math.ceil(bounds.height * 0.75));
            palette.protoContainers[modname].hitArea = hitArea;

            palette._loadPaletteMenuItemHandler(palette.protoList[blk], modname);
            palette.palettes.refreshCanvas();
        };

        function __processBitmap(palette, modname, bitmap, args) {
            var b = args[0];
            var blk = args[1];

            palette.protoContainers[modname].addChild(bitmap);
            bitmap.x = PALETTELEFTMARGIN;
            bitmap.y = 0;
            bitmap.scaleX = PROTOBLOCKSCALE;
            bitmap.scaleY = PROTOBLOCKSCALE;
            bitmap.scale = PROTOBLOCKSCALE;

            if (b.image) {
                var image = new Image();
                image.onload = function() {
                    var bitmap = new createjs.Bitmap(image);
                    if (image.width > image.height) {
                        bitmap.scaleX = bitmap.scaleY = bitmap.scale = MEDIASAFEAREA[2] / image.width * (b.scale / 2);
                    } else {
                        bitmap.scaleX = bitmap.scaleY = bitmap.scale = MEDIASAFEAREA[3] / image.height * (b.scale / 2);
                    }
                    palette.protoContainers[modname].addChild(bitmap);
                    bitmap.x = MEDIASAFEAREA[0] * (b.scale / 2);
                    bitmap.y = MEDIASAFEAREA[1] * (b.scale / 2);
                    __calculateBounds(palette, blk, modname);
                };

                image.src = b.image;
            } else {
                __calculateBounds(palette, blk, modname);
            }
        };

        function __processFiller(palette, modname, bitmap, args) {
            var b = args[0];

            makePaletteBitmap(palette, b.artwork, b.modname, __processBitmap, args);
        };

        if (this.menuContainer == null) {
            this.makeMenu(true);
        } else {
            // Hide the menu while we update.
            if (hide) {
                this.hide();
            }
        }

        this.y = 0;
        this.model.update();
        for (var blk in this.model.blocks) {
            var b = this.model.blocks[blk];
            if (!this.protoContainers[b.modname]) {
                // create graphics for the palette entry for this block
                this.protoContainers[b.modname] = new createjs.Container();
                this.protoContainers[b.modname].snapToPixelEnabled = true;

                this.protoContainers[b.modname].x = this.menuContainer.x;
                this.protoContainers[b.modname].y = this.menuContainer.y + this.y + this.scrollDiff + STANDARDBLOCKHEIGHT;
                this.palettes.stage.addChild(this.protoContainers[b.modname]);
                this.protoContainers[b.modname].visible = false;

                this.size += Math.ceil(b.height * PROTOBLOCKSCALE);
                this.y += Math.ceil(b.height * PROTOBLOCKSCALE);
                this._updateBackground();

                makePaletteBitmap(this, PALETTEFILLER.replace(/filler_height/g, b.height.toString()), b.modname, __processFiller, [b, blk]);
            } else {
                this.protoContainers[b.modname].x = this.menuContainer.x;
                this.protoContainers[b.modname].y = this.menuContainer.y + this.y + this.scrollDiff + STANDARDBLOCKHEIGHT;
                this.y += Math.ceil(b.height * PROTOBLOCKSCALE);
            }
        }

        this.makeMenu(false);
    };

    this._moveMenu = function(x, y) {
        // :sigh: race condition on iOS 7.1.2
        if (this.menuContainer == null) return;
        var dx = x - this.menuContainer.x;
        var dy = y - this.menuContainer.y;
        this.menuContainer.x = x;
        this.menuContainer.y = y;
        this._moveMenuItemsRelative(dx, dy);
    };

    this._moveMenuRelative = function(dx, dy) {
        this.menuContainer.x += dx;
        this.menuContainer.y += dy;
        this._moveMenuItemsRelative(dx, dy);
    };

    this.hide = function() {
        this.hideMenu();
    };

    this.show = function() {
        this.showMenu();

        for (var i in this.protoContainers) {
            this.protoContainers[i].visible = true;
        }
        this._updateBlockMasks();
        if (this.background !== null) {
            this.background.visible = true;
        }
    };

    this.hideMenu = function() {
        if (this.menuContainer != null) {
            this.menuContainer.visible = false;
            this._hideMenuItems(true);
        }
        this._moveMenu(this.palettes.cellSize, this.palettes.cellSize);
    };

    this.showMenu = function() {
        this.menuContainer.visible = true;
    };

    this._hideMenuItems = function(init) {
        for (var i in this.protoContainers) {
            this.protoContainers[i].visible = false;
        }
        if (this.background !== null) {
            this.background.visible = false;
        }
        if (this.fadedDownButton != null) {
            this.upButton.visible = false;
            this.downButton.visible = false;
            this.fadedUpButton.visible = false;
            this.fadedDownButton.visible = false;
        }
        this.visible = false;
    };

    this._showMenuItems = function(init) {
        if (this.scrollDiff === 0) {
            this.count = 0;
        }
        for (var i in this.protoContainers) {
            this.protoContainers[i].visible = true;
        }
        this._updateBlockMasks();
        if (this.background !== null) {
            this.background.visible = true;
        }
        // Use scroll position to determine visibility
        this.scrollEvent(0, 10);
        this.visible = true;
    };

    this._moveMenuItems = function(x, y) {
        for (var i in this.protoContainers) {
            this.protoContainers[i].x = x;
            this.protoContainers[i].y = y;
        }
        if (this.background !== null) {
            this.background.x = x;
            this.background.y = y;
        }
    };

    this._moveMenuItemsRelative = function(dx, dy) {
        for (var i in this.protoContainers) {
            this.protoContainers[i].x += dx;
            this.protoContainers[i].y += dy;
        }
        if (this.background !== null) {
            this.background.x += dx;
            this.background.y += dy;
        }
        if (this.fadedDownButton !== null) {
            this.upButton.x += dx;
            this.upButton.y += dy;
            this.downButton.x += dx;
            this.downButton.y += dy;
            this.fadedUpButton.x += dx;
            this.fadedUpButton.y += dy;
            this.fadedDownButton.x += dx;
            this.fadedDownButton.y += dy;
        }
    };

    this.scrollEvent = function(direction, scrollSpeed) {
        var diff = direction * scrollSpeed;
        var h = Math.min(maxPaletteHeight(this.palettes.cellSize, this.palettes.scale), this.y);

        if (this.y < maxPaletteHeight(this.palettes.cellSize, this.palettes.scale)) {
            this.upButton.visible = false;
            this.downButton.visible = false;
            this.fadedUpButton.visible = false;
            this.fadedDownButton.visible = false;
            return;
        }
        if (this.scrollDiff + diff > 0 && direction > 0) {
            var dy = -this.scrollDiff;
            if (dy === 0) {
                this.downButton.visible = true;
                this.upButton.visible = false;
                this.fadedUpButton.visible = true;
                this.fadedDownButton.visible = false;
                return;
            }

            this.scrollDiff += dy;
            this.fadedDownButton.visible = false;
            this.downButton.visible = true;

            for (var i in this.protoContainers) {
                this.protoContainers[i].y += dy;
                this.protoContainers[i].visible = true;

                if (this.scrollDiff === 0) {
                    this.downButton.visible = true;
                    this.upButton.visible = false;
                    this.fadedUpButton.visible = true;
                    this.fadedDownButton.visible = false;
                }
            }
        } else if (this.y + this.scrollDiff + diff < h && direction < 0) {
            var dy = -this.y + h - this.scrollDiff;
            if (dy === 0) {
                this.upButton.visible = true;
                this.downButton.visible = false;
                this.fadedDownButton.visible = true;
                this.fadedUpButton.visible = false;
                return;
            }

            this.scrollDiff += -this.y + h - this.scrollDiff;
            this.fadedUpButton.visible = false;
            this.upButton.visible = true;

            for (var i in this.protoContainers) {
                this.protoContainers[i].y += dy;
                this.protoContainers[i].visible = true;
            }

            if(-this.y + h - this.scrollDiff === 0) {
                this.upButton.visible   = true;
                this.downButton.visible = false;
                this.fadedDownButton.visible = true;
                this.fadedUpButton.visible = false;
            }

        } else if (this.count === 0) {
            this.fadedUpButton.visible = true;
            this.fadedDownButton.visible = false;
            this.upButton.visible = false;
            this.downButton.visible = true;
        } else {
            this.scrollDiff += diff;
            this.fadedUpButton.visible = false;
            this.fadedDownButton.visible = false;
            this.upButton.visible = true;
            this.downButton.visible = true;

            for (var i in this.protoContainers) {
                this.protoContainers[i].y += diff;
                this.protoContainers[i].visible = true;
            }
        }
        this._updateBlockMasks();
        var stage = this.palettes.stage;
        stage.setChildIndex(this.menuContainer, stage.getNumChildren() - 1);
        this.palettes.refreshCanvas();
        this.count += 1;
    };

    this.getInfo = function() {
        var returnString = this.name + ' palette:';
        for (var thisBlock in this.protoList) {
            returnString += ' ' + this.protoList[thisBlock].name;
        }
        return returnString;
    };;

    this.remove = function(protoblock, name) {
        // Remove the protoblock and its associated artwork container.
        console.log('removing action ' + name);
        var i = this.protoList.indexOf(protoblock);
        if (i !== -1) {
            this.protoList.splice(i, 1);
        }

        for (var i = 0; i < this.model.blocks.length; i++) {
            if (['nameddo', 'nameddoArg', 'namedcalc', 'namedcalcArg'].indexOf(this.model.blocks[i].name) !== -1 && this.model.blocks[i].label === name) {
                console.log(this.model.blocks[i]);
                this.model.blocks.splice(i, 1);
                break;
            }
        }
        this.palettes.stage.removeChild(this.protoContainers[name]);
        delete this.protoContainers[name];
    };

    this.add = function(protoblock, top) {
        // Add a new palette entry to the end of the list (default) or
        // to the top.
        if (this.protoList.indexOf(protoblock) === -1) {
            if (top === undefined) {
                this.protoList.push(protoblock);
            } else {
                this.protoList.splice(0, 0, protoblock);
            }
        }
        return this;
    };

    this._setupBackgroundEvents = function() {
        var palette = this;
        var scrolling = false;

        this.background.on('mouseover', function(event) {
            palette.palettes.activePalette = palette;
        });

        this.background.on('mouseout', function(event) {
            palette.palettes.activePalette = null;
        });

        this.background.on('mousedown', function(event) {
            scrolling = true;
            var lastY = event.stageY;

            palette.background.on('pressmove', function(event) {
                if (!scrolling) {
                    return;
                }

                var diff = event.stageY - lastY;
                palette.scrollEvent(diff, 10);
                lastY = event.stageY;
            });

            palette.background.on('pressup', function(event) {
                palette.palettes.activePalette = null;
                scrolling = false;
            }, null, true); // once = true
        });
    };

    // Palette Menu event handlers
    this._loadPaletteMenuHandler =function() {
        // The palette menu is the container for the protoblocks. One
        // palette per palette button.

        var palette = this;
        var locked = false;
        var trashcan = this.palettes.trashcan;
        var paletteWidth = MENUWIDTH + (this.columns * 160);

        this.menuContainer.on('click', function(event) {
            if (Math.round(event.stageX / palette.palettes.scale) > palette.menuContainer.x + paletteWidth - STANDARDBLOCKHEIGHT) {
                palette.hide();
                palette.palettes.refreshCanvas();
                return;
            }

            if (locked) {
                return;
            }
            locked = true;
            setTimeout(function() {
                locked = false;
            }, 500);

            for (var p in palette.palettes.dict) {
                if (palette.name != p) {
                    if (palette.palettes.dict[p].visible) {
                        palette.palettes.dict[p]._hideMenuItems(false);
                    }
                }
            }

            if (palette.visible) {
                palette._hideMenuItems(false);
            } else {
                palette._showMenuItems(false);
            }
            palette.palettes.refreshCanvas();
        });

        this.menuContainer.on('mousedown', function(event) {
            trashcan.show();
            // Move them all?
            var offset = {
                x: palette.menuContainer.x - Math.round(event.stageX / palette.palettes.scale),
                y: palette.menuContainer.y - Math.round(event.stageY / palette.palettes.scale)
            };

            palette.menuContainer.on('pressup', function(event) {
                if (trashcan.overTrashcan(event.stageX / palette.palettes.scale, event.stageY / palette.palettes.scale)) {
                    palette.hide();
                    palette.palettes.refreshCanvas();
                    // Only delete plugin palettes.
                    if (palette.name === 'myblocks') {
                        palette._promptMacrosDelete();
                    } else if (BUILTINPALETTES.indexOf(palette.name) === -1) {
                        palette._promptPaletteDelete();
                    }
                }
                trashcan.hide();
            });

            palette.menuContainer.on('mouseout', function(event) {
                if (trashcan.overTrashcan(event.stageX / palette.palettes.scale, event.stageY / palette.palettes.scale)) {
                    palette.hide();
                    palette.palettes.refreshCanvas();
                }
                trashcan.hide();
            });

            palette.menuContainer.on('pressmove', function(event) {
                var oldX = palette.menuContainer.x;
                var oldY = palette.menuContainer.y;
                palette.menuContainer.x = Math.round(event.stageX / palette.palettes.scale) + offset.x;
                palette.menuContainer.y = Math.round(event.stageY / palette.palettes.scale) + offset.y;
                palette.palettes.refreshCanvas();
                var dx = palette.menuContainer.x - oldX;
                var dy = palette.menuContainer.y - oldY;
                palette.palettes.initial_x = palette.menuContainer.x;
                palette.palettes.initial_y = palette.menuContainer.y;

                // If we are over the trash, warn the user.
                if (trashcan.overTrashcan(event.stageX / palette.palettes.scale, event.stageY / palette.palettes.scale)) {
                    trashcan.highlight();
                } else {
                    trashcan.unhighlight();
                }

                // Hide the menu items while drag.
                palette._hideMenuItems(false);
                palette._moveMenuItemsRelative(dx, dy);
            });
        });
    };

    // Menu Item event handlers
    this._loadPaletteMenuItemHandler = function(protoblk, blkname) {
        // A menu item is a protoblock that is used to create a new block.
        var palette = this;
        var pressupLock = false;
        var pressed = false;
        var moved = false;
        var saveX = this.protoContainers[blkname].x;
        var saveY = this.protoContainers[blkname].y;
        var bgScrolling = false;

        this.protoContainers[blkname].on('mouseover', function(event) {
            palette.palettes.activePalette = palette;
        });

        this.protoContainers[blkname].on('mousedown', function(event) {
            var stage = palette.palettes.stage;
            stage.setChildIndex(palette.protoContainers[blkname], stage.getNumChildren() - 1);

            var h = Math.min(maxPaletteHeight(palette.palettes.cellSize, palette.palettes.scale), palette.palettes.y);
            var clickY = event.stageY/palette.palettes.scale;
            var paletteEndY = palette.menuContainer.y + h + STANDARDBLOCKHEIGHT;

            // if(clickY < paletteEndY)
            palette.protoContainers[blkname].mask = null;

            moved = false;
            pressed = true;
            saveX = palette.protoContainers[blkname].x;
            saveY = palette.protoContainers[blkname].y - palette.scrollDiff;
            var startX = event.stageX;
            var startY = event.stageY;
            var lastY = event.stageY;

            if (palette.draggingProtoBlock) {
                return;
            }

            var mode = window.hasMouse ? MODEDRAG : MODEUNSURE;

            palette.protoContainers[blkname].on('pressmove', function(event) {
                if (mode === MODEDRAG) {
                    // if(clickY < paletteEndY)
                    moved = true;
                    palette.draggingProtoBlock = true;
                    palette.protoContainers[blkname].x = Math.round(event.stageX / palette.palettes.scale) - PALETTELEFTMARGIN;
                    palette.protoContainers[blkname].y = Math.round(event.stageY / palette.palettes.scale);
                    palette.palettes.refreshCanvas();
                    return;
                }

                if (mode === MODESCROLL) {
                    var diff = event.stageY - lastY;
                    palette.scrollEvent(diff, 10);
                    lastY = event.stageY;
                    return;
                }

                var xd = Math.abs(event.stageX - startX);
                var yd = Math.abs(event.stageY - startY);
                var diff = Math.sqrt(xd * xd + yd * yd);
                if (mode === MODEUNSURE && diff > DECIDEDISTANCE) {
                    mode = yd > xd ? MODESCROLL : MODEDRAG;
                }
            });
        });

        this.protoContainers[blkname].on('mouseout', function(event) {
            // Catch case when pressup event is missed.
            // Put the protoblock back on the palette...
            palette.palettes.activePalette = null;

            if (pressed && moved) {
                palette._restoreProtoblock(blkname, saveX, saveY + palette.scrollDiff);
                pressed = false;
                moved = false;
            }
        });

        this.protoContainers[blkname].on('pressup', function(event) {
            palette.palettes.activePalette = null;

            if (pressupLock) {
                return;
            } else {
                pressupLock = true;
                setTimeout(function() {
                    pressupLock = false;
                }, 1000);
            }

            palette._makeBlockFromProtoblock(protoblk, moved, blkname, event, saveX, saveY);
        });
    };

    this._restoreProtoblock = function(name, x, y) {
        // Return protoblock we've been dragging back to the palette.
        this.protoContainers[name].x = x;
        this.protoContainers[name].y = y;
        // console.log('restore ' + name);
        this._resetLayout();
    };

    this._promptPaletteDelete = function() {
        var msg = 'Do you want to remove all "%s" blocks from your project?'.replace('%s', this.name)
        if (!confirm(msg)) {
            return;
        }

        this.palettes.remove(this.name);

        delete pluginObjs['PALETTEHIGHLIGHTCOLORS'][this.name];
        delete pluginObjs['PALETTESTROKECOLORS'][this.name];
        delete pluginObjs['PALETTEFILLCOLORS'][this.name];
        delete pluginObjs['PALETTEPLUGINS'][this.name];

        if ('GLOBALS' in pluginObjs) {
            delete pluginObjs['GLOBALS'][this.name];
        }
        if ('IMAGES' in pluginObjs) {
            delete pluginObjs['IMAGES'][this.name];
        }
        if ('ONLOAD' in pluginObjs) {
            delete pluginObjs['ONLOAD'][this.name];
        }
        if ('ONSTART' in pluginObjs) {
            delete pluginObjs['ONSTART'][this.name];
        }
        if ('ONSTOP' in pluginObjs) {
            delete pluginObjs['ONSTOP'][this.name];
        }

        for (var i = 0; i < this.protoList.length; i++) {
            var name = this.protoList[i].name;
            delete pluginObjs['FLOWPLUGINS'][name];
            delete pluginObjs['ARGPLUGINS'][name];
            delete pluginObjs['BLOCKPLUGINS'][name];
        }

        storage.plugins = preparePluginExports({});
        if (sugarizerCompatibility.isInsideSugarizer()) {
            sugarizerCompatibility.saveLocally();
        }
    };

    this._promptMacrosDelete = function() {
        var msg = 'Do you want to remove all the stacks from your custom palette?';
        if (!confirm(msg)) {
            return;
        }

        for (var i = 0; i < this.protoList.length; i++) {
            var name = this.protoList[i].name;
            delete this.protoContainers[name];
            this.protoList.splice(i, 1);
        }

        this.palettes.updatePalettes('myblocks');
        storage.macros = prepareMacroExports(null, null, {});

        if (sugarizerCompatibility.isInsideSugarizer()) {
            sugarizerCompatibility.saveLocally();
        }
    };

    this._makeBlockFromPalette = function(protoblk, blkname, callback) {
<<<<<<< HEAD
        const BUILTINMACROS= ['note', 'rhythmicdot', 'tie', 'dividebeatfactor', 'multiplybeatfactor', 'duplicatenotes', 'skipnotes', 'setbpm', 'drift', 'osctime', 'sharp', 'flat', 'settransposition', 'invert', 'invert2', 'staccato', 'slur', 'swing', 'crescendo', 'setnotevolume2', 'articulation', 'matrix', 'pitchdrummatrix', 'rhythmruler', 'pitchstaircase', 'tempo', 'turtlepitch', 'turtlenote', 'setturtlename', 'wholeNote', 'halfNote', 'quarterNote', 'eighthNote', 'sixteenthNote', 'thirtysecondNote', 'sixtyfourthNote', 'tone', 'rest2', 'tuplet2', 'fill', 'hollowline', 'note2', 'note3', 'note4', 'octave', 'fifths', 'tritone', 'fourths', 'thirds', 'steppitch', 'sine', 'triangle', 'square', 'sawtooth', 'setkey2', 'snare', 'hihat', 'kick', 'tom', 'pluck', 'triangle1', 'slap', 'fingercymbals', 'cup', 'cowbell', 'splash', 'ridebell', 'floortom', 'crash', 'chine', 'dog', 'cat', 'clap', 'bubbles', 'cricket', 'duck', 'bottle', 'clang', 'darbuka', 'setdrum', 'playdrum', 'backward', 'status'];

=======
        const BUILTINMACROS= ['note', 'rhythmicdot', 'tie', 'dividebeatfactor', 'multiplybeatfactor', 'duplicatenotes', 'skipnotes', 'setbpm', 'drift', 'osctime', 'sharp', 'flat', 'settransposition', 'invert', 'invert2', 'staccato', 'slur', 'swing', 'crescendo', 'setnotevolume2', 'articulation', 'matrix', 'pitchdrummatrix', 'rhythmruler', 'pitchstaircase', 'turtlepitch', 'turtlenote', 'setturtlename', 'wholeNote', 'halfNote', 'quarterNote', 'eighthNote', 'sixteenthNote', 'thirtysecondNote', 'sixtyfourthNote', 'tone', 'rest2', 'tuplet2', 'fill', 'hollowline', 'note2', 'note3', 'note4', 'octave', 'fifths', 'tritone', 'fourths', 'thirds', 'steppitch', 'sine', 'triangle', 'square', 'sawtooth', 'setkey2', 'snare', 'hihat', 'kick', 'tom', 'pluck', 'triangle1', 'slap', 'fingercymbals', 'cup', 'cowbell', 'splash', 'ridebell', 'floortom', 'crash', 'chine', 'dog', 'cat', 'clap', 'bubbles', 'cricket', 'duck', 'bottle', 'clang', 'darbuka', 'setdrum', 'playdrum', 'backward', 'status', 'modewidget'];
>>>>>>> f9eba172
        switch (protoblk.name) {
        case 'do':
            blkname = 'do ' + protoblk.defaults[0];
            var newBlk = protoblk.name;
            var arg = protoblk.defaults[0];
            break;
        case 'storein':
            // Use the name of the box in the label
            blkname = 'store in ' + protoblk.defaults[0];
            var newBlk = protoblk.name;
            var arg = protoblk.defaults[0];
            break;
        case 'box':
            // Use the name of the box in the label
            blkname = protoblk.defaults[0];
            var newBlk = protoblk.name;
            var arg = protoblk.defaults[0];
            break;
        case 'namedbox':
            // Use the name of the box in the label
            if (protoblk.defaults[0] === undefined) {
                blkname = 'namedbox';
                var arg = _('box');
            } else {
                blkname = protoblk.defaults[0];
                var arg = protoblk.defaults[0];
            }
            var newBlk = protoblk.name;
            break;
        case 'namedarg':
            // Use the name of the arg in the label
            if (protoblk.defaults[0] === undefined) {
                blkname = 'namedarg';
                var arg = '1';
            } else {
                blkname = protoblk.defaults[0];
                var arg = protoblk.defaults[0];
            }
            var newBlk = protoblk.name;
            break;
        case 'nameddo':
            // Use the name of the action in the label
            if (protoblk.defaults[0] === undefined) {
                blkname = 'nameddo';
                var arg = _('action');
            } else {
                blkname = protoblk.defaults[0];
                var arg = protoblk.defaults[0];
            }
            var newBlk = protoblk.name;
            break;
        case 'nameddoArg':
            // Use the name of the action in the label
            if (protoblk.defaults[0] === undefined) {
                blkname = 'nameddoArg';
                var arg = _('action');
            } else {
                blkname = protoblk.defaults[0];
                var arg = protoblk.defaults[0];
            }
            var newBlk = protoblk.name;
            break;
        case 'namedcalc':
            // Use the name of the action in the label
            if (protoblk.defaults[0] === undefined) {
                blkname = 'namedcalc';
                var arg = _('action');
            } else {
                blkname = protoblk.defaults[0];
                var arg = protoblk.defaults[0];
            }
            var newBlk = protoblk.name;
            break;
        case 'namedcalcArg':
            // Use the name of the action in the label
            if (protoblk.defaults[0] === undefined) {
                blkname = 'namedcalcArg';
                var arg = _('action');
            } else {
                blkname = protoblk.defaults[0];
                var arg = protoblk.defaults[0];
            }
            var newBlk = protoblk.name;
            break;
        default:
            var newBlk = blkname;
            var arg = '__NOARG__';
            break;
        }

        if(BUILTINMACROS.indexOf(blkname) > -1)
        {
            moved = true;
            saveX = this.protoContainers[blkname].x;
            saveY = this.protoContainers[blkname].y;
            this._makeBlockFromProtoblock(protoblk, moved, blkname, null, saveX, saveY);
        }
        else
        {
            var newBlock = paletteBlockButtonPush(newBlk, arg);
            callback(newBlock);
        }
    };

    this._makeBlockFromProtoblock = function(protoblk, moved, blkname, event, saveX, saveY) {

        var palette = this;

        // Some blocks are expanded on load.
        const NOTEOBJ = [[0, 'note', this.protoContainers[blkname].x - paletteBlocks.stage.x, this.protoContainers[blkname].y - paletteBlocks.stage.y, [null, 1, 2, 5]], [1, ['number', {'value': 8}], 0, 0, [0]], [2, 'pitch', 0, 0, [0, 3, 4, null]], [3, ['solfege', {'value': _('la')}], 0, 0, [2]], [4, ['number', {'value': 4}], 0, 0, [2]], [5, 'hidden', 0, 0, [0, null]]];
        const DOTOBJ = [[0, 'rhythmicdot', this.protoContainers[blkname].x - paletteBlocks.stage.x, this.protoContainers[blkname].y - paletteBlocks.stage.y, [null, null, 1]], [1, 'hidden', 0, 0, [0, null]]];
        const TIEOBJ = [[0, 'tie', this.protoContainers[blkname].x - paletteBlocks.stage.x, this.protoContainers[blkname].y - paletteBlocks.stage.y, [null, null, 1]], [1, 'hidden', 0, 0, [0, null]]];
        const DIVBEATOBJ = [[0, 'dividebeatfactor', this.protoContainers[blkname].x - paletteBlocks.stage.x, this.protoContainers[blkname].y - paletteBlocks.stage.y, [null, 1, null, 2]], [1, ['number', {'value': 2}], 0, 0, [0]], [2, 'hidden', 0, 0, [0, null]]];
        const MULTBEATOBJ = [[0, 'multiplybeatfactor', this.protoContainers[blkname].x - paletteBlocks.stage.x, this.protoContainers[blkname].y - paletteBlocks.stage.y, [null, 1, null, 2]], [1, ['number', {'value': 2}], 0, 0, [0]], [2, 'hidden', 0, 0, [0, null]]];
        const DUPOBJ = [[0, 'duplicatenotes', this.protoContainers[blkname].x - paletteBlocks.stage.x, this.protoContainers[blkname].y - paletteBlocks.stage.y, [null, 1, null, 2]], [1, ['number', {'value': 2}], 0, 0, [0]], [2, 'hidden', 0, 0, [0, null]]];
        const SKIPOBJ = [[0, 'skipnotes', this.protoContainers[blkname].x - paletteBlocks.stage.x, this.protoContainers[blkname].y - paletteBlocks.stage.y, [null, 1, null, 2]], [1, ['number', {'value': 2}], 0, 0, [0]], [2, 'hidden', 0, 0, [0, null]]];
        const BPMOBJ = [[0, 'setbpm', this.protoContainers[blkname].x - paletteBlocks.stage.x, this.protoContainers[blkname].y - paletteBlocks.stage.y, [null, 1, null, 2]], [1, ['number', {'value': 90}], 0, 0, [0]], [2, 'hidden', 0, 0, [0, null]]];
        const OSCTIMEOBJ = [[0, 'osctime', this.protoContainers[blkname].x - paletteBlocks.stage.x, this.protoContainers[blkname].y - paletteBlocks.stage.y, [null, 2, 1, 7]], [1, 'vspace', 0, 0, [0, 5]], [2, 'divide', 0, 0, [0, 3, 4]], [3, ['number', {'value': 1000}], 0, 0, [2]], [4, ['number', {'value': 3}], 0, 0, [2]], [5, 'triangle', 0, 0, [1, 6, null]], [6, ['number', {'value': 440}], 0, 0, [5]], [7, 'hidden', 0, 0, [0, null]]];
        const DRIFTOBJ = [[0, 'drift', this.protoContainers[blkname].x - paletteBlocks.stage.x, this.protoContainers[blkname].y - paletteBlocks.stage.y, [null, null, 1]], [1, 'hidden', 0, 0, [0, null]]];
        const SHARPOBJ = [[0, 'sharp', this.protoContainers[blkname].x - paletteBlocks.stage.x, this.protoContainers[blkname].y - paletteBlocks.stage.y, [null, null, 1]], [1, 'hidden', 0, 0, [0, null]]];
        const FLATOBJ = [[0, 'flat', this.protoContainers[blkname].x - paletteBlocks.stage.x, this.protoContainers[blkname].y - paletteBlocks.stage.y, [null, null, 1]], [1, 'hidden', 0, 0, [0, null]]];
        const TRANSPOBJ = [[0, 'settransposition', this.protoContainers[blkname].x - paletteBlocks.stage.x, this.protoContainers[blkname].y - paletteBlocks.stage.y, [null, 1, null, 2]], [1, ['number', {'value': 1}], 0, 0, [0]], [2, 'hidden', 0, 0, [0, null]]];
        const INVERTOBJ = [[0, 'invert', this.protoContainers[blkname].x - paletteBlocks.stage.x, this.protoContainers[blkname].y - paletteBlocks.stage.y, [null, 1, 2, null, 3]], [1, ['solfege', {'value': _('sol')}], 0, 0, [0]], [2, ['number', {'value': 4}], 0, 0, [0]], [3, 'hidden', 0, 0, [0, null]]];
        const INVERT2OBJ = [[0, 'invert2', this.protoContainers[blkname].x - paletteBlocks.stage.x, this.protoContainers[blkname].y - paletteBlocks.stage.y, [null, 1, 2, null, 3]], [1, ['solfege', {'value': _('sol')}], 0, 0, [0]], [2, ['number', {'value': 4}], 0, 0, [0]], [3, 'hidden', 0, 0, [0, null]]];
        const STACCATOOBJ = [[0, 'staccato', this.protoContainers[blkname].x - paletteBlocks.stage.x, this.protoContainers[blkname].y - paletteBlocks.stage.y, [null, 1, null, 2]], [1, ['number', {'value': 32}], 0, 0, [0]], [2, 'hidden', 0, 0, [0, null]]];
        const SLUROBJ = [[0, 'slur', this.protoContainers[blkname].x - paletteBlocks.stage.x, this.protoContainers[blkname].y - paletteBlocks.stage.y, [null, 1, null, 2]], [1, ['number', {'value': 32}], 0, 0, [0]], [2, 'hidden', 0, 0, [0, null]]];
        const SWINGOBJ = [[0, 'swing', this.protoContainers[blkname].x - paletteBlocks.stage.x, this.protoContainers[blkname].y - paletteBlocks.stage.y, [null, 1, null, 2]], [1, ['number', {'value': 32}], 0, 0, [0]], [2, 'hidden', 0, 0, [0, null]]];
        const CRESCENDOOBJ = [[0, 'crescendo', this.protoContainers[blkname].x - paletteBlocks.stage.x, this.protoContainers[blkname].y - paletteBlocks.stage.y, [null, 1, null, 2]], [1, ['number', {'value': 5}], 0, 0, [0]], [2, 'hidden', 0, 0, [0, null]]];
        const VOLOBJ = [[0, 'setnotevolume2', this.protoContainers[blkname].x - paletteBlocks.stage.x, this.protoContainers[blkname].y - paletteBlocks.stage.y, [null, 1, null, 2]], [1, ['number', {'value': 50}], 0, 0, [0]], [2, 'hidden', 0, 0, [0, null]]];
        const ARTICULATIONOBJ = [[0, 'articulation', this.protoContainers[blkname].x - paletteBlocks.stage.x, this.protoContainers[blkname].y - paletteBlocks.stage.y, [null, 1, null, 2]], [1, ['number', {'value': 25}], 0, 0, [0]], [2, 'hidden', 0, 0, [0, null]]];
        const MATRIXOBJ = [[0, 'matrix', this.protoContainers[blkname].x - paletteBlocks.stage.x, this.protoContainers[blkname].y - paletteBlocks.stage.y, [null, 1, 13]], [1, 'pitch', 0, 0, [0, 2, 3, 4]], [2, ['solfege', {'value': _('sol')}], 0, 0, [1]], [3, ['number', {'value': 4}], 0, 0, [1]], [4, 'pitch', 0, 0, [1, 5, 6, 7]], [5, ['solfege', {'value': _('mi')}], 0, 0, [4]], [6, ['number', {'value': 4}], 0, 0, [4]], [7, 'pitch', 0, 0, [4, 8, 9, 10]], [8, ['solfege', {'value': _('re')}], 0, 0, [7]], [9, ['number', {'value': 4}], 0, 0, [7]], [10, 'rhythm', 0, 0, [7, 11, 12, null]], [11, ['number', {'value': 3}], 0, 0, [10]], [12, ['number', {'value': 4}], 0, 0, [10]], [13, 'hidden', 0, 0, [0, null]]];
        const PITCHDRUMMATRIXOBJ = [[0, 'pitchdrummatrix', this.protoContainers[blkname].x - paletteBlocks.stage.x, this.protoContainers[blkname].y - paletteBlocks.stage.y, [null, 1, 12]], [1, 'pitch', 0, 0, [0, 2, 3, 4]], [2, ['solfege', {'value': _('sol')}], 0, 0, [1]], [3, ['number', {'value': 4}], 0, 0, [1]], [4, 'pitch', 0, 0, [1, 5, 6, 7]], [5, ['solfege', {'value': _('mi')}], 0, 0, [4]], [6, ['number', {'value': 4}], 0, 0, [4]], [7, 'pitch', 0, 0, [4, 8, 9, 10]], [8, ['solfege', {'value': _('re')}], 0, 0, [7]], [9, ['number', {'value': 4}], 0, 0, [7]], [10, 'playdrum', 0, 0, [7, 11, null]], [11, ['drumname', {'value': _('kick drum')}], 0, 0, [10]], [12, 'hidden', 0, 0, [0, null]]];
        const RHYTHMRULEROBJ = [[0, 'rhythmruler', this.protoContainers[blkname].x - paletteBlocks.stage.x, this.protoContainers[blkname].y - paletteBlocks.stage.y, [null, 1, 4, 17]], [1, 'divide', 0, 0, [0, 2, 3]], [2, ['number', {'value': 1}], 0, 0, [1]], [3, ['number', {'value': 1}], 0, 0, [1]], [4, 'vspace', 0, 0, [0, 5]], [5, 'setdrum', this.protoContainers[blkname].x - paletteBlocks.stage.x, this.protoContainers[blkname].y - paletteBlocks.stage.y, [4, 6, 7, 10]], [6, ['drumname', {'value': getDrumName(DEFAULTDRUM)}], 0, 0, [5]], [7, 'rhythm', 0, 0, [5, 8, 9, null]], [8, ['number', {'value': 1}], 0, 0, [7]], [9, ['number', {'value': 1}], 0, 0, [7]], [10, 'hidden', 0, 0, [5, 11]], [11, 'setdrum', this.protoContainers[blkname].x - paletteBlocks.stage.x, this.protoContainers[blkname].y - paletteBlocks.stage.y, [10, 12, 13, 16]], [12, ['drumname', {'value': getDrumName(DEFAULTDRUM)}], 0, 0, [11]], [13, 'rhythm', 0, 0, [11, 14, 15, null]], [14, ['number', {'value': 1}], 0, 0, [13]], [15, ['number', {'value': 1}], 0, 0, [13]], [16, 'hidden', 0, 0, [11, null]], [17, 'hidden', 0, 0, [0, null]]];
        const PITCHSTAIRCASEOBJ = [[0, 'pitchstaircase', this.protoContainers[blkname].x - paletteBlocks.stage.x, this.protoContainers[blkname].y - paletteBlocks.stage.y, [null, 1, 4]], [1, 'pitch', 0, 0, [0, 2, 3, null]], [2, ['solfege', {'value': _('la')}], 0, 0, [1]], [3, ['number', {'value': 3}], 0, 0, [1]], [4, 'hidden', 0, 0, [0, null]]];
<<<<<<< HEAD
        const TEMPOOBJ = [[0, 'tempo', this.protoContainers[blkname].x - paletteBlocks.stage.x, this.protoContainers[blkname].y - paletteBlocks.stage.y, [null, 1, 3]], [1, 'setmasterbpm', 0, 0, [0, 2, null]], [2, ['number', {'value': 90}], 0, 0, [1]], [3, 'hidden', 0, 0, [0, null]]]; 
=======
>>>>>>> f9eba172
        const TURTLEPITCHOBJ = [[0, 'turtlepitch', this.protoContainers[blkname].x - paletteBlocks.stage.x, this.protoContainers[blkname].y - paletteBlocks.stage.y, [null, 1, null]], [1, 'turtlename', 0, 0, [0]]];
        const TURTLENOTEOBJ = [[0, 'turtlenote', this.protoContainers[blkname].x - paletteBlocks.stage.x, this.protoContainers[blkname].y - paletteBlocks.stage.y, [null, 1, null]], [1, 'turtlename', 0, 0, [0]]];
        const SETTURTLENAMEOBJ = [[0, 'setturtlename', this.protoContainers[blkname].x - paletteBlocks.stage.x, this.protoContainers[blkname].y - paletteBlocks.stage.y, [null, 1, 2, null]], [1, 'turtlename', 0, 0, [0]], [2, ['text', {'value': 'Yertle'}], 0, 0, [0]]];
        const WHOLEOBJ = [[0, 'rhythm', this.protoContainers[blkname].x - paletteBlocks.stage.x, this.protoContainers[blkname].y - paletteBlocks.stage.y, [null, 1, 2, null]], [1, ['number', {'value': 1}], 0, 0, [0]], [2, ['number', {'value': 1}], 0, 0, [0]]];
        const HALFOBJ = [[0, 'rhythm', this.protoContainers[blkname].x - paletteBlocks.stage.x, this.protoContainers[blkname].y - paletteBlocks.stage.y, [null, 1, 2, null]], [1, ['number', {'value': 1}], 0, 0, [0]], [2, ['number', {'value': 2}], 0, 0, [0]]];
        const QUARTEROBJ = [[0, 'rhythm', this.protoContainers[blkname].x - paletteBlocks.stage.x, this.protoContainers[blkname].y - paletteBlocks.stage.y, [null, 1, 2, null]], [1, ['number', {'value': 1}], 0, 0, [0]], [2, ['number', {'value': 4}], 0, 0, [0]]];
        const EIGHTHOBJ = [[0, 'rhythm', this.protoContainers[blkname].x - paletteBlocks.stage.x, this.protoContainers[blkname].y - paletteBlocks.stage.y, [null, 1, 2, null]], [1, ['number', {'value': 1}], 0, 0, [0]], [2, ['number', {'value': 8}], 0, 0, [0]]];
        const SIXTEENTHOBJ = [[0, 'rhythm', this.protoContainers[blkname].x - paletteBlocks.stage.x, this.protoContainers[blkname].y - paletteBlocks.stage.y, [null, 1, 2, null]], [1, ['number', {'value': 1}], 0, 0, [0]], [2, ['number', {'value': 16}], 0, 0, [0]]];
        const THIRTYSECONDOBJ = [[0, 'rhythm', this.protoContainers[blkname].x - paletteBlocks.stage.x, this.protoContainers[blkname].y - paletteBlocks.stage.y, [null, 1, 2, null]], [1, ['number', {'value': 1}], 0, 0, [0]], [2, ['number', {'value': 32}], 0, 0, [0]]];
        const SIXTYFOURTHOBJ = [[0, 'rhythm', this.protoContainers[blkname].x - paletteBlocks.stage.x, this.protoContainers[blkname].y - paletteBlocks.stage.y, [null, 1, 2, null]], [1, ['number', {'value': 1}], 0, 0, [0]], [2, ['number', {'value': 64}], 0, 0, [0]]];
        const TONEOBJ = [[0, 'drift', this.protoContainers[blkname].x - paletteBlocks.stage.x, this.protoContainers[blkname].y - paletteBlocks.stage.y, [null, 1, null]], [1, 'osctime', 0, 0, [0, 3, 2, null]], [2, 'vspace', 0, 0, [1, 6]], [3, 'divide', 0, 0, [1, 4, 5]], [4, ['number', {'value': 1000}], 0, 0, [3]], [5, ['number', {'value': 3}], 0, 0, [3]], [6, 'triangle', 0, 0, [2, 7, null]], [7, ['number', {'value': 440}], 0, 0, [6]]];
        const RESTOBJ = [[0, 'note', this.protoContainers[blkname].x - paletteBlocks.stage.x, this.protoContainers[blkname].y - paletteBlocks.stage.y, [null, 1, 2, null]], [1, ['number', {'value': 8}], 0, 0, [0]], [2, 'rest2', 0, 0, [0, null]]];
        const TUPLETOBJ = [[0, 'tuplet2', this.protoContainers[blkname].x - paletteBlocks.stage.x, this.protoContainers[blkname].y - paletteBlocks.stage.y, [null, 1, 2, 3, 6]], [1, ['number', {'value': 1}], 0, 0, [0]], [2, ['number', {'value': 4}], 0, 0, [0]], [3, 'rhythm', 0, 0, [0, 4, 5, null]], [4, ['number', {'value': 3}], 0, 0, [3]], [5, ['number', {'value': 1}], 0, 0, [3]], [6, 'hidden', 0, 0, [0, null]]];
        const FILLOBJ = [[0, 'fill', this.protoContainers[blkname].x - paletteBlocks.stage.x, this.protoContainers[blkname].y - paletteBlocks.stage.y, [null, null, 1]], [1, 'hidden', 0, 0, [0, null]]];
        const HOLLOWOBJ = [[0, 'hollowline', this.protoContainers[blkname].x - paletteBlocks.stage.x, this.protoContainers[blkname].y - paletteBlocks.stage.y, [null, null, 1]], [1, 'hidden', 0, 0, [0, null]]];
        const NOTE2OBJ = [[0, 'note', this.protoContainers[blkname].x - paletteBlocks.stage.x, this.protoContainers[blkname].y - paletteBlocks.stage.y, [null, 1, 2, 5]], [1, ['number', {'value': 8}], 0, 0, [0]], [2, 'pitch', 0, 0, [0, 3, 4, null]], [3, ['notename', {'value': 'A'}], 0, 0, [2]], [4, ['number', {'value': 4}], 0, 0, [2]], [5, 'hidden', 0, 0, [0, null]]];
        const NOTE3OBJ = [[0, 'note', this.protoContainers[blkname].x - paletteBlocks.stage.x, this.protoContainers[blkname].y - paletteBlocks.stage.y, [null, 1, 2, 4]], [1, ['number', {'value': 8}], 0, 0, [0]], [2, 'sine', 0, 0, [0, 3, null]], [3, ['number', {'value': 440}], 0, 0, [2]], [4, 'hidden', 0, 0, [0, null]]];
        const NOTE4OBJ = [[0, 'note', this.protoContainers[blkname].x - paletteBlocks.stage.x, this.protoContainers[blkname].y - paletteBlocks.stage.y, [null, 1, 2, 4]], [1, ['number', {'value': 8}], 0, 0, [0]], [2, 'playdrum', 0, 0, [0, 3, null]], [3, ['drumname', {'value': _('kick drum')}], 0, 0, [2]], [4, 'hidden', 0, 0, [0, null]]];
        const OCTAVEOBJ = [[0, 'settransposition', this.protoContainers[blkname].x - paletteBlocks.stage.x, this.protoContainers[blkname].y - paletteBlocks.stage.y, [null, 1, null, null]], [1, ['number', {'value': 12}], 0, 0, [0]]];
        const FIFTHSOBJ = [[0, 'interval', this.protoContainers[blkname].x - paletteBlocks.stage.x, this.protoContainers[blkname].y - paletteBlocks.stage.y, [null, 1, null, null]], [1, ['number', {'value': 5}], 0, 0, [0]]];
        const TRITONEOBJ = [[0, 'interval', this.protoContainers[blkname].x - paletteBlocks.stage.x, this.protoContainers[blkname].y - paletteBlocks.stage.y, [null, 1, null, null]], [1, ['number', {'value': 6}], 0, 0, [0]]];
        const FOURTHSOBJ = [[0, 'interval', this.protoContainers[blkname].x - paletteBlocks.stage.x, this.protoContainers[blkname].y - paletteBlocks.stage.y, [null, 1, null, null]], [1, ['number', {'value': 4}], 0, 0, [0]]];
        const THIRDSOBJ = [[0, 'interval', this.protoContainers[blkname].x - paletteBlocks.stage.x, this.protoContainers[blkname].y - paletteBlocks.stage.y, [null, 1, null, null]], [1, ['number', {'value': 3}], 0, 0, [0]]];
        const STEPPITCHOBJ = [[0, 'note', this.protoContainers[blkname].x - paletteBlocks.stage.x, this.protoContainers[blkname].y - paletteBlocks.stage.y, [null, 1, 2, 4]], [1, ['number', {'value': 8}], 0, 0, [0]], [2, 'steppitch', 0, 0, [0, 3, null]], [3, ['number', {'value': 1}], 0, 0, [2]], [4, 'hidden', 0, 0, [0, null]]];
        const SINEOBJ = [[0, 'note', this.protoContainers[blkname].x - paletteBlocks.stage.x, this.protoContainers[blkname].y - paletteBlocks.stage.y, [null, 1, 2, 4]], [1, ['number', {'value': 8}], 0, 0, [0]], [2, 'sine', 0, 0, [0, 3, null]], [3, ['number', {'value': 440}], 0, 0, [2]], [4, 'hidden', 0, 0, [0, null]]];
        const TRIANGLEOBJ = [[0, 'note', this.protoContainers[blkname].x - paletteBlocks.stage.x, this.protoContainers[blkname].y - paletteBlocks.stage.y, [null, 1, 2, 4]], [1, ['number', {'value': 8}], 0, 0, [0]], [2, 'triangle', 0, 0, [0, 3, null]], [3, ['number', {'value': 440}], 0, 0, [2]], [4, 'hidden', 0, 0, [0, null]]];
        const SQUAREOBJ = [[0, 'note', this.protoContainers[blkname].x - paletteBlocks.stage.x, this.protoContainers[blkname].y - paletteBlocks.stage.y, [null, 1, 2, 4]], [1, ['number', {'value': 8}], 0, 0, [0]], [2, 'square', 0, 0, [0, 3, null]], [3, ['number', {'value': 440}], 0, 0, [2]], [4, 'hidden', 0, 0, [0, null]]];
        const SAWTOOTHOBJ = [[0, 'note', this.protoContainers[blkname].x - paletteBlocks.stage.x, this.protoContainers[blkname].y - paletteBlocks.stage.y, [null, 1, 2, 4]], [1, ['number', {'value': 8}], 0, 0, [0]], [2, 'sawtooth', 0, 0, [0, 3, null]], [3, ['number', {'value': 440}], 0, 0, [2]], [4, 'hidden', 0, 0, [0, null]]];
        const SETKEYOBJ = [[0, 'setkey2', this.protoContainers[blkname].x - paletteBlocks.stage.x, this.protoContainers[blkname].y - paletteBlocks.stage.y, [null, 1, 2, null]],  [1, ['notename', {'value': 'C'}], 0, 0, [0]], [2, ['modename', {'value': _('Major')}], 0, 0, [0]]];
        const SNAREOBJ = [[0, 'playdrum', this.protoContainers[blkname].x - paletteBlocks.stage.x, this.protoContainers[blkname].y - paletteBlocks.stage.y, [null, 1, null]], [1, ['drumname', {'value': _('snare drum')}], 0, 0, [0]]];
        const KICKOBJ = [[0, 'playdrum', this.protoContainers[blkname].x - paletteBlocks.stage.x, this.protoContainers[blkname].y - paletteBlocks.stage.y, [null, 1, null]], [1, ['drumname', {'value': _('kick drum')}], 0, 0, [0]]];
        const HIHATOBJ = [[0, 'playdrum', this.protoContainers[blkname].x - paletteBlocks.stage.x, this.protoContainers[blkname].y - paletteBlocks.stage.y, [null, 1, null]], [1, ['drumname', {'value': _('hi hat')}], 0, 0, [0]]];
        const TOMOBJ = [[0, 'playdrum', this.protoContainers[blkname].x - paletteBlocks.stage.x, this.protoContainers[blkname].y - paletteBlocks.stage.y, [null, 1, null]], [1, ['drumname', {'value': _('tom tom')}], 0, 0, [0]]];
        const TRIANGLE1OBJ = [[0, 'playdrum', this.protoContainers[blkname].x - paletteBlocks.stage.x, this.protoContainers[blkname].y - paletteBlocks.stage.y, [null, 1, null]], [1, ['drumname', {'value': _('triangle bell')}], 0, 0, [0]]];
        const SLAPOBJ = [[0, 'playdrum', this.protoContainers[blkname].x - paletteBlocks.stage.x, this.protoContainers[blkname].y - paletteBlocks.stage.y, [null, 1, null]], [1, ['drumname', {'value': _('slap')}], 0, 0, [0]]];
        const DUCKOBJ = [[0, 'playdrum', this.protoContainers[blkname].x - paletteBlocks.stage.x, this.protoContainers[blkname].y - paletteBlocks.stage.y, [null, 1, null]], [1, ['drumname', {'value': _('duck')}], 0, 0, [0]]];
        const DARBUKAOBJ = [[0, 'playdrum', this.protoContainers[blkname].x - paletteBlocks.stage.x, this.protoContainers[blkname].y - paletteBlocks.stage.y, [null, 1, null]], [1, ['drumname', {'value': _('darbuka drum')}], 0, 0, [0]]];
        const BOTTLEOBJ = [[0, 'playdrum', this.protoContainers[blkname].x - paletteBlocks.stage.x, this.protoContainers[blkname].y - paletteBlocks.stage.y, [null, 1, null]], [1, ['drumname', {'value': _('bottle')}], 0, 0, [0]]];
        const CLANGOBJ = [[0, 'playdrum', this.protoContainers[blkname].x - paletteBlocks.stage.x, this.protoContainers[blkname].y - paletteBlocks.stage.y, [null, 1, null]], [1, ['drumname', {'value': _('clang')}], 0, 0, [0]]];
        const FINGERCYMBALSOBJ = [[0, 'playdrum', this.protoContainers[blkname].x - paletteBlocks.stage.x, this.protoContainers[blkname].y - paletteBlocks.stage.y, [null, 1, null]], [1, ['drumname', {'value': _('finger cymbals')}], 0, 0, [0]]];
        const CUPOBJ = [[0, 'playdrum', this.protoContainers[blkname].x - paletteBlocks.stage.x, this.protoContainers[blkname].y - paletteBlocks.stage.y, [null, 1, null]], [1, ['drumname', {'value': _('cup drum')}], 0, 0, [0]]];
        const COWBELLOBJ = [[0, 'playdrum', this.protoContainers[blkname].x - paletteBlocks.stage.x, this.protoContainers[blkname].y - paletteBlocks.stage.y, [null, 1, null]], [1, ['drumname', {'value': _('cow bell')}], 0, 0, [0]]];
        const SPLASHOBJ = [[0, 'playdrum', this.protoContainers[blkname].x - paletteBlocks.stage.x, this.protoContainers[blkname].y - paletteBlocks.stage.y, [null, 1, null]], [1, ['drumname', {'value': _('splash')}], 0, 0, [0]]];
        const RIDEBELLOBJ = [[0, 'playdrum', this.protoContainers[blkname].x - paletteBlocks.stage.x, this.protoContainers[blkname].y - paletteBlocks.stage.y, [null, 1, null]], [1, ['drumname', {'value': _('ride bell')}], 0, 0, [0]]];
        const FLOORTOMOBJ = [[0, 'playdrum', this.protoContainers[blkname].x - paletteBlocks.stage.x, this.protoContainers[blkname].y - paletteBlocks.stage.y, [null, 1, null]], [1, ['drumname', {'value': _('floor tom tom')}], 0, 0, [0]]];
        const CRASHOBJ = [[0, 'playdrum', this.protoContainers[blkname].x - paletteBlocks.stage.x, this.protoContainers[blkname].y - paletteBlocks.stage.y, [null, 1, null]], [1, ['drumname', {'value': _('crash')}], 0, 0, [0]]];
        const CHINEOBJ = [[0, 'playdrum', this.protoContainers[blkname].x - paletteBlocks.stage.x, this.protoContainers[blkname].y - paletteBlocks.stage.y, [null, 1, null]], [1, ['drumname', {'value': _('chine')}], 0, 0, [0]]];
        const DOGOBJ = [[0, 'playdrum', this.protoContainers[blkname].x - paletteBlocks.stage.x, this.protoContainers[blkname].y - paletteBlocks.stage.y, [null, 1, null]], [1, ['drumname', {'value': _('dog')}], 0, 0, [0]]];
        const CATOBJ = [[0, 'playdrum', this.protoContainers[blkname].x - paletteBlocks.stage.x, this.protoContainers[blkname].y - paletteBlocks.stage.y, [null, 1, null]], [1, ['drumname', {'value': _('cat')}], 0, 0, [0]]];
        const CLAPOBJ = [[0, 'playdrum', this.protoContainers[blkname].x - paletteBlocks.stage.x, this.protoContainers[blkname].y - paletteBlocks.stage.y, [null, 1, null]], [1, ['drumname', {'value': _('clap')}], 0, 0, [0]]];
        const BUBBLESOBJ = [[0, 'playdrum', this.protoContainers[blkname].x - paletteBlocks.stage.x, this.protoContainers[blkname].y - paletteBlocks.stage.y, [null, 1, null]], [1, ['drumname', {'value': _('bubbles')}], 0, 0, [0]]];
        const CRICKETOBJ = [[0, 'playdrum', this.protoContainers[blkname].x - paletteBlocks.stage.x, this.protoContainers[blkname].y - paletteBlocks.stage.y, [null, 1, null]], [1, ['drumname', {'value': _('cricket')}], 0, 0, [0]]];
        const PLUCKOBJ = [[0, 'pluck', this.protoContainers[blkname].x - paletteBlocks.stage.x, this.protoContainers[blkname].y - paletteBlocks.stage.y, [null, null, 1]], [1, 'hidden', 0, 0, [0, null]]];
        const SETDRUMOBJ = [[0, 'setdrum', this.protoContainers[blkname].x - paletteBlocks.stage.x, this.protoContainers[blkname].y - paletteBlocks.stage.y, [null, 1, null, 2]], [1, ['drumname', {'value': getDrumName(DEFAULTDRUM)}], 0, 0, [0]], [2, 'hidden', 0, 0, [0, null]]];
        const PLAYDRUMOBJ = [[0, 'playdrum', this.protoContainers[blkname].x - paletteBlocks.stage.x, this.protoContainers[blkname].y - paletteBlocks.stage.y, [null, 1, null]], [1, ['drumname', {'value': getDrumName(DEFAULTDRUM)}], 0, 0, [0]]];
        const BACKWARDOBJ = [[0, 'backward', this.protoContainers[blkname].x - paletteBlocks.stage.x, this.protoContainers[blkname].y - paletteBlocks.stage.y, [null, 1, null]], [1, 'hidden', 0, 0, [0, null]]];
        const STATUSOBJ = [[0, 'status', this.protoContainers[blkname].x - paletteBlocks.stage.x, this.protoContainers[blkname].y - paletteBlocks.stage.y, [null, 1, 8]], [1, 'hidden', 0, 0, [0, 2]], [2, ["print", {}], 0, 0, [1, 3, 4]], [3, ["key", {}], 0, 0, [2]], [4, ["print", {}], 0, 0, [2, 5, 6]], [5, ["bpmfactor", {}], 0, 0, [4]], [6, ["print", {}], 0, 0, [4, 7, null]], [7, ["notevolumefactor", {}], 0, 0, [6]], [8, 'hidden', 0, 0, [0, null]]];
        const MODEWIDGETOBJ = [[0, 'modewidget', this.protoContainers[blkname].x - paletteBlocks.stage.x, this.protoContainers[blkname].y - paletteBlocks.stage.y, [null, 1, 4]], [1, 'setkey2', 0, 0, [0, 2, 3, null]], [2, ['notename', {'value': 'C'}], 0, 0, [1]], [3, ['modename', {'value': _('Major')}], 0, 0, [1]], [4, 'hidden', 0, 0, [0, null]]];

        const BUILTINMACROS = {'note': NOTEOBJ,
                               'rhythmicdot': DOTOBJ,
                               'tie': TIEOBJ,
                               'dividebeatfactor': DIVBEATOBJ,
                               'multiplybeatfactor': MULTBEATOBJ,
                               'duplicatenotes': DUPOBJ,
                               'skipnotes': SKIPOBJ,
                               'setbpm': BPMOBJ,
                               'drift': DRIFTOBJ,
                               'osctime': OSCTIMEOBJ,
                               'sharp': SHARPOBJ,
                               'flat': FLATOBJ,
                               'settransposition': TRANSPOBJ,
                               'invert': INVERTOBJ,
                               'invert2': INVERT2OBJ,
                               'staccato': STACCATOOBJ,
                               'slur': SLUROBJ,
                               'swing': SWINGOBJ,
                               'crescendo': CRESCENDOOBJ,
                               'setnotevolume2': VOLOBJ,
                               'articulation': ARTICULATIONOBJ,
                               'matrix': MATRIXOBJ,
                               'pitchdrummatrix': PITCHDRUMMATRIXOBJ,
                               'rhythmruler': RHYTHMRULEROBJ,
                               'pitchstaircase': PITCHSTAIRCASEOBJ,
<<<<<<< HEAD
                               'tempo':TEMPOOBJ,
=======
>>>>>>> f9eba172
                               'turtlepitch': TURTLEPITCHOBJ,
                               'turtlenote': TURTLENOTEOBJ,
                               'setturtlename': SETTURTLENAMEOBJ,
                               'wholeNote': WHOLEOBJ,
                               'halfNote': HALFOBJ,
                               'quarterNote': QUARTEROBJ,
                               'eighthNote': EIGHTHOBJ,
                               'sixteenthNote': SIXTEENTHOBJ,
                               'thirtysecondNote': THIRTYSECONDOBJ,
                               'sixtyfourthNote': SIXTYFOURTHOBJ,
                               'tone': TONEOBJ,
                               'rest2': RESTOBJ,
                               'tuplet2': TUPLETOBJ,
                               'fill': FILLOBJ,
                               'hollowline': HOLLOWOBJ,
                               'note2': NOTE2OBJ,
                               'note3': NOTE3OBJ,
                               'note4': NOTE4OBJ,
                               'octave': OCTAVEOBJ,
                               'fifths': FIFTHSOBJ,
                               'tritone': TRITONEOBJ,
                               'fourths': FOURTHSOBJ,
                               'thirds': THIRDSOBJ,
                               'steppitch': STEPPITCHOBJ,
                               'sine': SINEOBJ,
                               'triangle': TRIANGLEOBJ,
                               'square': SQUAREOBJ,
                               'sawtooth': SAWTOOTHOBJ,
                               'setkey2': SETKEYOBJ,
                               'snare': SNAREOBJ,
                               'hihat': HIHATOBJ,
                               'kick': KICKOBJ,
                               'tom': TOMOBJ,
                               'pluck': PLUCKOBJ,
                               'triangle1': TRIANGLE1OBJ,
                               'slap': SLAPOBJ,
                               'fingercymbals': FINGERCYMBALSOBJ,
                               'cup': CUPOBJ,
                               'cowbell': COWBELLOBJ,
                               'splash': SPLASHOBJ,
                               'ridebell': RIDEBELLOBJ,
                               'floortom': FLOORTOMOBJ,
                               'crash': CRASHOBJ,
                               'chine': CHINEOBJ,
                               'dog': DOGOBJ,
                               'cat': CATOBJ,
                               'clap': CLAPOBJ,
                               'bubbles': BUBBLESOBJ,
                               'cricket': CRICKETOBJ,
                               'darbuka': DARBUKAOBJ,
                               'clang': CLANGOBJ,
                               'duck': DUCKOBJ,
                               'bottle': BOTTLEOBJ,
                               'setdrum': SETDRUMOBJ,
                               'playdrum': PLAYDRUMOBJ,
                               'backward': BACKWARDOBJ,
                               'status': STATUSOBJ,
                               'modewidget': MODEWIDGETOBJ,
                              };

        function __myCallback (newBlock) {
            // Move the drag group under the cursor.
            paletteBlocks.findDragGroup(newBlock);
            for (var i in paletteBlocks.dragGroup) {
                paletteBlocks.moveBlockRelative(paletteBlocks.dragGroup[i], Math.round(event.stageX / palette.palettes.scale) - paletteBlocks.stage.x, Math.round(event.stageY / palette.palettes.scale) - paletteBlocks.stage.y);
            }
            // Dock with other blocks if needed
            blocks.blockMoved(newBlock);
            paletteBlocks.checkBounds();
        };

        if (moved) {
            moved = false;
            this.draggingProtoBlock = false;

            if (blkname in BUILTINMACROS) {
                paletteBlocks.loadNewBlocks(BUILTINMACROS[blkname]);
                var thisBlock = paletteBlocks.blockList.length - 1;
                var topBlk = paletteBlocks.findTopBlock(thisBlock);
            } else if (this.name === 'myblocks') {
                // If we are on the myblocks palette, it is a macro.
                var macroName = blkname.replace('macro_', '');

                // We need to copy the macro data so it is not overwritten.
                var obj = [];
                for (var b = 0; b < this.palettes.macroDict[macroName].length; b++) {
                    var valueEntry = this.palettes.macroDict[macroName][b][1];
                    var newValue = [];
                    if (typeof(valueEntry) === 'string') {
                        newValue = valueEntry;
                    } else if (typeof(valueEntry[1]) === 'string') {
                        if (valueEntry[0] === 'number') {
                            newValue = [valueEntry[0], Number(valueEntry[1])];
                        } else {
                            newValue = [valueEntry[0], valueEntry[1]];
                        }
                    } else if (typeof(valueEntry[1]) === 'number') {
                        if (valueEntry[0] === 'number') {
                            newValue = [valueEntry[0], valueEntry[1]];
                        } else {
                            newValue = [valueEntry[0], valueEntry[1].toString()];
                        }
                    } else {
                        if (valueEntry[0] === 'number') {
                            newValue = [valueEntry[0], Number(valueEntry[1]['value'])];
                        } else {
                            newValue = [valueEntry[0], {'value': valueEntry[1]['value']}];
                        }
                    }

                    var newBlock = [this.palettes.macroDict[macroName][b][0],
                                    newValue,
                                    this.palettes.macroDict[macroName][b][2],
                                    this.palettes.macroDict[macroName][b][3],
                                    this.palettes.macroDict[macroName][b][4]];
                    obj.push(newBlock);
                }

                // Set the position of the top block in the stack
                // before loading.
                obj[0][2] = this.protoContainers[blkname].x - paletteBlocks.stage.x;
                obj[0][3] = this.protoContainers[blkname].y - paletteBlocks.stage.y;
                paletteBlocks.loadNewBlocks(obj);

                // Ensure collapse state of new stack is set properly.
                var thisBlock = paletteBlocks.blockList.length - 1;
                var topBlk = paletteBlocks.findTopBlock(thisBlock);
                setTimeout(function() {
                    paletteBlocks.blockList[topBlk].collapseToggle();
                }, 500);
            } else {
                var newBlock = this._makeBlockFromPalette(protoblk, blkname, __myCallback, newBlock);
            }

            // Put the protoblock back on the palette...
            this._resetLayout();

            this._updateBlockMasks();
            this.palettes.refreshCanvas();
        }
    };

    return this;
};


var blocks = undefined;

function initPalettes(canvas, refreshCanvas, stage, cellSize, refreshCanvas, trashcan, b) {
    // Instantiate the palettes object on first load.
    var palettes = new Palettes(canvas, refreshCanvas, stage, cellSize, refreshCanvas, trashcan);
    for (var i = 0; i < BUILTINPALETTES.length; i++) {
        palettes.add(BUILTINPALETTES[i]);
    }

    // Define some globals.
    palettes.makePalettes(true);
    blocks = b;

    // Give the palettes time to load.
    setTimeout(function() {
        palettes.show();
        palettes.bringToTop();
    }, 2000);
    return palettes;
};


const MODEUNSURE = 0;
const MODEDRAG = 1;
const MODESCROLL = 2;
const DECIDEDISTANCE = 20;


function makePaletteBitmap(palette, data, name, callback, extras) {
    // Async creation of bitmap from SVG data
    // Works with Chrome, Safari, Firefox (untested on IE)
    var img = new Image();
    img.onload = function() {
        var bitmap = new createjs.Bitmap(img);
        callback(palette, name, bitmap, extras);
    };

    img.src = 'data:image/svg+xml;base64,' + window.btoa(unescape(encodeURIComponent(data)));
};<|MERGE_RESOLUTION|>--- conflicted
+++ resolved
@@ -1613,12 +1613,7 @@
     };
 
     this._makeBlockFromPalette = function(protoblk, blkname, callback) {
-<<<<<<< HEAD
         const BUILTINMACROS= ['note', 'rhythmicdot', 'tie', 'dividebeatfactor', 'multiplybeatfactor', 'duplicatenotes', 'skipnotes', 'setbpm', 'drift', 'osctime', 'sharp', 'flat', 'settransposition', 'invert', 'invert2', 'staccato', 'slur', 'swing', 'crescendo', 'setnotevolume2', 'articulation', 'matrix', 'pitchdrummatrix', 'rhythmruler', 'pitchstaircase', 'tempo', 'turtlepitch', 'turtlenote', 'setturtlename', 'wholeNote', 'halfNote', 'quarterNote', 'eighthNote', 'sixteenthNote', 'thirtysecondNote', 'sixtyfourthNote', 'tone', 'rest2', 'tuplet2', 'fill', 'hollowline', 'note2', 'note3', 'note4', 'octave', 'fifths', 'tritone', 'fourths', 'thirds', 'steppitch', 'sine', 'triangle', 'square', 'sawtooth', 'setkey2', 'snare', 'hihat', 'kick', 'tom', 'pluck', 'triangle1', 'slap', 'fingercymbals', 'cup', 'cowbell', 'splash', 'ridebell', 'floortom', 'crash', 'chine', 'dog', 'cat', 'clap', 'bubbles', 'cricket', 'duck', 'bottle', 'clang', 'darbuka', 'setdrum', 'playdrum', 'backward', 'status'];
-
-=======
-        const BUILTINMACROS= ['note', 'rhythmicdot', 'tie', 'dividebeatfactor', 'multiplybeatfactor', 'duplicatenotes', 'skipnotes', 'setbpm', 'drift', 'osctime', 'sharp', 'flat', 'settransposition', 'invert', 'invert2', 'staccato', 'slur', 'swing', 'crescendo', 'setnotevolume2', 'articulation', 'matrix', 'pitchdrummatrix', 'rhythmruler', 'pitchstaircase', 'turtlepitch', 'turtlenote', 'setturtlename', 'wholeNote', 'halfNote', 'quarterNote', 'eighthNote', 'sixteenthNote', 'thirtysecondNote', 'sixtyfourthNote', 'tone', 'rest2', 'tuplet2', 'fill', 'hollowline', 'note2', 'note3', 'note4', 'octave', 'fifths', 'tritone', 'fourths', 'thirds', 'steppitch', 'sine', 'triangle', 'square', 'sawtooth', 'setkey2', 'snare', 'hihat', 'kick', 'tom', 'pluck', 'triangle1', 'slap', 'fingercymbals', 'cup', 'cowbell', 'splash', 'ridebell', 'floortom', 'crash', 'chine', 'dog', 'cat', 'clap', 'bubbles', 'cricket', 'duck', 'bottle', 'clang', 'darbuka', 'setdrum', 'playdrum', 'backward', 'status', 'modewidget'];
->>>>>>> f9eba172
         switch (protoblk.name) {
         case 'do':
             blkname = 'do ' + protoblk.defaults[0];
@@ -1753,10 +1748,7 @@
         const PITCHDRUMMATRIXOBJ = [[0, 'pitchdrummatrix', this.protoContainers[blkname].x - paletteBlocks.stage.x, this.protoContainers[blkname].y - paletteBlocks.stage.y, [null, 1, 12]], [1, 'pitch', 0, 0, [0, 2, 3, 4]], [2, ['solfege', {'value': _('sol')}], 0, 0, [1]], [3, ['number', {'value': 4}], 0, 0, [1]], [4, 'pitch', 0, 0, [1, 5, 6, 7]], [5, ['solfege', {'value': _('mi')}], 0, 0, [4]], [6, ['number', {'value': 4}], 0, 0, [4]], [7, 'pitch', 0, 0, [4, 8, 9, 10]], [8, ['solfege', {'value': _('re')}], 0, 0, [7]], [9, ['number', {'value': 4}], 0, 0, [7]], [10, 'playdrum', 0, 0, [7, 11, null]], [11, ['drumname', {'value': _('kick drum')}], 0, 0, [10]], [12, 'hidden', 0, 0, [0, null]]];
         const RHYTHMRULEROBJ = [[0, 'rhythmruler', this.protoContainers[blkname].x - paletteBlocks.stage.x, this.protoContainers[blkname].y - paletteBlocks.stage.y, [null, 1, 4, 17]], [1, 'divide', 0, 0, [0, 2, 3]], [2, ['number', {'value': 1}], 0, 0, [1]], [3, ['number', {'value': 1}], 0, 0, [1]], [4, 'vspace', 0, 0, [0, 5]], [5, 'setdrum', this.protoContainers[blkname].x - paletteBlocks.stage.x, this.protoContainers[blkname].y - paletteBlocks.stage.y, [4, 6, 7, 10]], [6, ['drumname', {'value': getDrumName(DEFAULTDRUM)}], 0, 0, [5]], [7, 'rhythm', 0, 0, [5, 8, 9, null]], [8, ['number', {'value': 1}], 0, 0, [7]], [9, ['number', {'value': 1}], 0, 0, [7]], [10, 'hidden', 0, 0, [5, 11]], [11, 'setdrum', this.protoContainers[blkname].x - paletteBlocks.stage.x, this.protoContainers[blkname].y - paletteBlocks.stage.y, [10, 12, 13, 16]], [12, ['drumname', {'value': getDrumName(DEFAULTDRUM)}], 0, 0, [11]], [13, 'rhythm', 0, 0, [11, 14, 15, null]], [14, ['number', {'value': 1}], 0, 0, [13]], [15, ['number', {'value': 1}], 0, 0, [13]], [16, 'hidden', 0, 0, [11, null]], [17, 'hidden', 0, 0, [0, null]]];
         const PITCHSTAIRCASEOBJ = [[0, 'pitchstaircase', this.protoContainers[blkname].x - paletteBlocks.stage.x, this.protoContainers[blkname].y - paletteBlocks.stage.y, [null, 1, 4]], [1, 'pitch', 0, 0, [0, 2, 3, null]], [2, ['solfege', {'value': _('la')}], 0, 0, [1]], [3, ['number', {'value': 3}], 0, 0, [1]], [4, 'hidden', 0, 0, [0, null]]];
-<<<<<<< HEAD
         const TEMPOOBJ = [[0, 'tempo', this.protoContainers[blkname].x - paletteBlocks.stage.x, this.protoContainers[blkname].y - paletteBlocks.stage.y, [null, 1, 3]], [1, 'setmasterbpm', 0, 0, [0, 2, null]], [2, ['number', {'value': 90}], 0, 0, [1]], [3, 'hidden', 0, 0, [0, null]]]; 
-=======
->>>>>>> f9eba172
         const TURTLEPITCHOBJ = [[0, 'turtlepitch', this.protoContainers[blkname].x - paletteBlocks.stage.x, this.protoContainers[blkname].y - paletteBlocks.stage.y, [null, 1, null]], [1, 'turtlename', 0, 0, [0]]];
         const TURTLENOTEOBJ = [[0, 'turtlenote', this.protoContainers[blkname].x - paletteBlocks.stage.x, this.protoContainers[blkname].y - paletteBlocks.stage.y, [null, 1, null]], [1, 'turtlename', 0, 0, [0]]];
         const SETTURTLENAMEOBJ = [[0, 'setturtlename', this.protoContainers[blkname].x - paletteBlocks.stage.x, this.protoContainers[blkname].y - paletteBlocks.stage.y, [null, 1, 2, null]], [1, 'turtlename', 0, 0, [0]], [2, ['text', {'value': 'Yertle'}], 0, 0, [0]]];
@@ -1841,10 +1833,7 @@
                                'pitchdrummatrix': PITCHDRUMMATRIXOBJ,
                                'rhythmruler': RHYTHMRULEROBJ,
                                'pitchstaircase': PITCHSTAIRCASEOBJ,
-<<<<<<< HEAD
                                'tempo':TEMPOOBJ,
-=======
->>>>>>> f9eba172
                                'turtlepitch': TURTLEPITCHOBJ,
                                'turtlenote': TURTLENOTEOBJ,
                                'setturtlename': SETTURTLENAMEOBJ,
