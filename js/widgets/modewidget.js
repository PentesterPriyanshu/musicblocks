// Copyright (c) 2016-20 Walter Bender
//
// This program is free software; you can redistribute it and/or
// modify it under the terms of the The GNU Affero General Public
// License as published by the Free Software Foundation; either
// version 3 of the License, or (at your option) any later version.
//
// You should have received a copy of the GNU Affero General Public
// License along with this library; if not, write to the Free Software
// Foundation, 51 Franklin Street, Suite 500 Boston, MA 02110-1335 USA

function ModeWidget() {
  const ROTATESPEED = 125;
  const BUTTONDIVWIDTH = 535;
  const BUTTONSIZE = 53;
  const ICONSIZE = 32;

  this.init = function(logo, modeBlock) {
    this._logo = logo;
    this._modeBlock = modeBlock;
    this._locked = false;
    this._pitch = this._logo.keySignature[0][0];
    this._noteValue = 0.333;
    this._undoStack = [];
    this._playing = false;
    this._selectedNotes = [];
    this._newPattern = [];

    var w = window.innerWidth;
    this._cellScale = w / 1200;
    var iconSize = ICONSIZE * this._cellScale;

    var widgetWindow = window.widgetWindows.windowFor(this, "custom mode");
    this.widgetWindow = widgetWindow;
    widgetWindow.clear();

    // For the button callbacks
    var that = this;

    this.modeTableDiv = document.createElement("div");
    widgetWindow.getWidgetBody().append(this.modeTableDiv);

    widgetWindow.onclose = function() {
      that._logo.hideMsgs();
      this.destroy();
    };

    this._playButton = widgetWindow.addButton(
      "play-button.svg",
      ICONSIZE,
      _("Play")
    );
    this._playButton.onclick = function() {
      that._logo.resetSynth(0);
      if (that._playingStatus()) {
        that._playing = false;

        this.innerHTML =
          '&nbsp;&nbsp;<img src="header-icons/play-button.svg" title="' +
          _("Play all") +
          '" alt="' +
          _("Play all") +
          '" height="' +
          ICONSIZE +
          '" width="' +
          ICONSIZE +
          '" vertical-align="middle">&nbsp;&nbsp;';
      } else {
        that._playing = true;

        this.innerHTML =
          '&nbsp;&nbsp;<img src="header-icons/stop-button.svg" title="' +
          _("Stop") +
          '" alt="' +
          _("Stop") +
          '" height="' +
          ICONSIZE +
          '" width="' +
          ICONSIZE +
          '" vertical-align="middle">&nbsp;&nbsp;';

        that._playAll();
      }
    };

    widgetWindow.addButton(
      "export-chunk.svg",
      ICONSIZE,
      _("Save")
    ).onclick = function() {
      that._save();
    };

<<<<<<< HEAD
    widgetWindow.addButton(
      "erase-button.svg",
      ICONSIZE,
      _("Clear")
    ).onclick = function() {
      that._clear();
    };

    widgetWindow.addButton(
      "rotate-left.svg",
      ICONSIZE,
      _("Rotate counter clockwise")
    ).onclick = function() {
      that._rotateLeft();
    };

    widgetWindow.addButton(
      "rotate-right.svg",
      ICONSIZE,
      _("Rotate clockwise")
    ).onclick = function() {
      that._rotateRight();
    };

    widgetWindow.addButton(
      "invert.svg",
      ICONSIZE,
      _("Invert")
    ).onclick = function() {
      that._invert();
=======
    this._setMode = function() {
        // Read in the current mode to start.
        var currentModeName = keySignatureToMode(this._logo.keySignature[0]);
        var currentMode = MUSICALMODES[currentModeName[1]];

        // Add the mode name in the bottom row of the table.
        var table = docById('modeTable');
        var n = table.rows.length - 1;

        console.debug(_(currentModeName[1]));
        var name = currentModeName[0] + ' ' + _(currentModeName[1]);
        table.rows[n].cells[0].innerHTML = name;
        this.widgetWindow.updateTitle(name);

        // Set the notes for this mode.
        var that = this;
        var k = 0;
        var j = 0;
        for (var i = 0; i < 12; i++) {
            if (i === j) {
                this._noteWheel.navItems[i].navItem.show();
                this._selectedNotes[i] = true;
                j += currentMode[k];
                k += 1;
            } else {
                this._noteWheel.navItems[i].navItem.hide();
            }
        }

        if (currentModeName[0] === 'C') {
            this._showPiano();
        }
    };

    this._showPiano = function() {
                var modePianoDiv = docById('modePianoDiv');
                modePianoDiv.style.display = 'inline';
        modePianoDiv.style.visibility = 'visible';
        modePianoDiv.style.border = '0px';
                modePianoDiv.style.top = '0px';
                modePianoDiv.style.left = '0px';
                modePianoDiv.innerHTML = '<img src="images/piano_keys.png"  id="modeKeyboard" style="top:0px; left:0px; position:relative;">';
        var highlightImgs = ['images/highlights/sel_c.png', 'images/highlights/sel_c_sharp.png', 'images/highlights/sel_d.png', 'images/highlights/sel_d_sharp.png', 'images/highlights/sel_e.png', 'images/highlights/sel_f.png', 'images/highlights/sel_f_sharp.png', 'images/highlights/sel_g.png', 'images/highlights/sel_g_sharp.png', 'images/highlights/sel_a.png', 'images/highlights/sel_a_sharp.png', 'images/highlights/sel_b.png'];
        var currentModeName = keySignatureToMode(this._logo.keySignature[0]);
        var letterName = currentModeName[0];
        var modeName = currentModeName[1];

        var startDict = {"C♭": 11, "C": 0, "C♯": 1, "D♭": 1, "D": 2, "D♯": 3, "E♭": 3, "E": 4, "E♯": 5, "F♭": 4, "F": 5, "F♯": 6, "G♭": 6, "G": 7, "G♯": 8, "A♭": 8, "A": 9, "A♯": 10, "A♭": 10, "B": 11, "B♯": 0};
        if (letterName in startDict) {
            var startingPosition = startDict[letterName];
        } else {
            var startingPosition = 0;
        }

        modePianoDiv.innerHTML += '<img id="pkey_0" style="top:404px; left:0px; position:absolute;">';
        modePianoDiv.innerHTML += '<img id="pkey_1" style="top:404px; left:0px; position:absolute;">';
        modePianoDiv.innerHTML += '<img id="pkey_2" style="top:404px; left:0px; position:absolute;">';
        modePianoDiv.innerHTML += '<img id="pkey_3" style="top:404px; left:0px; position:absolute;">';
        modePianoDiv.innerHTML += '<img id="pkey_4" style="top:404px; left:0px; position:absolute;">';
        modePianoDiv.innerHTML += '<img id="pkey_5" style="top:404px; left:0px; position:absolute;">';
        modePianoDiv.innerHTML += '<img id="pkey_6" style="top:404px; left:0px; position:absolute;">';
        modePianoDiv.innerHTML += '<img id="pkey_7" style="top:404px; left:0px; position:absolute;">';
        modePianoDiv.innerHTML += '<img id="pkey_8" style="top:404px; left:0px; position:absolute;">';
        modePianoDiv.innerHTML += '<img id="pkey_9" style="top:404px; left:0px; position:absolute;">';
        modePianoDiv.innerHTML += '<img id="pkey_10" style="top:404px; left:0px; position:absolute;">';
        modePianoDiv.innerHTML += '<img id="pkey_11" style="top:404px; left:0px; position:absolute;">';

        for (var i = 0; i < 12; ++i) {
            if (this._selectedNotes[i])
                document.getElementById('pkey_'+i).src = highlightImgs[(i+startingPosition)%12];
        }
    };

    this._invert = function() {
        if (this._locked) {
            return;
        }

        this._locked = true;

        this._saveState();
        this.__invertOnePair(1);
        var currentModeName = keySignatureToMode(this._logo.keySignature[0]);
        if (currentModeName[0] === 'C') {
            this._showPiano();
        }
    };

    this.__invertOnePair = function(i) {
        var tmp = this._selectedNotes[i];
        this._selectedNotes[i] = this._selectedNotes[12 - i];
        if (this._selectedNotes[i]) {
            this._noteWheel.navItems[i].navItem.show()
        } else {
            this._noteWheel.navItems[i].navItem.hide()
        }

        this._selectedNotes[12 - i] = tmp;
        if (this._selectedNotes[12 - i]) {
            this._noteWheel.navItems[12 - i].navItem.show()
        } else {
            this._noteWheel.navItems[12 - i].navItem.hide()
        }

        if (i === 5) {
            this._saveState();
            this._setModeName();
            var currentModeName = keySignatureToMode(this._logo.keySignature[0]);
            if (currentModeName[0] === 'C') {
                this._showPiano();
            }
            this._locked = false;
        } else {
            var that = this;

            setTimeout(function() {
                that.__invertOnePair(i + 1);
            }, ROTATESPEED);
        }

>>>>>>> 70ea0307
    };

    widgetWindow.addButton(
      "restore-button.svg",
      ICONSIZE,
      _("Undo")
    ).onclick = function() {
      that._undo();
    };

    // The mode table (holds a pie menu and a label)
    var modeTableDiv = this.modeTableDiv;
    modeTableDiv.style.display = "inline";
    modeTableDiv.style.visibility = "visible";
    modeTableDiv.style.border = "0px";
    // modeTableDiv.innerHTML = '<table id="modeTable"></table>';
    modeTableDiv.innerHTML = '<div id="meterWheelDiv"></div>';
    modeTableDiv.innerHTML += '<div id="modePianoDiv" class=""></div>';
    modeTableDiv.innerHTML += '<table id="modeTable"></table>';

    this._piemenuMode();

    var table = docById("modeTable");

<<<<<<< HEAD
    /*
        // Set up the pie menu
        var row = table.insertRow();
        var cell = row.insertCell();
        cell.innerHTML = '<div id="meterWheelDiv"></div>';
        */
    // A row for the current mode label
    var row = table.insertRow();
    var cell = row.insertCell();
    // cell.colSpan = 18;
    cell.innerHTML = "&nbsp;";
    cell.style.backgroundColor = platformColor.selectorBackground;

    // Set current mode in pie menu.
    this._setMode();

    //.TRANS: A circle of notes represents the musical mode.
    this._logo.textMsg(_("Click in the circle to select notes for the mode."));
    widgetWindow.sendToCenter();
  };

  this._playingStatus = function() {
    return this._playing;
  };

  this._addButton = function(row, icon, iconSize, label) {
    var cell = row.insertCell(-1);
    cell.innerHTML =
      '&nbsp;&nbsp;<img src="header-icons/' +
      icon +
      '" title="' +
      label +
      '" alt="' +
      label +
      '" height="' +
      iconSize +
      '" width="' +
      iconSize +
      '" vertical-align="middle" align-content="center">&nbsp;&nbsp;';
    cell.style.width = BUTTONSIZE + "px";
    cell.style.minWidth = cell.style.width;
    cell.style.maxWidth = cell.style.width;
    cell.style.height = cell.style.width;
    cell.style.minHeight = cell.style.height;
    cell.style.maxHeight = cell.style.height;
    cell.style.backgroundColor = platformColor.selectorBackground;

    cell.onmouseover = function() {
      this.style.backgroundColor = platformColor.selectorBackgroundHOVER;
=======
        var that = this;

        if (i === 0) {
            setTimeout(function() {
                if (that._selectedNotes[0]) {
                    // We are done.
                    that._saveState();
                    that._setModeName();
                    var currentModeName = keySignatureToMode(that._logo.keySignature[0]);
                    if (currentModeName[0] === 'C') {
                        that._showPiano();
                    }
                    that._locked = false;
                } else {
                    // Keep going until first note is selected.
                    that._locked = false;
                    that._rotateRight();
                }
            }, ROTATESPEED);
        } else {
            setTimeout(function() {
                that.__rotateRightOneCell((i + 1) % 12);
            }, ROTATESPEED);
        }
>>>>>>> 70ea0307
    };

    cell.onmouseout = function() {
      this.style.backgroundColor = platformColor.selectorBackground;
    };

    return cell;
  };

  this._setMode = function() {
    // Read in the current mode to start.
    var currentModeName = keySignatureToMode(this._logo.keySignature[0]);
    var currentMode = MUSICALMODES[currentModeName[1]];

    // Add the mode name in the bottom row of the table.
    var table = docById("modeTable");
    var n = table.rows.length - 1;

    console.debug(_(currentModeName[1]));
    var name = currentModeName[0] + " " + _(currentModeName[1]);
    table.rows[n].cells[0].innerHTML = name;
    this.widgetWindow.updateTitle(name);

    // Set the notes for this mode.
    var that = this;
    var k = 0;
    var j = 0;
    for (var i = 0; i < 12; i++) {
      if (i === j) {
        this._noteWheel.navItems[i].navItem.show();
        this._selectedNotes[i] = true;
        j += currentMode[k];
        k += 1;
      } else {
        this._noteWheel.navItems[i].navItem.hide();
      }
    }
    this._showPiano();
  };

  this._showPiano = function() {
    var modePianoDiv = docById("modePianoDiv");
    modePianoDiv.style.display = "inline";
    modePianoDiv.style.visibility = "visible";
    modePianoDiv.style.border = "0px";
    modePianoDiv.style.top = "0px";
    modePianoDiv.style.left = "0px";
    modePianoDiv.innerHTML =
      '<img src="images/piano_keys.png"  id="modeKeyboard" style="top:0px; left:0px; position:relative;">';
    var highlightImgs = [
      "images/highlights/sel_c.png",
      "images/highlights/sel_c_sharp.png",
      "images/highlights/sel_d.png",
      "images/highlights/sel_d_sharp.png",
      "images/highlights/sel_e.png",
      "images/highlights/sel_f.png",
      "images/highlights/sel_f_sharp.png",
      "images/highlights/sel_g.png",
      "images/highlights/sel_g_sharp.png",
      "images/highlights/sel_a.png",
      "images/highlights/sel_a_sharp.png",
      "images/highlights/sel_b.png"
    ];
    var currentModeName = keySignatureToMode(this._logo.keySignature[0]);
    var letterName = currentModeName[0];
    var modeName = currentModeName[1];

    var startingposition; // relative to keyboard
    switch (
      letterName // sharp|flats included
    ) {
      case "C♭":
        startingposition = 11;
        break;
      case "C":
        startingposition = 0;
        break;
      case "C♯":
      case "D♭":
        startingposition = 1;
        break;
      case "D":
        startingposition = 2;
        break;
      case "D♯":
      case "E♭":
        startingposition = 3;
        break;
      case "E":
        startingposition = 4;
        break;
      case "E♯":
        startingposition = 5;
        break;
      case "F♭":
        startingposition = 4;
        break;
      case "F":
        startingposition = 5;
        break;
      case "F♯":
      case "G♭":
        startingposition = 6;
        break;
      case "G":
        startingposition = 7;
        break;
      case "G♯":
      case "A♭":
        startingposition = 8;
        break;
      case "A":
        startingposition = 9;
        break;
      case "A♯":
      case "A♭":
        startingposition = 10;
        break;
      case "B":
        startingposition = 11;
        break;
      case "B♯":
        startingposition = 0;
        break;
      default:
        startingposition = 0;
    }
    modePianoDiv.innerHTML +=
      '<img id="pkey_0" style="top:404px; left:0px; position:absolute;">';
    modePianoDiv.innerHTML +=
      '<img id="pkey_1" style="top:404px; left:0px; position:absolute;">';
    modePianoDiv.innerHTML +=
      '<img id="pkey_2" style="top:404px; left:0px; position:absolute;">';
    modePianoDiv.innerHTML +=
      '<img id="pkey_3" style="top:404px; left:0px; position:absolute;">';
    modePianoDiv.innerHTML +=
      '<img id="pkey_4" style="top:404px; left:0px; position:absolute;">';
    modePianoDiv.innerHTML +=
      '<img id="pkey_5" style="top:404px; left:0px; position:absolute;">';
    modePianoDiv.innerHTML +=
      '<img id="pkey_6" style="top:404px; left:0px; position:absolute;">';
    modePianoDiv.innerHTML +=
      '<img id="pkey_7" style="top:404px; left:0px; position:absolute;">';
    modePianoDiv.innerHTML +=
      '<img id="pkey_8" style="top:404px; left:0px; position:absolute;">';
    modePianoDiv.innerHTML +=
      '<img id="pkey_9" style="top:404px; left:0px; position:absolute;">';
    modePianoDiv.innerHTML +=
      '<img id="pkey_10" style="top:404px; left:0px; position:absolute;">';
    modePianoDiv.innerHTML +=
      '<img id="pkey_11" style="top:404px; left:0px; position:absolute;">';

    for (var i = 0; i < 12; ++i) {
      if (this._selectedNotes[i])
        document.getElementById("pkey_" + i).src =
          highlightImgs[(i + startingposition) % 12];
    }
  };

  this._invert = function() {
    if (this._locked) {
      return;
    }

    this._locked = true;

    this._saveState();
    this.__invertOnePair(1);
    this._showPiano();
  };

  this.__invertOnePair = function(i) {
    var tmp = this._selectedNotes[i];
    this._selectedNotes[i] = this._selectedNotes[12 - i];
    if (this._selectedNotes[i]) {
      this._noteWheel.navItems[i].navItem.show();
    } else {
      this._noteWheel.navItems[i].navItem.hide();
    }

    this._selectedNotes[12 - i] = tmp;
    if (this._selectedNotes[12 - i]) {
      this._noteWheel.navItems[12 - i].navItem.show();
    } else {
      this._noteWheel.navItems[12 - i].navItem.hide();
    }

    var that = this;

    if (i === 5) {
      that._saveState();
      that._setModeName();
      that._showPiano();
      that._locked = false;
    } else {
      setTimeout(function() {
        that.__invertOnePair(i + 1);
      }, ROTATESPEED);
    }
  };

  this._resetNotes = function() {
    for (var i = 0; i < this._selectedNotes.length; i++) {
      if (this._selectedNotes[i]) {
        this._noteWheel.navItems[i].navItem.show();
      } else {
        this._noteWheel.navItems[i].navItem.hide();
      }

      this._playWheel.navItems[i].navItem.hide();
    }
  };

  this._rotateRight = function() {
    if (this._locked) {
      return;
    }

    this._locked = true;

    this._saveState();
    this._newPattern = [];
    this._newPattern.push(this._selectedNotes[11]);
    for (var i = 0; i < 11; i++) {
      this._newPattern.push(this._selectedNotes[i]);
    }

    this.__rotateRightOneCell(1);
  };

  this.__rotateRightOneCell = function(i, cellColors) {
    this._selectedNotes[i] = this._newPattern[i];
    if (this._selectedNotes[i]) {
      this._noteWheel.navItems[i].navItem.show();
    } else {
      this._noteWheel.navItems[i].navItem.hide();
    }

    var that = this;

    if (i === 0) {
      setTimeout(function() {
        if (that._selectedNotes[0]) {
          // We are done.
          that._saveState();
          that._setModeName();
          that._showPiano();
          that._locked = false;
        } else {
<<<<<<< HEAD
          // Keep going until first note is selected.
          that._locked = false;
          that._rotateRight();
        }
      }, ROTATESPEED);
    } else {
      setTimeout(function() {
        that.__rotateRightOneCell((i + 1) % 12);
      }, ROTATESPEED);
    }
  };

  this._rotateLeft = function() {
    if (this._locked) {
      return;
    }

    this._locked = true;

    this._saveState();
    this._newPattern = [];
    for (var i = 1; i < 12; i++) {
      this._newPattern.push(this._selectedNotes[i]);
    }

    this._newPattern.push(this._selectedNotes[0]);

    this.__rotateLeftOneCell(11);
  };

  this.__rotateLeftOneCell = function(i) {
    this._selectedNotes[i] = this._newPattern[i];
    if (this._selectedNotes[i]) {
      this._noteWheel.navItems[i].navItem.show();
    } else {
      this._noteWheel.navItems[i].navItem.hide();
    }

    var that = this;

    if (i === 0) {
      setTimeout(function() {
        if (that._selectedNotes[0]) {
          // We are done.
          that._saveState();
          that._setModeName();
          that._showPiano();
          that._locked = false;
        } else {
          // Keep going until first note is selected.
          that._locked = false;
          that._rotateLeft();
        }
      }, ROTATESPEED);
    } else {
      setTimeout(function() {
        that.__rotateLeftOneCell(i - 1);
      }, ROTATESPEED);
    }
  };

  this._playAll = function() {
    // Play all of the notes in the widget.
    if (this._locked) {
      return;
    }

    this._logo.synth.stop();
    this._locked = true;

    // Make a list of notes to play
    this._notesToPlay = [];
    // Play the mode ascending.
    for (var i = 0; i < 12; i++) {
      if (this._selectedNotes[i]) {
        this._notesToPlay.push(i);
      }
    }

    // Include the octave above the starting note.
    this._notesToPlay.push(12);

    // And then play the mode descending.
    this._notesToPlay.push(12);
    for (var i = 11; i > -1; i--) {
      if (this._selectedNotes[i]) {
        this._notesToPlay.push(i);
      }
    }

    this._lastNotePlayed = null;
    if (this._playing) {
      this.__playNextNote(0);
    }
  };

  this.__playNextNote = function(i) {
    time = this._noteValue + 0.125;
    var that = this;

    if (i > this._notesToPlay.length - 1) {
      setTimeout(function() {
        // Did we just play the last note?
        that._playing = false;

        that._playButton.innerHTML =
          '&nbsp;&nbsp;<img src="header-icons/play-button.svg" title="' +
          _("Play all") +
          '" alt="' +
          _("Play all") +
          '" height="' +
          ICONSIZE +
          '" width="' +
          ICONSIZE +
          '" vertical-align="middle">&nbsp;&nbsp;';
        that._resetNotes();
        that._locked = false;
      }, 1000 * time);

      return;
    }

    setTimeout(function() {
      if (that._lastNotePlayed !== null) {
        that._playWheel.navItems[that._lastNotePlayed % 12].navItem.hide();
      }

      note = that._notesToPlay[i];
      that._playWheel.navItems[note % 12].navItem.show();
      that._lastNotePlayed = note;

      var ks = that._logo.keySignature[0];
      var noteToPlay = getNote(
        that._pitch,
        4,
        note,
        ks,
        false,
        null,
        that._logo.errorMsg
      );
      that._logo.synth.trigger(
        0,
        noteToPlay[0].replace(/♯/g, "#").replace(/♭/g, "b") + noteToPlay[1],
        that._noteValue,
        DEFAULTVOICE,
        null,
        null
      );
      if (that._playing) {
        that.__playNextNote(i + 1);
      } else {
        that._locked = false;
        setTimeout(that._resetNotes(), 500);
        return;
      }
    }, 1000 * time);
  };

  this._playNote = function(i) {
    var ks = this._logo.keySignature[0];

    var noteToPlay = getNote(
      this._pitch,
      4,
      i,
      ks,
      false,
      null,
      this._logo.errorMsg
    );
    this._logo.synth.trigger(
      0,
      noteToPlay[0].replace(/♯/g, "#").replace(/♭/g, "b") + noteToPlay[1],
      this._noteValue,
      DEFAULTVOICE,
      null,
      null
    );
  };

  this._saveState = function() {
    state = JSON.stringify(this._selectedNotes);
    if (state !== last(this._undoStack)) {
      this._undoStack.push(JSON.stringify(this._selectedNotes));
    }
  };

  this._undo = function() {
    if (this._undoStack.length > 0) {
      var prevState = JSON.parse(this._undoStack.pop());
      for (var i = 0; i < 12; i++) {
        this._selectedNotes[i] = prevState[i];
      }

      this._resetNotes();
      this._setModeName();
      this._showPiano();
    }
  };

  this._clear = function() {
    // "Unclick" every entry in the widget.

    this._saveState();

    for (var i = 1; i < 12; i++) {
      this._selectedNotes[i] = false;
    }

    this._resetNotes();
    this._setModeName();
    this._showPiano();
  };

  this._calculateMode = function() {
    var currentMode = [];
    var table = docById("modeTable");
    var j = 1;
    for (var i = 1; i < 12; i++) {
      if (this._selectedNotes[i]) {
=======
            this._noteWheel.navItems[i].navItem.hide()
        }

        var that = this;

        if (i === 0) {
            setTimeout(function() {
                if (that._selectedNotes[0]) {
                    // We are done.
                    that._saveState();
                    that._setModeName();
                    var currentModeName = keySignatureToMode(that._logo.keySignature[0]);
                    if (currentModeName[0] === 'C') {
                        that._showPiano();
                    }
                    that._locked = false;
                } else {
                    // Keep going until first note is selected.
                    that._locked = false;
                    that._rotateLeft();
                }
            }, ROTATESPEED);
        } else {
            setTimeout(function() {
                that.__rotateLeftOneCell(i - 1);
            }, ROTATESPEED);
        }
    };

    this._playAll = function() {
        // Play all of the notes in the widget.
        if (this._locked) {
            return;
        }

        this._logo.synth.stop();
        this._locked = true;

        // Make a list of notes to play
        this._notesToPlay = [];
        // Play the mode ascending.
        for (var i = 0; i < 12; i++) {
            if (this._selectedNotes[i]) {
                this._notesToPlay.push(i);
            }
        }

        // Include the octave above the starting note.
        this._notesToPlay.push(12);

        // And then play the mode descending.
        this._notesToPlay.push(12);
        for (var i = 11; i > -1; i--) {
            if (this._selectedNotes[i]) {
                this._notesToPlay.push(i);
            }
        }
        console.debug(this._notesToPlay);
        this._lastNotePlayed = null;
        if (this._playing) {
            this.__playNextNote(0);
        }
    };

    this.__playNextNote = function(i) {

        var highlightImgs = ['images/highlights/sel_c.png', 'images/highlights/sel_c_sharp.png', 'images/highlights/sel_d.png', 'images/highlights/sel_d_sharp.png', 'images/highlights/sel_e.png', 'images/highlights/sel_f.png', 'images/highlights/sel_f_sharp.png', 'images/highlights/sel_g.png', 'images/highlights/sel_g_sharp.png', 'images/highlights/sel_a.png', 'images/highlights/sel_a_sharp.png', 'images/highlights/sel_b.png'];

        var animationImgs = ['images/animations/sel_c1.png', 'images/animations/sel_c_sharp1.png', 'images/animations/sel_d1.png', 'images/animations/sel_d_sharp1.png', 'images/animations/sel_e1.png', 'images/animations/sel_f1.png', 'images/animations/sel_f_sharp1.png', 'images/animations/sel_g1.png', 'images/animations/sel_g_sharp1.png', 'images/animations/sel_a1.png', 'images/animations/sel_a_sharp1.png', 'images/animations/sel_b1.png'];

        var startingposition = 0;
        time = this._noteValue + 0.125;
        var that = this;
        

        var currentKey = keySignatureToMode(this._logo.keySignature[0])[0];
        if (currentKey === 'C') {
            if (i > this._notesToPlay.length - 1) {
                setTimeout(function() {
                // Did we just play the last note?
                    that._playing = false;
                    var note_key = document.getElementById('pkey_'+0);
                    if(note_key !==null) {
                        note_key.src = highlightImgs[0];
                    }
                    that._playButton.innerHTML = '&nbsp;&nbsp;<img src="header-icons/play-button.svg" title="' + _('Play all') + '" alt="' + _('Play all') + '" height="' + ICONSIZE + '" width="' + ICONSIZE + '" vertical-align="middle">&nbsp;&nbsp;';
                    that._resetNotes();
                    that._locked = false;
                }, 1000 * time);

                return;
                
            }

            setTimeout(function() {
                if (that._lastNotePlayed !== null) {
                    that._playWheel.navItems[that._lastNotePlayed % 12].navItem.hide();
                    var note_key = document.getElementById('pkey_'+that._lastNotePlayed % 12);
                    if(note_key !==null){
                        note_key.src = highlightImgs[(that._lastNotePlayed+startingposition)%12];; 
                    }
                }

                note = that._notesToPlay[i];
                that._playWheel.navItems[note % 12].navItem.show();
            
                if(note !==12) {
                    var note_key = document.getElementById('pkey_'+note%12);
                    if(note_key !==null){
                        note_key.src = animationImgs[(note+startingposition)%12]; 
                    }
                }
                
                that._lastNotePlayed = note;
                var ks = that._logo.keySignature[0];
                var noteToPlay = getNote(that._pitch, 4, note, ks, false, null, that._logo.errorMsg);
                that._logo.synth.trigger(0, noteToPlay[0].replace(/♯/g, '#').replace(/♭/g, 'b') + noteToPlay[1], that._noteValue, DEFAULTVOICE, null, null);
                
                if (that._playing) {
                    that.__playNextNote(i + 1);
                } else {
                    that._locked = false;
                    setTimeout(that._resetNotes(), 500);
                    return;
                }
            }, 1000 * time);
        } else {
            if (i > this._notesToPlay.length - 1) {
                setTimeout(function() {
                    // Did we just play the last note?
                    that._playing = false;
                    that._playButton.innerHTML = '&nbsp;&nbsp;<img src="header-icons/play-button.svg" title="' + _('Play all') + '" alt="' + _('Play all') + '" height="' + ICONSIZE + '" width="' + ICONSIZE + '" vertical-align="middle">&nbsp;&nbsp;';   
                    that._resetNotes();
                    that._locked = false;
                }, 1000 * time);

                return;
            }

            setTimeout(function() {
                if (that._lastNotePlayed !== null) {
                    that._playWheel.navItems[that._lastNotePlayed % 12].navItem.hide();
                }

                note = that._notesToPlay[i];
                that._playWheel.navItems[note % 12].navItem.show();
                that._lastNotePlayed = note;

                var ks = that._logo.keySignature[0];
                var noteToPlay = getNote(that._pitch, 4, note, ks, false, null, that._logo.errorMsg);
                that._logo.synth.trigger(0, noteToPlay[0].replace(/♯/g, '#').replace(/♭/g, 'b') + noteToPlay[1], that._noteValue, DEFAULTVOICE, null, null);
                if (that._playing) {
                    that.__playNextNote(i + 1);
                } else {
                    that._locked = false;
                    setTimeout(that._resetNotes(), 500);
                    return;
                }
            }, 1000 * time);

        }
    };

    this._playNote = function(i) {
        var ks = this._logo.keySignature[0];

        var noteToPlay = getNote(this._pitch, 4, i, ks, false, null, this._logo.errorMsg);
        this._logo.synth.trigger(0, noteToPlay[0].replace(/♯/g, '#').replace(/♭/g, 'b') + noteToPlay[1], this._noteValue, DEFAULTVOICE, null, null);
    };

    this._saveState = function() {
        state = JSON.stringify(this._selectedNotes);
        if (state !== last(this._undoStack)) {
            this._undoStack.push(JSON.stringify(this._selectedNotes));
        }
    };

    this._undo = function() {
        if (this._undoStack.length > 0) {
            var prevState = JSON.parse(this._undoStack.pop());
            for (var i = 0; i < 12; i++) {
                this._selectedNotes[i] = prevState[i];
            }

            this._resetNotes();
            this._setModeName()
            var currentModeName = keySignatureToMode(this._logo.keySignature[0]);
            if (currentModeName[0] === 'C') {
                this._showPiano();
            }
        }
    };

    this._clear = function() {
        // "Unclick" every entry in the widget.

        this._saveState();

        for (var i = 1; i < 12; i++) {
            this._selectedNotes[i] = false;
        }

        this._resetNotes();
        this._setModeName();
        var currentModeName = keySignatureToMode(this._logo.keySignature[0]);
        if (currentModeName[0] === 'C') {
            this._showPiano();
        }
    };

    this._calculateMode = function() {
        var currentMode = [];
        var table = docById('modeTable');
        var j = 1;
        for (var i = 1; i < 12; i++) {
            if (this._selectedNotes[i]) {
                currentMode.push(j);
                j = 1;
            } else {
                j += 1;
            }
        }

>>>>>>> 70ea0307
        currentMode.push(j);
        j = 1;
      } else {
        j += 1;
      }
    }

    currentMode.push(j);
    return currentMode;
  };

  this._setModeName = function() {
    var table = docById("modeTable");
    var n = table.rows.length - 1;
    var currentMode = JSON.stringify(this._calculateMode());
    var currentKey = keySignatureToMode(this._logo.keySignature[0])[0];

    for (var mode in MUSICALMODES) {
      if (JSON.stringify(MUSICALMODES[mode]) === currentMode) {
        // Update the value of the modename block inside of
        // the mode widget block.
        if (this._modeBlock != null) {
          for (var i in this._logo.blocks.blockList) {
            if (this._logo.blocks.blockList[i].name == "modename") {
              this._logo.blocks.blockList[i].value = mode;
              this._logo.blocks.blockList[i].text.text = _(mode);
              this._logo.blocks.blockList[i].updateCache();
            } else if (this._logo.blocks.blockList[i].name == "notename") {
              this._logo.blocks.blockList[i].value = currentKey;
              this._logo.blocks.blockList[i].text.text = _(currentKey);
            }
          }
          this._logo.refreshCanvas();
        }

        var name = currentKey + " " + _(mode);
        table.rows[n].cells[0].innerHTML = name;
        this.widgetWindow.updateTitle(name);
        return;
      }
    }

    // console.debug('setModeName:' + 'not found');
    table.rows[n].cells[0].innerHTML = "";
    this.widgetWindow.updateTitle("");
  };

  this._save = function() {
    var table = docById("modeTable");
    var n = table.rows.length - 1;

    // If the mode is not in the list, save it as the new custom mode.
    if (table.rows[n].cells[0].innerHTML === "") {
      customMode = this._calculateMode();
      console.debug("custom mode: " + customMode);
      storage.custommode = JSON.stringify(customMode);
    }

    var modeName = table.rows[n].cells[0].innerHTML;
    if (modeName === "") {
      modeName = _("custom");
    }

    // Save a stack of pitches to be used with the matrix.
    var newStack = [
      [0, ["action", { collapsed: true }], 100, 100, [null, 1, 2, null]],
      [1, ["text", { value: modeName }], 0, 0, [0]]
    ];
    var endOfStackIdx = 0;
    var previousBlock = 0;

    var modeLength = this._calculateMode().length;
    var p = 0;

    for (var i = 0; i < 12; i++) {
      // Reverse the order so that Do is last.
      var j = 11 - i;
      if (!this._selectedNotes[j]) {
        continue;
      }

      p += 1;
      var pitch = NOTESTABLE[(j + 1) % 12];
      var octave = 4;
      console.debug(pitch + " " + octave);

      var pitchidx = newStack.length;
      var notenameidx = pitchidx + 1;
      var octaveidx = pitchidx + 2;

      if (p === modeLength) {
        newStack.push([
          pitchidx,
          "pitch",
          0,
          0,
          [previousBlock, notenameidx, octaveidx, null]
        ]);
      } else {
        newStack.push([
          pitchidx,
          "pitch",
          0,
          0,
          [previousBlock, notenameidx, octaveidx, pitchidx + 3]
        ]);
      }
      newStack.push([
        notenameidx,
        ["solfege", { value: pitch }],
        0,
        0,
        [pitchidx]
      ]);
      newStack.push([
        octaveidx,
        ["number", { value: octave }],
        0,
        0,
        [pitchidx]
      ]);
      var previousBlock = pitchidx;
    }

    // Create a new stack for the chunk.
    console.debug(newStack);
    this._logo.blocks.loadNewBlocks(newStack);
    this._logo.textMsg(_("New action block generated!"));

    // And save a stack of pitchnumbers to be used with the define mode
    var newStack = [
      [0, "definemode", 150, 120, [null, 1, 3, 2]],
      [1, ["modename", { value: modeName }], 0, 0, [0]],
      [2, "hidden", 0, 0, [0, null]]
    ];
    var endOfStackIdx = 0;
    var previousBlock = 0;

    var modeLength = this._calculateMode().length;
    var p = 0;

    for (var i = 0; i < 12; i++) {
      if (!this._selectedNotes[i]) {
        continue;
      }

      p += 1;
      var idx = newStack.length;

      if (p === modeLength) {
        newStack.push([
          idx,
          "pitchnumber",
          0,
          0,
          [previousBlock, idx + 1, null]
        ]);
      } else {
        newStack.push([
          idx,
          "pitchnumber",
          0,
          0,
          [previousBlock, idx + 1, idx + 2]
        ]);
      }

      newStack.push([idx + 1, ["number", { value: i }], 0, 0, [idx]]);
      var previousBlock = idx;
    }

    // Create a new stack for the chunk.
    console.debug(newStack);
    var that = this;
    setTimeout(function() {
      // that._logo.blocks.palettes.hide();
      that._logo.blocks.loadNewBlocks(newStack);
    }, 2000);
  };

  this._piemenuMode = function() {
    // pie menu for mode definition

    docById("meterWheelDiv").style.display = "";

    // Use advanced constructor for multiple wheelnavs in the same div.
    // The meterWheel is used to hold the half steps.
    this._modeWheel = new wheelnav("meterWheelDiv", null, 400, 400);
    // The selected notes are shown on this wheel
    this._noteWheel = new wheelnav("_noteWheel", this._modeWheel.raphael);
    // Play wheel is to show which note is playing at any one time.
    this._playWheel = new wheelnav("_playWheel", this._modeWheel.raphael);

    wheelnav.cssMeter = true;

    // Use the mode wheel color scheme
    this._modeWheel.colors = platformColor.modeWheelcolors;

    this._modeWheel.slicePathFunction = slicePath().DonutSlice;
    this._modeWheel.slicePathCustom = slicePath().DonutSliceCustomization();
    this._modeWheel.slicePathCustom.minRadiusPercent = 0.4;
    this._modeWheel.slicePathCustom.maxRadiusPercent = 0.75;
    this._modeWheel.sliceSelectedPathCustom = this._modeWheel.slicePathCustom;
    this._modeWheel.sliceInitPathCustom = this._modeWheel.slicePathCustom;

    // Disable rotation, set navAngle and create the menus
    this._modeWheel.clickModeRotate = false;
    this._modeWheel.navAngle = -90;
    // this._modeWheel.selectedNavItemIndex = 2;
    this._modeWheel.animatetime = 0; // 300;

    var labels = ["0", "1", "2", "3", "4", "5", "6", "7", "8", "9", "10", "11"];
    var noteList = [];
    for (var i = 0; i < 12; i++) {
      noteList.push(labels[i]);
    }

    this._modeWheel.createWheel(noteList);

    this._noteWheel.colors = platformColor.noteValueWheelcolors; // modeWheelcolors;
    this._noteWheel.slicePathFunction = slicePath().DonutSlice;
    this._noteWheel.slicePathCustom = slicePath().DonutSliceCustomization();
    this._noteWheel.slicePathCustom.minRadiusPercent = 0.75;
    this._noteWheel.slicePathCustom.maxRadiusPercent = 0.9;
    this._noteWheel.sliceSelectedPathCustom = this._noteWheel.slicePathCustom;
    this._noteWheel.sliceInitPathCustom = this._noteWheel.slicePathCustom;
    this._noteWheel.clickModeRotate = false;
    this._noteWheel.navAngle = -90;
    this._noteWheel.titleRotateAngle = 90;

    var noteList = [" "]; // No X on first note, since we don't want to unselect it.
    this._selectedNotes = [true]; // The first note is always selected.
    for (var i = 1; i < 12; i++) {
      noteList.push("x");
      this._selectedNotes.push(false);
    }

    this._noteWheel.createWheel(noteList);

    this._playWheel.colors = [platformColor.orange];
    this._playWheel.slicePathFunction = slicePath().DonutSlice;
    this._playWheel.slicePathCustom = slicePath().DonutSliceCustomization();
    this._playWheel.slicePathCustom.minRadiusPercent = 0.3;
    this._playWheel.slicePathCustom.maxRadiusPercent = 0.4;
    this._playWheel.sliceSelectedPathCustom = this._playWheel.slicePathCustom;
    this._playWheel.sliceInitPathCustom = this._playWheel.slicePathCustom;
    this._playWheel.clickModeRotate = false;
    this._playWheel.navAngle = -90;
    this._playWheel.titleRotateAngle = 90;

    var noteList = [];
    for (var i = 0; i < 12; i++) {
      noteList.push(" ");
    }

    this._playWheel.createWheel(noteList);

    for (var i = 0; i < 12; i++) {
      this._playWheel.navItems[i].navItem.hide();
    }

    var that = this;

    // If a modeWheel sector is selected, show the corresponding
    // note wheel sector.
    var __setNote = function() {
      var i = that._modeWheel.selectedNavItemIndex;
      that._saveState();
      that._selectedNotes[i] = true;
      that._noteWheel.navItems[i].navItem.show();
      that._playNote(i);
      that._setModeName();
      that._showPiano();
    };

    // If a noteWheel sector is selected, hide it.
    var __clearNote = function() {
      var i = that._noteWheel.selectedNavItemIndex;
      if (i == 0) {
        return; // Never hide the first note.
      }

      that._noteWheel.navItems[i].navItem.hide();
      that._saveState();
      that._selectedNotes[i] = false;
      that._setModeName();
      that._showPiano();
    };

<<<<<<< HEAD
    for (var i = 0; i < 12; i++) {
      that._modeWheel.navItems[i].navigateFunction = __setNote;
      that._noteWheel.navItems[i].navigateFunction = __clearNote;
      // Start with all notes hidden.
      that._noteWheel.navItems[i].navItem.hide();
    }
  };
}
=======
    this._piemenuMode = function () {
        // pie menu for mode definition

        docById('meterWheelDiv').style.display = '';

        // Use advanced constructor for multiple wheelnavs in the same div.
        // The meterWheel is used to hold the half steps.
        this._modeWheel = new wheelnav('meterWheelDiv', null, 400, 400);
        // The selected notes are shown on this wheel
        this._noteWheel = new wheelnav('_noteWheel', this._modeWheel.raphael);
        // Play wheel is to show which note is playing at any one time.
        this._playWheel = new wheelnav('_playWheel', this._modeWheel.raphael);

        wheelnav.cssMeter = true;

        // Use the mode wheel color scheme
        this._modeWheel.colors = platformColor.modeWheelcolors;

        this._modeWheel.slicePathFunction = slicePath().DonutSlice;
        this._modeWheel.slicePathCustom = slicePath().DonutSliceCustomization();
        this._modeWheel.slicePathCustom.minRadiusPercent = 0.4;
        this._modeWheel.slicePathCustom.maxRadiusPercent = 0.75;
        this._modeWheel.sliceSelectedPathCustom = this._modeWheel.slicePathCustom;
        this._modeWheel.sliceInitPathCustom = this._modeWheel.slicePathCustom;

        // Disable rotation, set navAngle and create the menus
        this._modeWheel.clickModeRotate = false;
        this._modeWheel.navAngle = -90;
        // this._modeWheel.selectedNavItemIndex = 2;
        this._modeWheel.animatetime = 0; // 300;

        var labels = ['0', '1', '2', '3', '4', '5', '6', '7', '8', '9', '10', '11'];
        var noteList = [];
        for (var i = 0; i < 12; i++) {
            noteList.push(labels[i]);
        }

        this._modeWheel.createWheel(noteList);

        this._noteWheel.colors = platformColor.noteValueWheelcolors; // modeWheelcolors;
        this._noteWheel.slicePathFunction = slicePath().DonutSlice;
        this._noteWheel.slicePathCustom = slicePath().DonutSliceCustomization();
        this._noteWheel.slicePathCustom.minRadiusPercent = 0.75;
        this._noteWheel.slicePathCustom.maxRadiusPercent = 0.90;
        this._noteWheel.sliceSelectedPathCustom = this._noteWheel.slicePathCustom;
        this._noteWheel.sliceInitPathCustom = this._noteWheel.slicePathCustom;
        this._noteWheel.clickModeRotate = false;
        this._noteWheel.navAngle = -90;
        this._noteWheel.titleRotateAngle = 90;

        var noteList = [' '];  // No X on first note, since we don't want to unselect it.
        this._selectedNotes = [true];  // The first note is always selected.
        for (var i = 1; i < 12; i++) {
            noteList.push('x');
            this._selectedNotes.push(false);
        }

        this._noteWheel.createWheel(noteList)

        this._playWheel.colors = [platformColor.orange];
        this._playWheel.slicePathFunction = slicePath().DonutSlice;
        this._playWheel.slicePathCustom = slicePath().DonutSliceCustomization();
        this._playWheel.slicePathCustom.minRadiusPercent = 0.3;
        this._playWheel.slicePathCustom.maxRadiusPercent = 0.4;
        this._playWheel.sliceSelectedPathCustom = this._playWheel.slicePathCustom;
        this._playWheel.sliceInitPathCustom = this._playWheel.slicePathCustom;
        this._playWheel.clickModeRotate = false;
        this._playWheel.navAngle = -90;
        this._playWheel.titleRotateAngle = 90;

        var noteList = [];
        for (var i = 0; i < 12; i++) {
            noteList.push(' ');
        }

        this._playWheel.createWheel(noteList)

        for (var i = 0; i < 12; i++) {
            this._playWheel.navItems[i].navItem.hide();
        }

        var that = this;

        // If a modeWheel sector is selected, show the corresponding
        // note wheel sector.
        var __setNote = function () {
            var i = that._modeWheel.selectedNavItemIndex;
            that._saveState();
            that._selectedNotes[i] = true;
            that._noteWheel.navItems[i].navItem.show();
            that._playNote(i);
            that._setModeName();
            var currentModeName = keySignatureToMode(this._logo.keySignature[0]);
            if (currentModeName[0] === 'C') {
                this._showPiano();
            }
        };

        // If a noteWheel sector is selected, hide it.
        var __clearNote = function () {
            var i = that._noteWheel.selectedNavItemIndex;
            if (i == 0) {
                return;  // Never hide the first note.
            }

            that._noteWheel.navItems[i].navItem.hide();
            that._saveState();
            that._selectedNotes[i] = false;
            that._setModeName();
            var currentModeName = keySignatureToMode(this._logo.keySignature[0]);
            if (currentModeName[0] === 'C') {
                this._showPiano();
            }
        };

        for (var i = 0; i < 12; i++) {
            that._modeWheel.navItems[i].navigateFunction = __setNote;
            that._noteWheel.navItems[i].navigateFunction = __clearNote;
            // Start with all notes hidden.
            that._noteWheel.navItems[i].navItem.hide();
        }
    };
};
>>>>>>> 70ea0307
<|MERGE_RESOLUTION|>--- conflicted
+++ resolved
@@ -9,120 +9,145 @@
 // License along with this library; if not, write to the Free Software
 // Foundation, 51 Franklin Street, Suite 500 Boston, MA 02110-1335 USA
 
+
 function ModeWidget() {
-  const ROTATESPEED = 125;
-  const BUTTONDIVWIDTH = 535;
-  const BUTTONSIZE = 53;
-  const ICONSIZE = 32;
-
-  this.init = function(logo, modeBlock) {
-    this._logo = logo;
-    this._modeBlock = modeBlock;
-    this._locked = false;
-    this._pitch = this._logo.keySignature[0][0];
-    this._noteValue = 0.333;
-    this._undoStack = [];
-    this._playing = false;
-    this._selectedNotes = [];
-    this._newPattern = [];
-
-    var w = window.innerWidth;
-    this._cellScale = w / 1200;
-    var iconSize = ICONSIZE * this._cellScale;
-
-    var widgetWindow = window.widgetWindows.windowFor(this, "custom mode");
-    this.widgetWindow = widgetWindow;
-    widgetWindow.clear();
-
-    // For the button callbacks
-    var that = this;
-
-    this.modeTableDiv = document.createElement("div");
-    widgetWindow.getWidgetBody().append(this.modeTableDiv);
-
-    widgetWindow.onclose = function() {
-      that._logo.hideMsgs();
-      this.destroy();
-    };
-
-    this._playButton = widgetWindow.addButton(
-      "play-button.svg",
-      ICONSIZE,
-      _("Play")
-    );
-    this._playButton.onclick = function() {
-      that._logo.resetSynth(0);
-      if (that._playingStatus()) {
-        that._playing = false;
-
-        this.innerHTML =
-          '&nbsp;&nbsp;<img src="header-icons/play-button.svg" title="' +
-          _("Play all") +
-          '" alt="' +
-          _("Play all") +
-          '" height="' +
-          ICONSIZE +
-          '" width="' +
-          ICONSIZE +
-          '" vertical-align="middle">&nbsp;&nbsp;';
-      } else {
-        that._playing = true;
-
-        this.innerHTML =
-          '&nbsp;&nbsp;<img src="header-icons/stop-button.svg" title="' +
-          _("Stop") +
-          '" alt="' +
-          _("Stop") +
-          '" height="' +
-          ICONSIZE +
-          '" width="' +
-          ICONSIZE +
-          '" vertical-align="middle">&nbsp;&nbsp;';
-
-        that._playAll();
-      }
-    };
-
-    widgetWindow.addButton(
-      "export-chunk.svg",
-      ICONSIZE,
-      _("Save")
-    ).onclick = function() {
-      that._save();
-    };
-
-<<<<<<< HEAD
-    widgetWindow.addButton(
-      "erase-button.svg",
-      ICONSIZE,
-      _("Clear")
-    ).onclick = function() {
-      that._clear();
-    };
-
-    widgetWindow.addButton(
-      "rotate-left.svg",
-      ICONSIZE,
-      _("Rotate counter clockwise")
-    ).onclick = function() {
-      that._rotateLeft();
-    };
-
-    widgetWindow.addButton(
-      "rotate-right.svg",
-      ICONSIZE,
-      _("Rotate clockwise")
-    ).onclick = function() {
-      that._rotateRight();
-    };
-
-    widgetWindow.addButton(
-      "invert.svg",
-      ICONSIZE,
-      _("Invert")
-    ).onclick = function() {
-      that._invert();
-=======
+    const ROTATESPEED = 125;
+    const BUTTONDIVWIDTH = 535;
+    const BUTTONSIZE = 53;
+    const ICONSIZE = 32;
+
+    this.init = function(logo, modeBlock) {
+        this._logo = logo;
+        this._modeBlock = modeBlock;
+        this._locked = false;
+        this._pitch = this._logo.keySignature[0][0];
+        this._noteValue = 0.333;
+        this._undoStack = [];
+        this._playing = false;
+        this._selectedNotes = [];
+        this._newPattern = [];
+
+        var w = window.innerWidth;
+        this._cellScale = w / 1200;
+        var iconSize = ICONSIZE * this._cellScale;
+
+        var widgetWindow = window.widgetWindows.windowFor(this, "custom mode");
+        this.widgetWindow = widgetWindow;
+        widgetWindow.clear();
+
+        // For the button callbacks
+        var that = this;
+
+        this.modeTableDiv = document.createElement("div");
+        widgetWindow.getWidgetBody().append(this.modeTableDiv);
+
+
+        widgetWindow.onclose=function() {
+            that._logo.hideMsgs();
+            this.destroy();
+        }
+
+        this._playButton = widgetWindow.addButton('play-button.svg', ICONSIZE, _('Play'));
+        this._playButton.onclick = function() {
+            that._logo.resetSynth(0);
+            if (that._playingStatus()) {
+                that._playing = false;
+
+                this.innerHTML = '&nbsp;&nbsp;<img src="header-icons/play-button.svg" title="' + _('Play all') + '" alt="' + _('Play all') + '" height="' + ICONSIZE + '" width="' + ICONSIZE + '" vertical-align="middle">&nbsp;&nbsp;';
+            } else {
+                that._playing = true;
+
+                this.innerHTML = '&nbsp;&nbsp;<img src="header-icons/stop-button.svg" title="' + _('Stop') + '" alt="' + _('Stop') + '" height="' + ICONSIZE + '" width="' + ICONSIZE + '" vertical-align="middle">&nbsp;&nbsp;';
+
+                that._playAll();
+            }
+        }
+
+        widgetWindow.addButton('export-chunk.svg', ICONSIZE, _('Save')).onclick = function() {
+          that._save();
+        }
+
+        widgetWindow.addButton('erase-button.svg', ICONSIZE, _('Clear')).onclick = function() {
+            that._clear();
+        }
+
+        widgetWindow.addButton('rotate-left.svg', ICONSIZE, _('Rotate counter clockwise')).onclick = function() {
+            that._rotateLeft();
+        }
+
+        widgetWindow.addButton('rotate-right.svg', ICONSIZE, _('Rotate clockwise')).onclick = function() {
+            that._rotateRight();
+        }
+
+        widgetWindow.addButton('invert.svg', ICONSIZE, _('Invert')).onclick = function() {
+            that._invert();
+        }
+
+        widgetWindow.addButton('restore-button.svg', ICONSIZE, _('Undo')).onclick = function() {
+            that._undo();
+        }
+
+        // The mode table (holds a pie menu and a label)
+        var modeTableDiv = this.modeTableDiv;
+        modeTableDiv.style.display = 'inline';
+        modeTableDiv.style.visibility = 'visible';
+        modeTableDiv.style.border = '0px';
+        // modeTableDiv.innerHTML = '<table id="modeTable"></table>';
+        modeTableDiv.innerHTML = '<div id="meterWheelDiv"></div>';
+        modeTableDiv.innerHTML += '<div id="modePianoDiv" class=""></div>';
+                    modeTableDiv.innerHTML += '<table id="modeTable"></table>';
+
+        this._piemenuMode();
+
+        var table = docById('modeTable');
+
+        /*
+        // Set up the pie menu
+        var row = table.insertRow();
+        var cell = row.insertCell();
+        cell.innerHTML = '<div id="meterWheelDiv"></div>';
+        */
+        // A row for the current mode label
+        var row = table.insertRow();
+        var cell = row.insertCell();
+        // cell.colSpan = 18;
+        cell.innerHTML = '&nbsp;';
+        cell.style.backgroundColor = platformColor.selectorBackground;
+
+        // Set current mode in pie menu.
+        this._setMode();
+
+        //.TRANS: A circle of notes represents the musical mode.
+        this._logo.textMsg(_('Click in the circle to select notes for the mode.'));
+        widgetWindow.sendToCenter();
+    };
+
+    this._playingStatus = function() {
+        return this._playing;
+    };
+
+    this._addButton = function(row, icon, iconSize, label) {
+        var cell = row.insertCell(-1);
+        cell.innerHTML = '&nbsp;&nbsp;<img src="header-icons/' + icon + '" title="' + label + '" alt="' + label + '" height="' + iconSize + '" width="' + iconSize + '" vertical-align="middle" align-content="center">&nbsp;&nbsp;';
+        cell.style.width = BUTTONSIZE + 'px';
+        cell.style.minWidth = cell.style.width;
+        cell.style.maxWidth = cell.style.width;
+        cell.style.height = cell.style.width;
+        cell.style.minHeight = cell.style.height;
+        cell.style.maxHeight = cell.style.height;
+        cell.style.backgroundColor = platformColor.selectorBackground;
+
+        cell.onmouseover=function() {
+            this.style.backgroundColor = platformColor.selectorBackgroundHOVER;
+        }
+
+        cell.onmouseout=function() {
+            this.style.backgroundColor = platformColor.selectorBackground;
+        }
+
+        return cell;
+    };
+
     this._setMode = function() {
         // Read in the current mode to start.
         var currentModeName = keySignatureToMode(this._logo.keySignature[0]);
@@ -243,82 +268,46 @@
             }, ROTATESPEED);
         }
 
->>>>>>> 70ea0307
-    };
-
-    widgetWindow.addButton(
-      "restore-button.svg",
-      ICONSIZE,
-      _("Undo")
-    ).onclick = function() {
-      that._undo();
-    };
-
-    // The mode table (holds a pie menu and a label)
-    var modeTableDiv = this.modeTableDiv;
-    modeTableDiv.style.display = "inline";
-    modeTableDiv.style.visibility = "visible";
-    modeTableDiv.style.border = "0px";
-    // modeTableDiv.innerHTML = '<table id="modeTable"></table>';
-    modeTableDiv.innerHTML = '<div id="meterWheelDiv"></div>';
-    modeTableDiv.innerHTML += '<div id="modePianoDiv" class=""></div>';
-    modeTableDiv.innerHTML += '<table id="modeTable"></table>';
-
-    this._piemenuMode();
-
-    var table = docById("modeTable");
-
-<<<<<<< HEAD
-    /*
-        // Set up the pie menu
-        var row = table.insertRow();
-        var cell = row.insertCell();
-        cell.innerHTML = '<div id="meterWheelDiv"></div>';
-        */
-    // A row for the current mode label
-    var row = table.insertRow();
-    var cell = row.insertCell();
-    // cell.colSpan = 18;
-    cell.innerHTML = "&nbsp;";
-    cell.style.backgroundColor = platformColor.selectorBackground;
-
-    // Set current mode in pie menu.
-    this._setMode();
-
-    //.TRANS: A circle of notes represents the musical mode.
-    this._logo.textMsg(_("Click in the circle to select notes for the mode."));
-    widgetWindow.sendToCenter();
-  };
-
-  this._playingStatus = function() {
-    return this._playing;
-  };
-
-  this._addButton = function(row, icon, iconSize, label) {
-    var cell = row.insertCell(-1);
-    cell.innerHTML =
-      '&nbsp;&nbsp;<img src="header-icons/' +
-      icon +
-      '" title="' +
-      label +
-      '" alt="' +
-      label +
-      '" height="' +
-      iconSize +
-      '" width="' +
-      iconSize +
-      '" vertical-align="middle" align-content="center">&nbsp;&nbsp;';
-    cell.style.width = BUTTONSIZE + "px";
-    cell.style.minWidth = cell.style.width;
-    cell.style.maxWidth = cell.style.width;
-    cell.style.height = cell.style.width;
-    cell.style.minHeight = cell.style.height;
-    cell.style.maxHeight = cell.style.height;
-    cell.style.backgroundColor = platformColor.selectorBackground;
-
-    cell.onmouseover = function() {
-      this.style.backgroundColor = platformColor.selectorBackgroundHOVER;
-=======
+    };
+
+    this._resetNotes = function() {
+        for (var i = 0; i < this._selectedNotes.length; i++) {
+            if (this._selectedNotes[i]) {
+                this._noteWheel.navItems[i].navItem.show();
+            } else {
+                this._noteWheel.navItems[i].navItem.hide();
+            }
+
+            this._playWheel.navItems[i].navItem.hide();
+        }
+    };
+
+    this._rotateRight = function() {
+        if (this._locked) {
+            return;
+        }
+
+        this._locked = true;
+
+        this._saveState();
+        this._newPattern = []
+        this._newPattern.push(this._selectedNotes[11]);
+        for (var i = 0; i < 11; i++) {
+            this._newPattern.push(this._selectedNotes[i]);
+        }
+
+        this.__rotateRightOneCell(1);
+
+    };
+
+    this.__rotateRightOneCell = function(i, cellColors) {
+        this._selectedNotes[i] = this._newPattern[i];
+        if (this._selectedNotes[i]) {
+            this._noteWheel.navItems[i].navItem.show()
+        } else {
+            this._noteWheel.navItems[i].navItem.hide()
+        }
+
         var that = this;
 
         if (i === 0) {
@@ -343,479 +332,31 @@
                 that.__rotateRightOneCell((i + 1) % 12);
             }, ROTATESPEED);
         }
->>>>>>> 70ea0307
-    };
-
-    cell.onmouseout = function() {
-      this.style.backgroundColor = platformColor.selectorBackground;
-    };
-
-    return cell;
-  };
-
-  this._setMode = function() {
-    // Read in the current mode to start.
-    var currentModeName = keySignatureToMode(this._logo.keySignature[0]);
-    var currentMode = MUSICALMODES[currentModeName[1]];
-
-    // Add the mode name in the bottom row of the table.
-    var table = docById("modeTable");
-    var n = table.rows.length - 1;
-
-    console.debug(_(currentModeName[1]));
-    var name = currentModeName[0] + " " + _(currentModeName[1]);
-    table.rows[n].cells[0].innerHTML = name;
-    this.widgetWindow.updateTitle(name);
-
-    // Set the notes for this mode.
-    var that = this;
-    var k = 0;
-    var j = 0;
-    for (var i = 0; i < 12; i++) {
-      if (i === j) {
-        this._noteWheel.navItems[i].navItem.show();
-        this._selectedNotes[i] = true;
-        j += currentMode[k];
-        k += 1;
-      } else {
-        this._noteWheel.navItems[i].navItem.hide();
-      }
-    }
-    this._showPiano();
-  };
-
-  this._showPiano = function() {
-    var modePianoDiv = docById("modePianoDiv");
-    modePianoDiv.style.display = "inline";
-    modePianoDiv.style.visibility = "visible";
-    modePianoDiv.style.border = "0px";
-    modePianoDiv.style.top = "0px";
-    modePianoDiv.style.left = "0px";
-    modePianoDiv.innerHTML =
-      '<img src="images/piano_keys.png"  id="modeKeyboard" style="top:0px; left:0px; position:relative;">';
-    var highlightImgs = [
-      "images/highlights/sel_c.png",
-      "images/highlights/sel_c_sharp.png",
-      "images/highlights/sel_d.png",
-      "images/highlights/sel_d_sharp.png",
-      "images/highlights/sel_e.png",
-      "images/highlights/sel_f.png",
-      "images/highlights/sel_f_sharp.png",
-      "images/highlights/sel_g.png",
-      "images/highlights/sel_g_sharp.png",
-      "images/highlights/sel_a.png",
-      "images/highlights/sel_a_sharp.png",
-      "images/highlights/sel_b.png"
-    ];
-    var currentModeName = keySignatureToMode(this._logo.keySignature[0]);
-    var letterName = currentModeName[0];
-    var modeName = currentModeName[1];
-
-    var startingposition; // relative to keyboard
-    switch (
-      letterName // sharp|flats included
-    ) {
-      case "C♭":
-        startingposition = 11;
-        break;
-      case "C":
-        startingposition = 0;
-        break;
-      case "C♯":
-      case "D♭":
-        startingposition = 1;
-        break;
-      case "D":
-        startingposition = 2;
-        break;
-      case "D♯":
-      case "E♭":
-        startingposition = 3;
-        break;
-      case "E":
-        startingposition = 4;
-        break;
-      case "E♯":
-        startingposition = 5;
-        break;
-      case "F♭":
-        startingposition = 4;
-        break;
-      case "F":
-        startingposition = 5;
-        break;
-      case "F♯":
-      case "G♭":
-        startingposition = 6;
-        break;
-      case "G":
-        startingposition = 7;
-        break;
-      case "G♯":
-      case "A♭":
-        startingposition = 8;
-        break;
-      case "A":
-        startingposition = 9;
-        break;
-      case "A♯":
-      case "A♭":
-        startingposition = 10;
-        break;
-      case "B":
-        startingposition = 11;
-        break;
-      case "B♯":
-        startingposition = 0;
-        break;
-      default:
-        startingposition = 0;
-    }
-    modePianoDiv.innerHTML +=
-      '<img id="pkey_0" style="top:404px; left:0px; position:absolute;">';
-    modePianoDiv.innerHTML +=
-      '<img id="pkey_1" style="top:404px; left:0px; position:absolute;">';
-    modePianoDiv.innerHTML +=
-      '<img id="pkey_2" style="top:404px; left:0px; position:absolute;">';
-    modePianoDiv.innerHTML +=
-      '<img id="pkey_3" style="top:404px; left:0px; position:absolute;">';
-    modePianoDiv.innerHTML +=
-      '<img id="pkey_4" style="top:404px; left:0px; position:absolute;">';
-    modePianoDiv.innerHTML +=
-      '<img id="pkey_5" style="top:404px; left:0px; position:absolute;">';
-    modePianoDiv.innerHTML +=
-      '<img id="pkey_6" style="top:404px; left:0px; position:absolute;">';
-    modePianoDiv.innerHTML +=
-      '<img id="pkey_7" style="top:404px; left:0px; position:absolute;">';
-    modePianoDiv.innerHTML +=
-      '<img id="pkey_8" style="top:404px; left:0px; position:absolute;">';
-    modePianoDiv.innerHTML +=
-      '<img id="pkey_9" style="top:404px; left:0px; position:absolute;">';
-    modePianoDiv.innerHTML +=
-      '<img id="pkey_10" style="top:404px; left:0px; position:absolute;">';
-    modePianoDiv.innerHTML +=
-      '<img id="pkey_11" style="top:404px; left:0px; position:absolute;">';
-
-    for (var i = 0; i < 12; ++i) {
-      if (this._selectedNotes[i])
-        document.getElementById("pkey_" + i).src =
-          highlightImgs[(i + startingposition) % 12];
-    }
-  };
-
-  this._invert = function() {
-    if (this._locked) {
-      return;
-    }
-
-    this._locked = true;
-
-    this._saveState();
-    this.__invertOnePair(1);
-    this._showPiano();
-  };
-
-  this.__invertOnePair = function(i) {
-    var tmp = this._selectedNotes[i];
-    this._selectedNotes[i] = this._selectedNotes[12 - i];
-    if (this._selectedNotes[i]) {
-      this._noteWheel.navItems[i].navItem.show();
-    } else {
-      this._noteWheel.navItems[i].navItem.hide();
-    }
-
-    this._selectedNotes[12 - i] = tmp;
-    if (this._selectedNotes[12 - i]) {
-      this._noteWheel.navItems[12 - i].navItem.show();
-    } else {
-      this._noteWheel.navItems[12 - i].navItem.hide();
-    }
-
-    var that = this;
-
-    if (i === 5) {
-      that._saveState();
-      that._setModeName();
-      that._showPiano();
-      that._locked = false;
-    } else {
-      setTimeout(function() {
-        that.__invertOnePair(i + 1);
-      }, ROTATESPEED);
-    }
-  };
-
-  this._resetNotes = function() {
-    for (var i = 0; i < this._selectedNotes.length; i++) {
-      if (this._selectedNotes[i]) {
-        this._noteWheel.navItems[i].navItem.show();
-      } else {
-        this._noteWheel.navItems[i].navItem.hide();
-      }
-
-      this._playWheel.navItems[i].navItem.hide();
-    }
-  };
-
-  this._rotateRight = function() {
-    if (this._locked) {
-      return;
-    }
-
-    this._locked = true;
-
-    this._saveState();
-    this._newPattern = [];
-    this._newPattern.push(this._selectedNotes[11]);
-    for (var i = 0; i < 11; i++) {
-      this._newPattern.push(this._selectedNotes[i]);
-    }
-
-    this.__rotateRightOneCell(1);
-  };
-
-  this.__rotateRightOneCell = function(i, cellColors) {
-    this._selectedNotes[i] = this._newPattern[i];
-    if (this._selectedNotes[i]) {
-      this._noteWheel.navItems[i].navItem.show();
-    } else {
-      this._noteWheel.navItems[i].navItem.hide();
-    }
-
-    var that = this;
-
-    if (i === 0) {
-      setTimeout(function() {
-        if (that._selectedNotes[0]) {
-          // We are done.
-          that._saveState();
-          that._setModeName();
-          that._showPiano();
-          that._locked = false;
+    };
+
+    this._rotateLeft = function() {
+        if (this._locked) {
+            return;
+        }
+
+        this._locked = true;
+
+        this._saveState();
+        this._newPattern = []
+        for (var i = 1; i < 12; i++) {
+            this._newPattern.push(this._selectedNotes[i]);
+        }
+
+        this._newPattern.push(this._selectedNotes[0]);
+
+        this.__rotateLeftOneCell(11);
+    };
+
+    this.__rotateLeftOneCell = function(i) {
+        this._selectedNotes[i] = this._newPattern[i];
+        if (this._selectedNotes[i]) {
+            this._noteWheel.navItems[i].navItem.show()
         } else {
-<<<<<<< HEAD
-          // Keep going until first note is selected.
-          that._locked = false;
-          that._rotateRight();
-        }
-      }, ROTATESPEED);
-    } else {
-      setTimeout(function() {
-        that.__rotateRightOneCell((i + 1) % 12);
-      }, ROTATESPEED);
-    }
-  };
-
-  this._rotateLeft = function() {
-    if (this._locked) {
-      return;
-    }
-
-    this._locked = true;
-
-    this._saveState();
-    this._newPattern = [];
-    for (var i = 1; i < 12; i++) {
-      this._newPattern.push(this._selectedNotes[i]);
-    }
-
-    this._newPattern.push(this._selectedNotes[0]);
-
-    this.__rotateLeftOneCell(11);
-  };
-
-  this.__rotateLeftOneCell = function(i) {
-    this._selectedNotes[i] = this._newPattern[i];
-    if (this._selectedNotes[i]) {
-      this._noteWheel.navItems[i].navItem.show();
-    } else {
-      this._noteWheel.navItems[i].navItem.hide();
-    }
-
-    var that = this;
-
-    if (i === 0) {
-      setTimeout(function() {
-        if (that._selectedNotes[0]) {
-          // We are done.
-          that._saveState();
-          that._setModeName();
-          that._showPiano();
-          that._locked = false;
-        } else {
-          // Keep going until first note is selected.
-          that._locked = false;
-          that._rotateLeft();
-        }
-      }, ROTATESPEED);
-    } else {
-      setTimeout(function() {
-        that.__rotateLeftOneCell(i - 1);
-      }, ROTATESPEED);
-    }
-  };
-
-  this._playAll = function() {
-    // Play all of the notes in the widget.
-    if (this._locked) {
-      return;
-    }
-
-    this._logo.synth.stop();
-    this._locked = true;
-
-    // Make a list of notes to play
-    this._notesToPlay = [];
-    // Play the mode ascending.
-    for (var i = 0; i < 12; i++) {
-      if (this._selectedNotes[i]) {
-        this._notesToPlay.push(i);
-      }
-    }
-
-    // Include the octave above the starting note.
-    this._notesToPlay.push(12);
-
-    // And then play the mode descending.
-    this._notesToPlay.push(12);
-    for (var i = 11; i > -1; i--) {
-      if (this._selectedNotes[i]) {
-        this._notesToPlay.push(i);
-      }
-    }
-
-    this._lastNotePlayed = null;
-    if (this._playing) {
-      this.__playNextNote(0);
-    }
-  };
-
-  this.__playNextNote = function(i) {
-    time = this._noteValue + 0.125;
-    var that = this;
-
-    if (i > this._notesToPlay.length - 1) {
-      setTimeout(function() {
-        // Did we just play the last note?
-        that._playing = false;
-
-        that._playButton.innerHTML =
-          '&nbsp;&nbsp;<img src="header-icons/play-button.svg" title="' +
-          _("Play all") +
-          '" alt="' +
-          _("Play all") +
-          '" height="' +
-          ICONSIZE +
-          '" width="' +
-          ICONSIZE +
-          '" vertical-align="middle">&nbsp;&nbsp;';
-        that._resetNotes();
-        that._locked = false;
-      }, 1000 * time);
-
-      return;
-    }
-
-    setTimeout(function() {
-      if (that._lastNotePlayed !== null) {
-        that._playWheel.navItems[that._lastNotePlayed % 12].navItem.hide();
-      }
-
-      note = that._notesToPlay[i];
-      that._playWheel.navItems[note % 12].navItem.show();
-      that._lastNotePlayed = note;
-
-      var ks = that._logo.keySignature[0];
-      var noteToPlay = getNote(
-        that._pitch,
-        4,
-        note,
-        ks,
-        false,
-        null,
-        that._logo.errorMsg
-      );
-      that._logo.synth.trigger(
-        0,
-        noteToPlay[0].replace(/♯/g, "#").replace(/♭/g, "b") + noteToPlay[1],
-        that._noteValue,
-        DEFAULTVOICE,
-        null,
-        null
-      );
-      if (that._playing) {
-        that.__playNextNote(i + 1);
-      } else {
-        that._locked = false;
-        setTimeout(that._resetNotes(), 500);
-        return;
-      }
-    }, 1000 * time);
-  };
-
-  this._playNote = function(i) {
-    var ks = this._logo.keySignature[0];
-
-    var noteToPlay = getNote(
-      this._pitch,
-      4,
-      i,
-      ks,
-      false,
-      null,
-      this._logo.errorMsg
-    );
-    this._logo.synth.trigger(
-      0,
-      noteToPlay[0].replace(/♯/g, "#").replace(/♭/g, "b") + noteToPlay[1],
-      this._noteValue,
-      DEFAULTVOICE,
-      null,
-      null
-    );
-  };
-
-  this._saveState = function() {
-    state = JSON.stringify(this._selectedNotes);
-    if (state !== last(this._undoStack)) {
-      this._undoStack.push(JSON.stringify(this._selectedNotes));
-    }
-  };
-
-  this._undo = function() {
-    if (this._undoStack.length > 0) {
-      var prevState = JSON.parse(this._undoStack.pop());
-      for (var i = 0; i < 12; i++) {
-        this._selectedNotes[i] = prevState[i];
-      }
-
-      this._resetNotes();
-      this._setModeName();
-      this._showPiano();
-    }
-  };
-
-  this._clear = function() {
-    // "Unclick" every entry in the widget.
-
-    this._saveState();
-
-    for (var i = 1; i < 12; i++) {
-      this._selectedNotes[i] = false;
-    }
-
-    this._resetNotes();
-    this._setModeName();
-    this._showPiano();
-  };
-
-  this._calculateMode = function() {
-    var currentMode = [];
-    var table = docById("modeTable");
-    var j = 1;
-    for (var i = 1; i < 12; i++) {
-      if (this._selectedNotes[i]) {
-=======
             this._noteWheel.navItems[i].navItem.hide()
         }
 
@@ -1039,306 +580,137 @@
             }
         }
 
->>>>>>> 70ea0307
         currentMode.push(j);
-        j = 1;
-      } else {
-        j += 1;
-      }
-    }
-
-    currentMode.push(j);
-    return currentMode;
-  };
-
-  this._setModeName = function() {
-    var table = docById("modeTable");
-    var n = table.rows.length - 1;
-    var currentMode = JSON.stringify(this._calculateMode());
-    var currentKey = keySignatureToMode(this._logo.keySignature[0])[0];
-
-    for (var mode in MUSICALMODES) {
-      if (JSON.stringify(MUSICALMODES[mode]) === currentMode) {
-        // Update the value of the modename block inside of
-        // the mode widget block.
-        if (this._modeBlock != null) {
-          for (var i in this._logo.blocks.blockList) {
-            if (this._logo.blocks.blockList[i].name == "modename") {
-              this._logo.blocks.blockList[i].value = mode;
-              this._logo.blocks.blockList[i].text.text = _(mode);
-              this._logo.blocks.blockList[i].updateCache();
-            } else if (this._logo.blocks.blockList[i].name == "notename") {
-              this._logo.blocks.blockList[i].value = currentKey;
-              this._logo.blocks.blockList[i].text.text = _(currentKey);
-            }
-          }
-          this._logo.refreshCanvas();
-        }
-
-        var name = currentKey + " " + _(mode);
-        table.rows[n].cells[0].innerHTML = name;
-        this.widgetWindow.updateTitle(name);
-        return;
-      }
-    }
-
-    // console.debug('setModeName:' + 'not found');
-    table.rows[n].cells[0].innerHTML = "";
-    this.widgetWindow.updateTitle("");
-  };
-
-  this._save = function() {
-    var table = docById("modeTable");
-    var n = table.rows.length - 1;
-
-    // If the mode is not in the list, save it as the new custom mode.
-    if (table.rows[n].cells[0].innerHTML === "") {
-      customMode = this._calculateMode();
-      console.debug("custom mode: " + customMode);
-      storage.custommode = JSON.stringify(customMode);
-    }
-
-    var modeName = table.rows[n].cells[0].innerHTML;
-    if (modeName === "") {
-      modeName = _("custom");
-    }
-
-    // Save a stack of pitches to be used with the matrix.
-    var newStack = [
-      [0, ["action", { collapsed: true }], 100, 100, [null, 1, 2, null]],
-      [1, ["text", { value: modeName }], 0, 0, [0]]
-    ];
-    var endOfStackIdx = 0;
-    var previousBlock = 0;
-
-    var modeLength = this._calculateMode().length;
-    var p = 0;
-
-    for (var i = 0; i < 12; i++) {
-      // Reverse the order so that Do is last.
-      var j = 11 - i;
-      if (!this._selectedNotes[j]) {
-        continue;
-      }
-
-      p += 1;
-      var pitch = NOTESTABLE[(j + 1) % 12];
-      var octave = 4;
-      console.debug(pitch + " " + octave);
-
-      var pitchidx = newStack.length;
-      var notenameidx = pitchidx + 1;
-      var octaveidx = pitchidx + 2;
-
-      if (p === modeLength) {
-        newStack.push([
-          pitchidx,
-          "pitch",
-          0,
-          0,
-          [previousBlock, notenameidx, octaveidx, null]
-        ]);
-      } else {
-        newStack.push([
-          pitchidx,
-          "pitch",
-          0,
-          0,
-          [previousBlock, notenameidx, octaveidx, pitchidx + 3]
-        ]);
-      }
-      newStack.push([
-        notenameidx,
-        ["solfege", { value: pitch }],
-        0,
-        0,
-        [pitchidx]
-      ]);
-      newStack.push([
-        octaveidx,
-        ["number", { value: octave }],
-        0,
-        0,
-        [pitchidx]
-      ]);
-      var previousBlock = pitchidx;
-    }
-
-    // Create a new stack for the chunk.
-    console.debug(newStack);
-    this._logo.blocks.loadNewBlocks(newStack);
-    this._logo.textMsg(_("New action block generated!"));
-
-    // And save a stack of pitchnumbers to be used with the define mode
-    var newStack = [
-      [0, "definemode", 150, 120, [null, 1, 3, 2]],
-      [1, ["modename", { value: modeName }], 0, 0, [0]],
-      [2, "hidden", 0, 0, [0, null]]
-    ];
-    var endOfStackIdx = 0;
-    var previousBlock = 0;
-
-    var modeLength = this._calculateMode().length;
-    var p = 0;
-
-    for (var i = 0; i < 12; i++) {
-      if (!this._selectedNotes[i]) {
-        continue;
-      }
-
-      p += 1;
-      var idx = newStack.length;
-
-      if (p === modeLength) {
-        newStack.push([
-          idx,
-          "pitchnumber",
-          0,
-          0,
-          [previousBlock, idx + 1, null]
-        ]);
-      } else {
-        newStack.push([
-          idx,
-          "pitchnumber",
-          0,
-          0,
-          [previousBlock, idx + 1, idx + 2]
-        ]);
-      }
-
-      newStack.push([idx + 1, ["number", { value: i }], 0, 0, [idx]]);
-      var previousBlock = idx;
-    }
-
-    // Create a new stack for the chunk.
-    console.debug(newStack);
-    var that = this;
-    setTimeout(function() {
-      // that._logo.blocks.palettes.hide();
-      that._logo.blocks.loadNewBlocks(newStack);
-    }, 2000);
-  };
-
-  this._piemenuMode = function() {
-    // pie menu for mode definition
-
-    docById("meterWheelDiv").style.display = "";
-
-    // Use advanced constructor for multiple wheelnavs in the same div.
-    // The meterWheel is used to hold the half steps.
-    this._modeWheel = new wheelnav("meterWheelDiv", null, 400, 400);
-    // The selected notes are shown on this wheel
-    this._noteWheel = new wheelnav("_noteWheel", this._modeWheel.raphael);
-    // Play wheel is to show which note is playing at any one time.
-    this._playWheel = new wheelnav("_playWheel", this._modeWheel.raphael);
-
-    wheelnav.cssMeter = true;
-
-    // Use the mode wheel color scheme
-    this._modeWheel.colors = platformColor.modeWheelcolors;
-
-    this._modeWheel.slicePathFunction = slicePath().DonutSlice;
-    this._modeWheel.slicePathCustom = slicePath().DonutSliceCustomization();
-    this._modeWheel.slicePathCustom.minRadiusPercent = 0.4;
-    this._modeWheel.slicePathCustom.maxRadiusPercent = 0.75;
-    this._modeWheel.sliceSelectedPathCustom = this._modeWheel.slicePathCustom;
-    this._modeWheel.sliceInitPathCustom = this._modeWheel.slicePathCustom;
-
-    // Disable rotation, set navAngle and create the menus
-    this._modeWheel.clickModeRotate = false;
-    this._modeWheel.navAngle = -90;
-    // this._modeWheel.selectedNavItemIndex = 2;
-    this._modeWheel.animatetime = 0; // 300;
-
-    var labels = ["0", "1", "2", "3", "4", "5", "6", "7", "8", "9", "10", "11"];
-    var noteList = [];
-    for (var i = 0; i < 12; i++) {
-      noteList.push(labels[i]);
-    }
-
-    this._modeWheel.createWheel(noteList);
-
-    this._noteWheel.colors = platformColor.noteValueWheelcolors; // modeWheelcolors;
-    this._noteWheel.slicePathFunction = slicePath().DonutSlice;
-    this._noteWheel.slicePathCustom = slicePath().DonutSliceCustomization();
-    this._noteWheel.slicePathCustom.minRadiusPercent = 0.75;
-    this._noteWheel.slicePathCustom.maxRadiusPercent = 0.9;
-    this._noteWheel.sliceSelectedPathCustom = this._noteWheel.slicePathCustom;
-    this._noteWheel.sliceInitPathCustom = this._noteWheel.slicePathCustom;
-    this._noteWheel.clickModeRotate = false;
-    this._noteWheel.navAngle = -90;
-    this._noteWheel.titleRotateAngle = 90;
-
-    var noteList = [" "]; // No X on first note, since we don't want to unselect it.
-    this._selectedNotes = [true]; // The first note is always selected.
-    for (var i = 1; i < 12; i++) {
-      noteList.push("x");
-      this._selectedNotes.push(false);
-    }
-
-    this._noteWheel.createWheel(noteList);
-
-    this._playWheel.colors = [platformColor.orange];
-    this._playWheel.slicePathFunction = slicePath().DonutSlice;
-    this._playWheel.slicePathCustom = slicePath().DonutSliceCustomization();
-    this._playWheel.slicePathCustom.minRadiusPercent = 0.3;
-    this._playWheel.slicePathCustom.maxRadiusPercent = 0.4;
-    this._playWheel.sliceSelectedPathCustom = this._playWheel.slicePathCustom;
-    this._playWheel.sliceInitPathCustom = this._playWheel.slicePathCustom;
-    this._playWheel.clickModeRotate = false;
-    this._playWheel.navAngle = -90;
-    this._playWheel.titleRotateAngle = 90;
-
-    var noteList = [];
-    for (var i = 0; i < 12; i++) {
-      noteList.push(" ");
-    }
-
-    this._playWheel.createWheel(noteList);
-
-    for (var i = 0; i < 12; i++) {
-      this._playWheel.navItems[i].navItem.hide();
-    }
-
-    var that = this;
-
-    // If a modeWheel sector is selected, show the corresponding
-    // note wheel sector.
-    var __setNote = function() {
-      var i = that._modeWheel.selectedNavItemIndex;
-      that._saveState();
-      that._selectedNotes[i] = true;
-      that._noteWheel.navItems[i].navItem.show();
-      that._playNote(i);
-      that._setModeName();
-      that._showPiano();
-    };
-
-    // If a noteWheel sector is selected, hide it.
-    var __clearNote = function() {
-      var i = that._noteWheel.selectedNavItemIndex;
-      if (i == 0) {
-        return; // Never hide the first note.
-      }
-
-      that._noteWheel.navItems[i].navItem.hide();
-      that._saveState();
-      that._selectedNotes[i] = false;
-      that._setModeName();
-      that._showPiano();
-    };
-
-<<<<<<< HEAD
-    for (var i = 0; i < 12; i++) {
-      that._modeWheel.navItems[i].navigateFunction = __setNote;
-      that._noteWheel.navItems[i].navigateFunction = __clearNote;
-      // Start with all notes hidden.
-      that._noteWheel.navItems[i].navItem.hide();
-    }
-  };
-}
-=======
+        return currentMode;
+    };
+
+    this._setModeName = function() {
+        var table = docById('modeTable');
+        var n = table.rows.length - 1;
+        var currentMode = JSON.stringify(this._calculateMode());
+        var currentKey = keySignatureToMode(this._logo.keySignature[0])[0];
+
+        for (var mode in MUSICALMODES) {
+            if (JSON.stringify(MUSICALMODES[mode]) === currentMode) {
+                // Update the value of the modename block inside of
+                // the mode widget block.
+                if (this._modeBlock != null) {
+                    for (var i in this._logo.blocks.blockList) {
+                        if (this._logo.blocks.blockList[i].name == "modename") {
+                            this._logo.blocks.blockList[i].value = mode;
+                            this._logo.blocks.blockList[i].text.text = _(mode);
+                            this._logo.blocks.blockList[i].updateCache();
+                        }
+                        else if (this._logo.blocks.blockList[i].name == "notename") {
+                            this._logo.blocks.blockList[i].value = currentKey;
+                            this._logo.blocks.blockList[i].text.text = _(currentKey);
+                        }
+                    }
+                    this._logo.refreshCanvas();
+                }
+
+                var name = currentKey + ' ' + _(mode);
+                table.rows[n].cells[0].innerHTML = name;
+                this.widgetWindow.updateTitle(name);
+                return;
+            }
+        }
+
+        // console.debug('setModeName:' + 'not found');
+        table.rows[n].cells[0].innerHTML = '';
+        this.widgetWindow.updateTitle('');
+    };
+
+    this._save = function() {
+        var table = docById('modeTable');
+        var n = table.rows.length - 1;
+
+        // If the mode is not in the list, save it as the new custom mode.
+        if (table.rows[n].cells[0].innerHTML === '') {
+            customMode = this._calculateMode();
+            console.debug('custom mode: ' + customMode);
+            storage.custommode = JSON.stringify(customMode);
+        }
+
+        var modeName = table.rows[n].cells[0].innerHTML;
+        if (modeName === '') {
+            modeName = _('custom');
+        }
+
+        // Save a stack of pitches to be used with the matrix.
+        var newStack = [[0, ['action', {'collapsed': true}], 100, 100, [null, 1, 2, null]], [1, ['text', {'value': modeName}], 0, 0, [0]]];
+        var endOfStackIdx = 0;
+        var previousBlock = 0;
+
+        var modeLength = this._calculateMode().length;
+        var p = 0;
+
+        for (var i = 0; i < 12; i++) {
+            // Reverse the order so that Do is last.
+            var j = 11 - i;
+            if (!this._selectedNotes[j]) {
+                continue;
+            }
+
+            p += 1;
+            var pitch = NOTESTABLE[(j + 1) % 12];
+            var octave = 4;
+            console.debug(pitch + ' ' + octave);
+
+            var pitchidx = newStack.length;
+            var notenameidx = pitchidx + 1;
+            var octaveidx = pitchidx + 2;
+
+            if (p === modeLength) {
+                newStack.push([pitchidx, 'pitch', 0, 0, [previousBlock, notenameidx, octaveidx, null]]);
+            } else {
+                newStack.push([pitchidx, 'pitch', 0, 0, [previousBlock, notenameidx, octaveidx, pitchidx + 3]]);
+            }
+            newStack.push([notenameidx, ['solfege', {'value': pitch}], 0, 0, [pitchidx]]);
+            newStack.push([octaveidx, ['number', {'value': octave}], 0, 0, [pitchidx]]);
+            var previousBlock = pitchidx;
+        }
+
+        // Create a new stack for the chunk.
+        console.debug(newStack);
+        this._logo.blocks.loadNewBlocks(newStack);
+        this._logo.textMsg(_('New action block generated!'))
+
+        // And save a stack of pitchnumbers to be used with the define mode
+        var newStack = [[0, 'definemode', 150, 120, [null, 1, 3, 2]], [1, ['modename', {'value': modeName}], 0, 0, [0]], [2, 'hidden', 0, 0, [0, null]]];
+        var endOfStackIdx = 0;
+        var previousBlock = 0;
+
+        var modeLength = this._calculateMode().length;
+        var p = 0;
+
+        for (var i = 0; i < 12; i++) {
+            if (!this._selectedNotes[i]) {
+                continue;
+            }
+
+            p += 1;
+            var idx = newStack.length;
+
+            if (p === modeLength) {
+                newStack.push([idx, 'pitchnumber', 0, 0, [previousBlock, idx + 1, null]]);
+            } else {
+                newStack.push([idx, 'pitchnumber', 0, 0, [previousBlock, idx + 1, idx + 2]]);
+            }
+
+            newStack.push([idx + 1, ['number', {'value': i}], 0, 0, [idx]]);
+            var previousBlock = idx;
+        }
+
+        // Create a new stack for the chunk.
+        console.debug(newStack);
+        var that = this;
+        setTimeout(function() {
+            // that._logo.blocks.palettes.hide();
+            that._logo.blocks.loadNewBlocks(newStack);
+        }, 2000);
+    };
+
     this._piemenuMode = function () {
         // pie menu for mode definition
 
@@ -1461,5 +833,4 @@
             that._noteWheel.navItems[i].navItem.hide();
         }
     };
-};
->>>>>>> 70ea0307
+};