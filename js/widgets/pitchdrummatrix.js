// Copyright (c) 2016-20 Walter Bender
//
// This program is free software; you can redistribute it and/or
// modify it under the terms of the The GNU Affero General Public
// License as published by the Free Software Foundation; either
// version 3 of the License, or (at your option) any later version.
//
// You should have received a copy of the GNU Affero General Public
// License along with this library; if not, write to the Free Software
// Foundation, 51 Franklin Street, Suite 500 Boston, MA 02110-1335 USA

// Similar to the matrix, this widget makes a mapping between pitch
// and drum sounds.

/*
init() : Initializes the matrix with pitch values.

_addDrums() : Makes the matrix according to each drum block.

makeClickable() : Makes the matrix clickable.

setPitchDrum() : Set pitch/drum cell in this.drumToPlay when user
clicks onto any clickable cell.

play() : Plays the drum matrix by calling playAllDrums();

save() : Saves the Drum Matrix in an array of blocks: Set
Drum and Pitch blocks.
*/

function PitchDrumMatrix() {
    const BUTTONDIVWIDTH = 295; // 5 buttons
    const DRUMNAMEWIDTH = 50;
    const OUTERWINDOWWIDTH = 128;
    const INNERWINDOWWIDTH = 50;
    const BUTTONSIZE = 53;
    const ICONSIZE = 32;

    this.rowLabels = [];
    this.rowArgs = [];
    this.drums = [];
    this._rests = 0;

    // The pitch-block number associated with a row; a drum block is
    // associated with a column. We need to keep track of which
    // intersections in the grid are populated.  The blockMap is a
    // list of selected nodes in the matrix that map pitch blocks to
    // drum blocks.

    // These arrays get created each time the matrix is built.
    this._rowBlocks = []; // pitch-block number
    this._colBlocks = []; // drum-block number

    // This array is preserved between sessions.
    // We populate the blockMap whenever a node is selected and
    // restore any nodes that might be present.
    this._blockMap = [];

    this.clearBlocks = function () {
        this._rowBlocks = [];
        this._colBlocks = [];
    };

    this.addRowBlock = function (pitchBlock) {
        this._rowBlocks.push(pitchBlock);
    };

    this.addColBlock = function (drumBlock) {
        this._colBlocks.push(drumBlock);
    };

<<<<<<< HEAD
    this.addNode = function(pitchBlock, drumBlock) {
        for (let i = 0; i < this._blockMap.length; i++) {
            let obj = this._blockMap[i];
=======
    this.addNode = function (pitchBlock, drumBlock) {
        for (var i = 0; i < this._blockMap.length; i++) {
            var obj = this._blockMap[i];
>>>>>>> 457231fc
            if (obj[0] === pitchBlock && obj[1] === drumBlock) {
                return; // node is already in the list
            }
        }
        this._blockMap.push([pitchBlock, drumBlock]);
    };

<<<<<<< HEAD
    this.removeNode = function(pitchBlock, drumBlock) {
        for (let i = 0; i < this._blockMap.length; i++) {
            let obj = this._blockMap[i];
=======
    this.removeNode = function (pitchBlock, drumBlock) {
        for (var i = 0; i < this._blockMap.length; i++) {
            var obj = this._blockMap[i];
>>>>>>> 457231fc
            if (obj[0] === pitchBlock && obj[1] === drumBlock) {
                this._blockMap[i] = [-1, -1]; // Mark as removed
            }
        }
    };

    this._get_save_lock = function () {
        return this._save_lock;
    };

    this.init = function (logo) {
        // Initializes the pitch/drum matrix. First removes the
        // previous matrix and them make another one in DOM (document
        // object model)
        this._logo = logo;

        let w = window.innerWidth;
        this._cellScale = w / 1200;
        let iconSize = ICONSIZE * this._cellScale;

        let widgetWindow = window.widgetWindows.windowFor(this, "pitch drum");
        this.widgetWindow = widgetWindow;
        widgetWindow.clear();
        widgetWindow.show();

<<<<<<< HEAD
        // For the button callbacks
        let that = this;

        widgetWindow.onclose = function() {
=======
        widgetWindow.onclose = () => {
>>>>>>> 457231fc
            pdmTableDiv.style.visibility = "hidden";
            this._logo.hideMsgs();
            widgetWindow.destroy();
        };

        widgetWindow.addButton("play-button.svg", ICONSIZE, _("Play")).onclick = () => {
            this._logo.turtleDelay = 0;
            this._playAll();
        };

        this._save_lock = false;
        widgetWindow.addButton("export-chunk.svg", ICONSIZE, _("Save")).onclick = () => {
            // Debounce button
            if (!this._get_save_lock()) {
                this._save_lock = true;
                this._save();
                setTimeout(() => (this._save_lock = false), 1000);
            }
        };

        widgetWindow.addButton("erase-button.svg", ICONSIZE, _("Clear")).onclick = () => {
            this._clear();
        };

        this.pitchDrumDiv = document.createElement("div");
        widgetWindow.getWidgetBody().append(this.pitchDrumDiv);
        widgetWindow.getWidgetBody().style.height = "300px";
        widgetWindow.getWidgetBody().style.width = "300px";

        // The pdm table
        let pdmTableDiv = this.pitchDrumDiv;
        pdmTableDiv.style.display = "inline";
        pdmTableDiv.style.visibility = "visible";
        pdmTableDiv.style.border = "0px";
        pdmTableDiv.innerHTML = "";

        // We use an outer div to scroll vertically and an inner div to
        // scroll horizontally.
        pdmTableDiv.innerHTML =
            '<div id="pdmOuterDiv"><div id="pdmInnerDiv"><table cellpadding="0px" id="pdmTable"></table></div></div>';

        // Each row in the pdm table contains a note label in the
        // first column and a table of buttons in the second column.
        let pdmTable = docById("pdmTable");
        let pdmTableRow;
        let labelCell;
        let pdmCell;
        let j = 0;
        for (let i = 0; i < this.rowLabels.length; i++) {
            if (this.rowLabels[i].toLowerCase() === _("rest")) {
                // In case there are rest notes included.
                this._rests += 1;
                continue;
            }

            let drumName = getDrumName(this.rowLabels[i]);

            if (drumName != null) {
                // if it is a drum, we'll make it a column below.
                this.drums.push(drumName);
                continue;
            }

            pdmTableRow = pdmTable.insertRow();

            // A cell for the row label
            labelCell = pdmTableRow.insertCell();
            labelCell.style.backgroundColor = platformColor.labelColor;
            labelCell.style.fontSize = this._cellScale * 100 + "%";
            labelCell.style.height = Math.floor(MATRIXSOLFEHEIGHT * this._cellScale) + 1 + "px";
            labelCell.style.width = Math.floor(MATRIXSOLFEWIDTH * this._cellScale) + "px";
            labelCell.style.minWidth = labelCell.style.minWidth;
            labelCell.style.maxWidth = labelCell.style.minWidth;
            labelCell.className = "headcol";
            labelCell.innerHTML = this.rowLabels[j] + this.rowArgs[j].toString().sub();

            pdmCell = pdmTableRow.insertCell();
            // Create tables to store individual notes.
            pdmCell.innerHTML =
<<<<<<< HEAD
                '<table cellpadding="0px" id="pdmCellTable' +
                j +
                '"><tr></tr></table>';
            let pdmCellTable = docById("pdmCellTable" + j);
=======
                '<table cellpadding="0px" id="pdmCellTable' + j + '"><tr></tr></table>';
            var pdmCellTable = docById("pdmCellTable" + j);
>>>>>>> 457231fc

            // We'll use this element to put the clickable notes for this row.
            let pdmRow = pdmCellTable.insertRow();
            pdmRow.setAttribute("id", "pdm" + j);

            j += 1;
        }

        // An extra row for the note and tuplet values
        pdmTableRow = pdmTable.insertRow();
        labelCell = pdmTableRow.insertCell();
        labelCell.style.backgroundColor = platformColor.labelColor;
        labelCell.style.fontSize = this._cellScale * 100 + "%";
        labelCell.style.height = Math.floor(1.5 * MATRIXSOLFEHEIGHT * this._cellScale) + "px";
        labelCell.style.width = Math.floor(MATRIXSOLFEWIDTH * this._cellScale) + "px";
        labelCell.style.minWidth = Math.floor(MATRIXSOLFEWIDTH * this._cellScale) + "px";
        labelCell.style.maxWidth = labelCell.style.minWidth;
        labelCell.className = "headcol";
        labelCell.innerHTML = "";

        let n = Math.max(Math.floor((window.innerHeight * 0.5) / 100), 8);
        let outerDiv = docById("pdmOuterDiv");
        let ow;
        if (pdmTable.rows.length + 2 > n) {
            outerDiv.style.height = window.innerHeight / 2 + "px";
            ow = Math.max(
                Math.min(
                    window.innerWidth / 2,
                    this._cellScale *
                        (this.drums.length * (DRUMNAMEWIDTH + 2) + MATRIXSOLFEWIDTH + 24)
                ),
                BUTTONDIVWIDTH
            ); // Add room for the vertical slider.
        } else {
            outerDiv.style.height =
<<<<<<< HEAD
                this._cellScale *
                    MATRIXSOLFEHEIGHT *
                    (pdmTable.rows.length + 3) +
                "px";
            ow = Math.max(
=======
                this._cellScale * MATRIXSOLFEHEIGHT * (pdmTable.rows.length + 3) + "px";
            var ow = Math.max(
>>>>>>> 457231fc
                Math.min(
                    window.innerWidth / 2,
                    this._cellScale * (this.drums.length * (DRUMNAMEWIDTH + 2) + MATRIXSOLFEWIDTH)
                ),
                BUTTONDIVWIDTH
            );
        }

        outerDiv.style.width = ow + "px";

<<<<<<< HEAD
        let innerDiv = docById("pdmInnerDiv");
        let iw = Math.min(
            ow - 100,
            this._cellScale * this.drums.length * (DRUMNAMEWIDTH + 2)
        );
=======
        var innerDiv = docById("pdmInnerDiv");
        var iw = Math.min(ow - 100, this._cellScale * this.drums.length * (DRUMNAMEWIDTH + 2));
>>>>>>> 457231fc
        innerDiv.style.width = iw + "px";
        innerDiv.style.marginLeft = BUTTONSIZE * this._cellScale + "px";

        pdmCell = pdmTableRow.insertCell();
        // Create table to store drum names.
        pdmCell.innerHTML = '<table cellpadding="0px" id="pdmDrumTable"><tr></tr></table>';

        // Add any drum blocks here.
        for (let i = 0; i < this.drums.length; i++) {
            this._addDrum(i);
        }

        //Change widget size on fullscreen mode, else
        //revert back to original size on unfullscreen mode
        widgetWindow.onmaximize = function () {
            if (widgetWindow._maximized) {
                widgetWindow.getWidgetBody().style.position = "absolute";
                widgetWindow.getWidgetBody().style.height = "calc(100vh - 80px)";
                widgetWindow.getWidgetBody().style.width = "200vh";
                docById("pdmOuterDiv").style.height = "calc(100vh - 80px)";
                docById("pdmOuterDiv").style.width = "calc(200vh - 64px)";
                docById("pdmInnerDiv").style.width = "calc(200vh - 64px)";
                widgetWindow.getWidgetBody().style.left = "70px";
            } else {
                widgetWindow.getWidgetBody().style.position = "relative";
                widgetWindow.getWidgetBody().style.left = "0px";
                widgetWindow.getWidgetBody().style.height = "300px";
                widgetWindow.getWidgetBody().style.width = "300px";
            }
        };

        this._logo.textMsg(_("Click in the grid to map notes to drums."));
    };

<<<<<<< HEAD
    this._addButton = function(row, icon, iconSize, label) {
        let cell = row.insertCell(-1);
=======
    this._addButton = function (row, icon, iconSize, label) {
        var cell = row.insertCell(-1);
>>>>>>> 457231fc
        cell.innerHTML =
            '&nbsp;&nbsp;<img src="header-icons/' +
            icon +
            '" title="' +
            label +
            '" alt="' +
            label +
            '" height="' +
            iconSize +
            '" width="' +
            iconSize +
            '" vertical-align="middle" align-content="center">&nbsp;&nbsp;';
        cell.style.width = BUTTONSIZE + "px";
        cell.style.minWidth = cell.style.width;
        cell.style.maxWidth = cell.style.width;
        cell.style.height = cell.style.width;
        cell.style.minHeight = cell.style.height;
        cell.style.maxHeight = cell.style.height;
        cell.style.backgroundColor = platformColor.selectorBackground;

        cell.onmouseover = function () {
            this.style.backgroundColor = platformColor.selectorBackgroundHOVER;
        };

        cell.onmouseout = function () {
            this.style.backgroundColor = platformColor.selectorBackground;
        };

        return cell;
    };

<<<<<<< HEAD
    this._addDrum = function(drumIdx) {
        let drumname = this.drums[drumIdx];
        let pdmTable = docById("pdmTable");
        let table;
        let row;
        let cell;
        for (let i = 0; i < pdmTable.rows.length - 1; i++) {
            table = docById("pdmCellTable" + i);
            row = table.rows[0];
            cell = row.insertCell();
            cell.style.height =
                Math.floor(MATRIXSOLFEHEIGHT * this._cellScale) + 1 + "px";
=======
    this._addDrum = function (drumIdx) {
        var drumname = this.drums[drumIdx];
        var pdmTable = docById("pdmTable");
        for (var i = 0; i < pdmTable.rows.length - 1; i++) {
            var table = docById("pdmCellTable" + i);
            var row = table.rows[0];
            var cell = row.insertCell();
            cell.style.height = Math.floor(MATRIXSOLFEHEIGHT * this._cellScale) + 1 + "px";
>>>>>>> 457231fc
            cell.width = DRUMNAMEWIDTH;
            cell.style.width = cell.width;
            cell.style.minWidth = cell.style.width;
            cell.style.maxWidth = cell.style.width;
            cell.style.backgroundColor = platformColor.selectorBackground;
            cell.style.border = "2px solid white";
            cell.style.borderRadius = "10px";

            cell.onmouseover = function () {
                if (this.style.backgroundColor !== "black") {
                    this.style.backgroundColor = platformColor.selectorSelected;
                }
            };
            cell.onmouseout = function () {
                if (this.style.backgroundColor !== "black") {
                    this.style.backgroundColor = platformColor.selectorBackground;
                }
            };

            cell.setAttribute("id", i + "," + drumIdx); // row,column
        }

<<<<<<< HEAD
        let drumTable = docById("pdmDrumTable");
        row = drumTable.rows[0];
        cell = row.insertCell();
        cell.height =
            Math.floor(1.5 * MATRIXSOLFEHEIGHT * this._cellScale) + 1 + "px";
=======
        var drumTable = docById("pdmDrumTable");
        var row = drumTable.rows[0];
        var cell = row.insertCell();
        cell.height = Math.floor(1.5 * MATRIXSOLFEHEIGHT * this._cellScale) + 1 + "px";
>>>>>>> 457231fc
        cell.width = DRUMNAMEWIDTH;
        cell.style.width = cell.width;
        cell.style.minWidth = cell.style.width;
        cell.style.maxWidth = cell.style.width;
        cell.style.height = Math.floor(1.5 * MATRIXSOLFEHEIGHT * this._cellScale) + "px";
        cell.style.fontSize = Math.floor(this._cellScale * 75) + "%";
        cell.style.lineHeight = 100 + "%";
        cell.setAttribute("id", drumIdx); // Column // row.cells.length - 1);

        // Work around i8n bug in Firefox.
        let name = getDrumName(drumname);
        if (name === "") {
            name = drumname;
        }

        cell.innerHTML =
            '&nbsp;&nbsp;<img src="' +
            getDrumIcon(name) +
            '" title="' +
            name +
            '" alt="' +
            name +
            '" height="' +
            ICONSIZE +
            '" width="' +
            ICONSIZE +
            '" vertical-align="middle">&nbsp;&nbsp;';
        cell.style.backgroundColor = platformColor.selectorBackground;
    };

<<<<<<< HEAD
    this.makeClickable = function() {
        // Once the entire matrix is generated, this function makes it
        // clickable.
        let pdmTable = docById("pdmTable");
        let drumTable = docById("pdmDrumTable");
        let table;
        let cellRow;
        let cell;
        let drumRow;
        let drumCell;
        let that = this;

        for (let i = 0; i < pdmTable.rows.length - 1; i++) {
            table = docById("pdmCellTable" + i);
            cellRow = table.rows[0];

            for (let j = 0; j < cellRow.cells.length; j++) {
                cell = cellRow.cells[j];

                drumRow = drumTable.rows[0];
                drumCell = drumRow.cells[j];

                cell.onclick = function() {
                    let rowcol = this.id.split(",");
                    if (this.style.backgroundColor === "black") {
                        this.style.backgroundColor =
                            platformColor.selectorBackground;
                        that._setCellPitchDrum(rowcol[1], rowcol[0], false);
=======
    this.makeClickable = function () {
        // Once the entire matrix is generated, this function makes it clickable.
        var pdmTable = docById("pdmTable");

        for (var i = 0; i < pdmTable.rows.length - 1; i++) {
            const table = docById("pdmCellTable" + i);
            const cellRow = table.rows[0];

            for (let j = 0; j < cellRow.cells.length; j++) {
                cell = cellRow.cells[j];
                cell.onclick = () => {
                    var rowcol = cell.id.split(",");
                    if (cell.style.backgroundColor === "black") {
                        cell.style.backgroundColor = platformColor.selectorBackground;
                        this._setCellPitchDrum(rowcol[1], rowcol[0], false);
>>>>>>> 457231fc
                    } else {
                        cell.style.backgroundColor = "black";
                        this._setCellPitchDrum(rowcol[1], rowcol[0], true);
                    }
                };
            }
        }

        // Mark any cells found in the blockMap from previous
        // instances of the matrix.
        let row;
        let col;
        for (let i = 0; i < this._blockMap.length; i++) {
            let obj = this._blockMap[i];
            if (obj[0] !== -1) {
                // Look for this note in the pitch and drum blocks.
                row = this._rowBlocks.indexOf(obj[0]);
                col = -1;
                for (let j = 0; j < this._colBlocks.length; j++) {
                    if (this._colBlocks[j] === obj[1]) {
                        col = j;
                        break;
                    }
                }

                if (col === -1) {
                    continue;
                }

                // If we found a match, mark this cell and add this
                // note to the play list.
                table = docById("pdmCellTable" + row);
                cellRow = table.rows[0];

                cell = cellRow.cells[col];

                if (cell != undefined) {
                    cell.style.backgroundColor = "black";
                    this._setPairCell(row, col, cell, false);
                }
            }
        }
    };

    this._playAll = function () {
        // Play all of the pitch/drum combinations in the matrix.
        this._logo.synth.stop();

        let pairs = [];
        let table;
        let row;
        let cell;

        // For each row (pitch), look for a drum.
        let pdmTable = docById("pdmTable");
        for (let i = 0; i < pdmTable.rows.length - 1; i++) {
            table = docById("pdmCellTable" + i);
            row = table.rows[0];
            for (let j = 0; j < row.cells.length; j++) {
                cell = row.cells[j];
                if (cell.style.backgroundColor === "black") {
                    pairs.push([i, j]);
                    break;
                }
            }

            if (j === row.cells.length) {
                pairs.push([i, -1]);
            }
        }

        let i = 0;
        if (i < pairs.length) {
            this._playPitchDrum(i, pairs);
        }
    };

    this._playPitchDrum = function (i, pairs) {
        // Find the drum cell
        let drumTable = docById("pdmDrumTable");
        let row = drumTable.rows[0];
        let drumCell = row.cells[i];

        let pdmTable = docById("pdmTable");
        let table = docById("pdmCellTable" + i);
        row = table.rows[0];
        let cell = row.cells[i];

        pdmTable = docById("pdmTable");
        let pdmTableRow = pdmTable.rows[i];
        let pitchCell = pdmTableRow.cells[0];

        let that = this;

        pitchCell.style.backgroundColor = platformColor.selectorBackground;

        if (pairs[i][1] !== -1) {
            this._setPairCell(pairs[i][0], pairs[i][1], cell, true);
        }

        if (i < pairs.length - 1) {
<<<<<<< HEAD
            setTimeout(function() {
                let ii = i + 1;
                that._playPitchDrum(ii, pairs);
            }, 1000);
        } else {
            setTimeout(function() {
                for (let j = 0; j < pdmTable.rows.length - 1; j++) {
                    let pdmTableRow = pdmTable.rows[j];
                    let pitchCell = pdmTableRow.cells[0];
=======
            setTimeout(() => {
                var ii = i + 1;
                this._playPitchDrum(ii, pairs);
            }, 1000);
        } else {
            setTimeout(() => {
                for (var i = 0; i < pdmTable.rows.length - 1; i++) {
                    var pdmTableRow = pdmTable.rows[i];
                    var pitchCell = pdmTableRow.cells[0];
>>>>>>> 457231fc
                    pitchCell.style.backgroundColor = platformColor.labelColor;
                }
            }, 1000);
        }
    };

    this._setCellPitchDrum = function (colIndex, rowIndex, playNote) {
        // Sets corresponding pitch/drum when user clicks on any cell and
        // plays them.
        let coli = Number(colIndex);
        let rowi = Number(rowIndex);

        // Find the drum cell
        let drumTable = docById("pdmDrumTable");
        let row = drumTable.rows[0];
        let drumCell = row.cells[coli];

        let pdmTable = docById("pdmTable");
        let table = docById("pdmCellTable" + rowi);
        row = table.rows[0];

        let pitchBlock;
        let drumBlock;
        let obj;

        // For the moment, we can only have one drum per pitch, so
        // clear the row.
        if (playNote) {
            for (let i = 0; i < row.cells.length; i++) {
                if (i === coli) {
                    continue;
                }

                cell = row.cells[i];
                if (cell.style.backgroundColor === "black") {
                    pitchBlock = this._rowBlocks[rowi];
                    drumBlock = this._colBlocks[i];
                    this.removeNode(pitchBlock, drumBlock);
<<<<<<< HEAD
                    cell.style.backgroundColor =
                        platformColor.selectorBackground;
                    obj = cell.id.split(","); // row,column
                    this._setCellPitchDrum(
                        Number(obj[0]),
                        Number(obj[1]),
                        false
                    );
=======
                    cell.style.backgroundColor = platformColor.selectorBackground;
                    var obj = cell.id.split(","); // row,column
                    this._setCellPitchDrum(Number(obj[0]), Number(obj[1]), false);
>>>>>>> 457231fc
                }
            }
        }

        pitchBlock = this._rowBlocks[rowi];
        drumBlock = this._colBlocks[coli];

        if (playNote) {
            this.addNode(pitchBlock, drumBlock);
        } else {
            this.removeNode(pitchBlock, drumBlock);
        }

        // if (table !== null) {
        table = docById("pdmCellTable" + rowi);
        row = table.rows[0];
        for (let i = 0; i < row.cells.length; i++) {
            cell = row.cells[i];
            if (cell.style.backgroundColor === "black") {
                this._setPairCell(rowi, i, cell, playNote);
            }
        }
        // }
    };

<<<<<<< HEAD
    this._setPairCell = function(rowIndex, colIndex, cell, playNote) {
        let pdmTable = docById("pdmTable");
        let row = pdmTable.rows[rowIndex];
        let solfegeHTML = row.cells[0].innerHTML;
=======
    this._setPairCell = function (rowIndex, colIndex, cell, playNote) {
        var pdmTable = docById("pdmTable");
        var row = pdmTable.rows[rowIndex];
        var solfegeHTML = row.cells[0].innerHTML;
>>>>>>> 457231fc

        let drumTable = docById("pdmDrumTable");
        row = drumTable.rows[0];
        let drumHTML = row.cells[colIndex].innerHTML.split('"');
        let drumName = getDrumSynthName(drumHTML[3]);

        // Both solfege and octave are extracted from HTML by getNote.
        let noteObj = getNote(
            solfegeHTML,
            -1,
            0,
            this._logo.turtles.ithTurtle(0).singer.keySignature,
            false,
            null,
            this._logo.errorMsg
        );

        let note = noteObj[0] + noteObj[1];
        let that = this;

        if (playNote) {
            let waitTime = Singer.defaultBPMFactor * 1000 * 0.25;
            this._logo.synth.trigger(
                0,
                note.replace(/♭/g, "b").replace(/♯/g, "#"),
                0.125,
                "default",
                null,
                null
            );

<<<<<<< HEAD
            setTimeout(function() {
                that._logo.synth.trigger(0, "C2", 0.125, drumName, null, null);
=======
            setTimeout(() => {
                this._logo.synth.trigger(0, "C2", 0.125, drumName, null, null);
>>>>>>> 457231fc
            }, waitTime);
        }
    };

    this._clear = function () {
        // "Unclick" every entry in the matrix.
        let pdmTable = docById("pdmTable");
        let table;
        let row;
        let cell;

        for (let i = 0; i < pdmTable.rows.length - 1; i++) {
            table = docById("pdmCellTable" + i);
            row = table.rows[0];
            for (let j = 0; j < row.cells.length; j++) {
                cell = row.cells[j];
                if (cell.style.backgroundColor === "black") {
                    cell.style.backgroundColor = platformColor.selectorBackground;
                    this._setCellPitchDrum(j, i, false);
                }
            }
        }
    };

    this._save = function () {
        // Saves the current matrix as an action stack consisting of a
        // set drum and pitch blocks.

        // First, hide the palettes as they will need updating.
        for (let name in this._logo.blocks.palettes.dict) {
            this._logo.blocks.palettes.dict[name].hideMenu(true);
        }
        this._logo.refreshCanvas();

        let pairs = [];

        let pdmTable = docById("pdmTable");
        let drumTable = docById("pdmDrumTable");
        let table;
        let row;
        let col;
        let cell;

        // For each row (pitch), look for a drum.
        for (let i = 0; i < pdmTable.rows.length - 1; i++) {
            table = docById("pdmCellTable" + i);
            row = table.rows[0];
            for (let j = 0; j < row.cells.length; j++) {
                cell = row.cells[j];
                if (cell.style.backgroundColor === "black") {
                    pairs.push([i, j]);
                    continue;
                }
            }
        }

        if (pairs.length === 0) {
            return;
        }

        let newStack = [
            [0, ["action", { collapsed: true }], 100, 100, [null, 1, 2, null]],
            [1, ["text", { value: "drums" }], 0, 0, [0]]
        ];
        let endOfStackIdx = 0;
        let previousBlock = 0;

        let cellRow;
        let solfegeHTML;
        let drumRow;
        let drumHTML;
        let drumName;
        let noteObj;

        for (let i = 0; i < pairs.length; i++) {
            row = pairs[i][0];
            col = pairs[i][1];

            cellRow = pdmTable.rows[row];
            solfegeHTML = cellRow.cells[0].innerHTML;

            drumRow = drumTable.rows[0];
            drumHTML = drumRow.cells[col].innerHTML.split('"');
            drumName = getDrumSynthName(drumHTML[3]);
            // Both solfege and octave are extracted from HTML by getNote.
            noteObj = getNote(
                solfegeHTML,
                -1,
                0,
                this._logo.turtles.ithTurtle(0).singer.keySignature,
                false,
                null,
                this._logo.errorMsg
            );
            let pitch = noteObj[0];
            let octave = noteObj[1];

            // Add the set drum block and its value
            let mapdrumidx = newStack.length;
            let drumnameidx = mapdrumidx + 1;
            let pitchidx = mapdrumidx + 2;
            let notenameidx = mapdrumidx + 3;
            let octaveidx = mapdrumidx + 4;
            let hiddenidx = mapdrumidx + 5;

            newStack.push([
                mapdrumidx,
                "mapdrum",
                0,
                0,
                [previousBlock, drumnameidx, pitchidx, hiddenidx]
            ]);
            newStack.push([drumnameidx, ["drumname", { value: drumName }], 0, 0, [mapdrumidx]]);
            newStack.push([pitchidx, "pitch", 0, 0, [mapdrumidx, notenameidx, octaveidx, null]]);
            newStack.push([
                notenameidx,
                ["solfege", { value: SOLFEGECONVERSIONTABLE[pitch] }],
                0,
                0,
                [pitchidx]
            ]);
            newStack.push([octaveidx, ["number", { value: octave }], 0, 0, [pitchidx]]);

            if (i === pairs.length - 1) {
                newStack.push([hiddenidx, "hidden", 0, 0, [mapdrumidx, null]]);
            } else {
                newStack.push([hiddenidx, "hidden", 0, 0, [mapdrumidx, hiddenidx + 1]]);
            }

            previousBlock = hiddenidx;
        }

        // Create a new stack for the chunk.
        console.debug(newStack);
        this._logo.blocks.loadNewBlocks(newStack);
    };
}<|MERGE_RESOLUTION|>--- conflicted
+++ resolved
@@ -1,4 +1,4 @@
-// Copyright (c) 2016-20 Walter Bender
+// Copyright (c) 2016-19 Walter Bender
 //
 // This program is free software; you can redistribute it and/or
 // modify it under the terms of the The GNU Affero General Public
@@ -56,28 +56,22 @@
     // restore any nodes that might be present.
     this._blockMap = [];
 
-    this.clearBlocks = function () {
+    this.clearBlocks = function() {
         this._rowBlocks = [];
         this._colBlocks = [];
     };
 
-    this.addRowBlock = function (pitchBlock) {
+    this.addRowBlock = function(pitchBlock) {
         this._rowBlocks.push(pitchBlock);
     };
 
-    this.addColBlock = function (drumBlock) {
+    this.addColBlock = function(drumBlock) {
         this._colBlocks.push(drumBlock);
     };
 
-<<<<<<< HEAD
     this.addNode = function(pitchBlock, drumBlock) {
-        for (let i = 0; i < this._blockMap.length; i++) {
-            let obj = this._blockMap[i];
-=======
-    this.addNode = function (pitchBlock, drumBlock) {
         for (var i = 0; i < this._blockMap.length; i++) {
             var obj = this._blockMap[i];
->>>>>>> 457231fc
             if (obj[0] === pitchBlock && obj[1] === drumBlock) {
                 return; // node is already in the list
             }
@@ -85,71 +79,84 @@
         this._blockMap.push([pitchBlock, drumBlock]);
     };
 
-<<<<<<< HEAD
     this.removeNode = function(pitchBlock, drumBlock) {
-        for (let i = 0; i < this._blockMap.length; i++) {
-            let obj = this._blockMap[i];
-=======
-    this.removeNode = function (pitchBlock, drumBlock) {
         for (var i = 0; i < this._blockMap.length; i++) {
             var obj = this._blockMap[i];
->>>>>>> 457231fc
             if (obj[0] === pitchBlock && obj[1] === drumBlock) {
                 this._blockMap[i] = [-1, -1]; // Mark as removed
             }
         }
     };
 
-    this._get_save_lock = function () {
+    this._get_save_lock = function() {
         return this._save_lock;
     };
 
-    this.init = function (logo) {
+    this.init = function(logo) {
         // Initializes the pitch/drum matrix. First removes the
         // previous matrix and them make another one in DOM (document
         // object model)
         this._logo = logo;
 
-        let w = window.innerWidth;
+        var w = window.innerWidth;
         this._cellScale = w / 1200;
-        let iconSize = ICONSIZE * this._cellScale;
-
-        let widgetWindow = window.widgetWindows.windowFor(this, "pitch drum");
+        var iconSize = ICONSIZE * this._cellScale;
+
+        var widgetWindow = window.widgetWindows.windowFor(this, "pitch drum");
         this.widgetWindow = widgetWindow;
         widgetWindow.clear();
-        widgetWindow.show();
-
-<<<<<<< HEAD
+	widgetWindow.show();
+
         // For the button callbacks
-        let that = this;
+        var that = this;
 
         widgetWindow.onclose = function() {
-=======
-        widgetWindow.onclose = () => {
->>>>>>> 457231fc
             pdmTableDiv.style.visibility = "hidden";
-            this._logo.hideMsgs();
-            widgetWindow.destroy();
+            that._logo.hideMsgs();
+            this.destroy();
         };
 
-        widgetWindow.addButton("play-button.svg", ICONSIZE, _("Play")).onclick = () => {
-            this._logo.turtleDelay = 0;
-            this._playAll();
+        widgetWindow.addButton(
+            "play-button.svg",
+            ICONSIZE,
+            _("Play")
+        ).onclick = function() {
+            that._logo.turtleDelay = 0;
+            that._playAll();
         };
 
         this._save_lock = false;
-        widgetWindow.addButton("export-chunk.svg", ICONSIZE, _("Save")).onclick = () => {
+        widgetWindow.addButton(
+            "export-chunk.svg",
+            ICONSIZE,
+            _("Save")
+        ).onclick = function() {
             // Debounce button
-            if (!this._get_save_lock()) {
-                this._save_lock = true;
-                this._save();
-                setTimeout(() => (this._save_lock = false), 1000);
+            if (!that._get_save_lock()) {
+                that._save_lock = true;
+                that._save();
+                setTimeout(function() {
+                    that._save_lock = false;
+                }, 1000);
             }
         };
 
-        widgetWindow.addButton("erase-button.svg", ICONSIZE, _("Clear")).onclick = () => {
-            this._clear();
+        widgetWindow.addButton(
+            "erase-button.svg",
+            ICONSIZE,
+            _("Clear")
+        ).onclick = function() {
+            that._clear();
         };
+
+        // var cell = this._addButton(row,'close-button.svg', ICONSIZE, _('Close'));
+
+        // cell.onclick=function() {
+        //     pdmDiv.style.visibility = 'hidden';
+        //     pdmButtonsDiv.style.visibility = 'hidden';
+        //     pdmTableDiv.style.visibility = 'hidden';
+        //     that._logo.hideMsgs();
+        // }
 
         this.pitchDrumDiv = document.createElement("div");
         widgetWindow.getWidgetBody().append(this.pitchDrumDiv);
@@ -157,7 +164,7 @@
         widgetWindow.getWidgetBody().style.width = "300px";
 
         // The pdm table
-        let pdmTableDiv = this.pitchDrumDiv;
+        var pdmTableDiv = this.pitchDrumDiv;
         pdmTableDiv.style.display = "inline";
         pdmTableDiv.style.visibility = "visible";
         pdmTableDiv.style.border = "0px";
@@ -170,19 +177,17 @@
 
         // Each row in the pdm table contains a note label in the
         // first column and a table of buttons in the second column.
-        let pdmTable = docById("pdmTable");
-        let pdmTableRow;
-        let labelCell;
-        let pdmCell;
-        let j = 0;
-        for (let i = 0; i < this.rowLabels.length; i++) {
+        var pdmTable = docById("pdmTable");
+
+        var j = 0;
+        for (var i = 0; i < this.rowLabels.length; i++) {
             if (this.rowLabels[i].toLowerCase() === _("rest")) {
                 // In case there are rest notes included.
                 this._rests += 1;
                 continue;
             }
 
-            let drumName = getDrumName(this.rowLabels[i]);
+            var drumName = getDrumName(this.rowLabels[i]);
 
             if (drumName != null) {
                 // if it is a drum, we'll make it a column below.
@@ -190,79 +195,78 @@
                 continue;
             }
 
-            pdmTableRow = pdmTable.insertRow();
+            var pdmTableRow = pdmTable.insertRow();
 
             // A cell for the row label
-            labelCell = pdmTableRow.insertCell();
+            var labelCell = pdmTableRow.insertCell();
             labelCell.style.backgroundColor = platformColor.labelColor;
             labelCell.style.fontSize = this._cellScale * 100 + "%";
-            labelCell.style.height = Math.floor(MATRIXSOLFEHEIGHT * this._cellScale) + 1 + "px";
-            labelCell.style.width = Math.floor(MATRIXSOLFEWIDTH * this._cellScale) + "px";
+            labelCell.style.height =
+                Math.floor(MATRIXSOLFEHEIGHT * this._cellScale) + 1 + "px";
+            labelCell.style.width =
+                Math.floor(MATRIXSOLFEWIDTH * this._cellScale) + "px";
             labelCell.style.minWidth = labelCell.style.minWidth;
             labelCell.style.maxWidth = labelCell.style.minWidth;
             labelCell.className = "headcol";
-            labelCell.innerHTML = this.rowLabels[j] + this.rowArgs[j].toString().sub();
-
-            pdmCell = pdmTableRow.insertCell();
+            labelCell.innerHTML =
+                this.rowLabels[j] + this.rowArgs[j].toString().sub();
+
+            var pdmCell = pdmTableRow.insertCell();
             // Create tables to store individual notes.
             pdmCell.innerHTML =
-<<<<<<< HEAD
                 '<table cellpadding="0px" id="pdmCellTable' +
                 j +
                 '"><tr></tr></table>';
-            let pdmCellTable = docById("pdmCellTable" + j);
-=======
-                '<table cellpadding="0px" id="pdmCellTable' + j + '"><tr></tr></table>';
             var pdmCellTable = docById("pdmCellTable" + j);
->>>>>>> 457231fc
 
             // We'll use this element to put the clickable notes for this row.
-            let pdmRow = pdmCellTable.insertRow();
+            var pdmRow = pdmCellTable.insertRow();
             pdmRow.setAttribute("id", "pdm" + j);
 
             j += 1;
         }
 
         // An extra row for the note and tuplet values
-        pdmTableRow = pdmTable.insertRow();
-        labelCell = pdmTableRow.insertCell();
+        var pdmTableRow = pdmTable.insertRow();
+        var labelCell = pdmTableRow.insertCell();
         labelCell.style.backgroundColor = platformColor.labelColor;
         labelCell.style.fontSize = this._cellScale * 100 + "%";
-        labelCell.style.height = Math.floor(1.5 * MATRIXSOLFEHEIGHT * this._cellScale) + "px";
-        labelCell.style.width = Math.floor(MATRIXSOLFEWIDTH * this._cellScale) + "px";
-        labelCell.style.minWidth = Math.floor(MATRIXSOLFEWIDTH * this._cellScale) + "px";
+        labelCell.style.height =
+            Math.floor(1.5 * MATRIXSOLFEHEIGHT * this._cellScale) + "px";
+        labelCell.style.width =
+            Math.floor(MATRIXSOLFEWIDTH * this._cellScale) + "px";
+        labelCell.style.minWidth =
+            Math.floor(MATRIXSOLFEWIDTH * this._cellScale) + "px";
         labelCell.style.maxWidth = labelCell.style.minWidth;
         labelCell.className = "headcol";
         labelCell.innerHTML = "";
 
-        let n = Math.max(Math.floor((window.innerHeight * 0.5) / 100), 8);
-        let outerDiv = docById("pdmOuterDiv");
-        let ow;
+        var n = Math.max(Math.floor((window.innerHeight * 0.5) / 100), 8);
+        var outerDiv = docById("pdmOuterDiv");
         if (pdmTable.rows.length + 2 > n) {
             outerDiv.style.height = window.innerHeight / 2 + "px";
-            ow = Math.max(
+            var ow = Math.max(
                 Math.min(
                     window.innerWidth / 2,
                     this._cellScale *
-                        (this.drums.length * (DRUMNAMEWIDTH + 2) + MATRIXSOLFEWIDTH + 24)
+                        (this.drums.length * (DRUMNAMEWIDTH + 2) +
+                            MATRIXSOLFEWIDTH +
+                            24)
                 ),
                 BUTTONDIVWIDTH
             ); // Add room for the vertical slider.
         } else {
             outerDiv.style.height =
-<<<<<<< HEAD
                 this._cellScale *
                     MATRIXSOLFEHEIGHT *
                     (pdmTable.rows.length + 3) +
                 "px";
-            ow = Math.max(
-=======
-                this._cellScale * MATRIXSOLFEHEIGHT * (pdmTable.rows.length + 3) + "px";
             var ow = Math.max(
->>>>>>> 457231fc
                 Math.min(
                     window.innerWidth / 2,
-                    this._cellScale * (this.drums.length * (DRUMNAMEWIDTH + 2) + MATRIXSOLFEWIDTH)
+                    this._cellScale *
+                        (this.drums.length * (DRUMNAMEWIDTH + 2) +
+                            MATRIXSOLFEWIDTH)
                 ),
                 BUTTONDIVWIDTH
             );
@@ -270,34 +274,31 @@
 
         outerDiv.style.width = ow + "px";
 
-<<<<<<< HEAD
-        let innerDiv = docById("pdmInnerDiv");
-        let iw = Math.min(
+        var innerDiv = docById("pdmInnerDiv");
+        var iw = Math.min(
             ow - 100,
             this._cellScale * this.drums.length * (DRUMNAMEWIDTH + 2)
         );
-=======
-        var innerDiv = docById("pdmInnerDiv");
-        var iw = Math.min(ow - 100, this._cellScale * this.drums.length * (DRUMNAMEWIDTH + 2));
->>>>>>> 457231fc
         innerDiv.style.width = iw + "px";
         innerDiv.style.marginLeft = BUTTONSIZE * this._cellScale + "px";
 
-        pdmCell = pdmTableRow.insertCell();
+        var pdmCell = pdmTableRow.insertCell();
         // Create table to store drum names.
-        pdmCell.innerHTML = '<table cellpadding="0px" id="pdmDrumTable"><tr></tr></table>';
+        pdmCell.innerHTML =
+            '<table cellpadding="0px" id="pdmDrumTable"><tr></tr></table>';
 
         // Add any drum blocks here.
-        for (let i = 0; i < this.drums.length; i++) {
+        for (var i = 0; i < this.drums.length; i++) {
             this._addDrum(i);
         }
 
         //Change widget size on fullscreen mode, else
         //revert back to original size on unfullscreen mode
-        widgetWindow.onmaximize = function () {
+        widgetWindow.onmaximize = function() {
             if (widgetWindow._maximized) {
                 widgetWindow.getWidgetBody().style.position = "absolute";
-                widgetWindow.getWidgetBody().style.height = "calc(100vh - 80px)";
+                widgetWindow.getWidgetBody().style.height =
+                    "calc(100vh - 80px)";
                 widgetWindow.getWidgetBody().style.width = "200vh";
                 docById("pdmOuterDiv").style.height = "calc(100vh - 80px)";
                 docById("pdmOuterDiv").style.width = "calc(200vh - 64px)";
@@ -314,13 +315,8 @@
         this._logo.textMsg(_("Click in the grid to map notes to drums."));
     };
 
-<<<<<<< HEAD
     this._addButton = function(row, icon, iconSize, label) {
-        let cell = row.insertCell(-1);
-=======
-    this._addButton = function (row, icon, iconSize, label) {
         var cell = row.insertCell(-1);
->>>>>>> 457231fc
         cell.innerHTML =
             '&nbsp;&nbsp;<img src="header-icons/' +
             icon +
@@ -341,40 +337,26 @@
         cell.style.maxHeight = cell.style.height;
         cell.style.backgroundColor = platformColor.selectorBackground;
 
-        cell.onmouseover = function () {
+        cell.onmouseover = function() {
             this.style.backgroundColor = platformColor.selectorBackgroundHOVER;
         };
 
-        cell.onmouseout = function () {
+        cell.onmouseout = function() {
             this.style.backgroundColor = platformColor.selectorBackground;
         };
 
         return cell;
     };
 
-<<<<<<< HEAD
     this._addDrum = function(drumIdx) {
-        let drumname = this.drums[drumIdx];
-        let pdmTable = docById("pdmTable");
-        let table;
-        let row;
-        let cell;
-        for (let i = 0; i < pdmTable.rows.length - 1; i++) {
-            table = docById("pdmCellTable" + i);
-            row = table.rows[0];
-            cell = row.insertCell();
-            cell.style.height =
-                Math.floor(MATRIXSOLFEHEIGHT * this._cellScale) + 1 + "px";
-=======
-    this._addDrum = function (drumIdx) {
         var drumname = this.drums[drumIdx];
         var pdmTable = docById("pdmTable");
         for (var i = 0; i < pdmTable.rows.length - 1; i++) {
             var table = docById("pdmCellTable" + i);
             var row = table.rows[0];
             var cell = row.insertCell();
-            cell.style.height = Math.floor(MATRIXSOLFEHEIGHT * this._cellScale) + 1 + "px";
->>>>>>> 457231fc
+            cell.style.height =
+                Math.floor(MATRIXSOLFEHEIGHT * this._cellScale) + 1 + "px";
             cell.width = DRUMNAMEWIDTH;
             cell.style.width = cell.width;
             cell.style.minWidth = cell.style.width;
@@ -383,43 +365,38 @@
             cell.style.border = "2px solid white";
             cell.style.borderRadius = "10px";
 
-            cell.onmouseover = function () {
+            cell.onmouseover = function() {
                 if (this.style.backgroundColor !== "black") {
                     this.style.backgroundColor = platformColor.selectorSelected;
                 }
             };
-            cell.onmouseout = function () {
+            cell.onmouseout = function() {
                 if (this.style.backgroundColor !== "black") {
-                    this.style.backgroundColor = platformColor.selectorBackground;
+                    this.style.backgroundColor =
+                        platformColor.selectorBackground;
                 }
             };
 
             cell.setAttribute("id", i + "," + drumIdx); // row,column
         }
 
-<<<<<<< HEAD
-        let drumTable = docById("pdmDrumTable");
-        row = drumTable.rows[0];
-        cell = row.insertCell();
-        cell.height =
-            Math.floor(1.5 * MATRIXSOLFEHEIGHT * this._cellScale) + 1 + "px";
-=======
         var drumTable = docById("pdmDrumTable");
         var row = drumTable.rows[0];
         var cell = row.insertCell();
-        cell.height = Math.floor(1.5 * MATRIXSOLFEHEIGHT * this._cellScale) + 1 + "px";
->>>>>>> 457231fc
+        cell.height =
+            Math.floor(1.5 * MATRIXSOLFEHEIGHT * this._cellScale) + 1 + "px";
         cell.width = DRUMNAMEWIDTH;
         cell.style.width = cell.width;
         cell.style.minWidth = cell.style.width;
         cell.style.maxWidth = cell.style.width;
-        cell.style.height = Math.floor(1.5 * MATRIXSOLFEHEIGHT * this._cellScale) + "px";
+        cell.style.height =
+            Math.floor(1.5 * MATRIXSOLFEHEIGHT * this._cellScale) + "px";
         cell.style.fontSize = Math.floor(this._cellScale * 75) + "%";
         cell.style.lineHeight = 100 + "%";
         cell.setAttribute("id", drumIdx); // Column // row.cells.length - 1);
 
         // Work around i8n bug in Firefox.
-        let name = getDrumName(drumname);
+        var name = getDrumName(drumname);
         if (name === "") {
             name = drumname;
         }
@@ -439,55 +416,32 @@
         cell.style.backgroundColor = platformColor.selectorBackground;
     };
 
-<<<<<<< HEAD
     this.makeClickable = function() {
         // Once the entire matrix is generated, this function makes it
         // clickable.
-        let pdmTable = docById("pdmTable");
-        let drumTable = docById("pdmDrumTable");
-        let table;
-        let cellRow;
-        let cell;
-        let drumRow;
-        let drumCell;
-        let that = this;
-
-        for (let i = 0; i < pdmTable.rows.length - 1; i++) {
-            table = docById("pdmCellTable" + i);
-            cellRow = table.rows[0];
-
-            for (let j = 0; j < cellRow.cells.length; j++) {
+        var pdmTable = docById("pdmTable");
+        var drumTable = docById("pdmDrumTable");
+
+        for (var i = 0; i < pdmTable.rows.length - 1; i++) {
+            var table = docById("pdmCellTable" + i);
+            var cellRow = table.rows[0];
+            var that = this;
+
+            for (var j = 0; j < cellRow.cells.length; j++) {
                 cell = cellRow.cells[j];
 
-                drumRow = drumTable.rows[0];
-                drumCell = drumRow.cells[j];
+                var drumRow = drumTable.rows[0];
+                var drumCell = drumRow.cells[j];
 
                 cell.onclick = function() {
-                    let rowcol = this.id.split(",");
+                    var rowcol = this.id.split(",");
                     if (this.style.backgroundColor === "black") {
                         this.style.backgroundColor =
                             platformColor.selectorBackground;
                         that._setCellPitchDrum(rowcol[1], rowcol[0], false);
-=======
-    this.makeClickable = function () {
-        // Once the entire matrix is generated, this function makes it clickable.
-        var pdmTable = docById("pdmTable");
-
-        for (var i = 0; i < pdmTable.rows.length - 1; i++) {
-            const table = docById("pdmCellTable" + i);
-            const cellRow = table.rows[0];
-
-            for (let j = 0; j < cellRow.cells.length; j++) {
-                cell = cellRow.cells[j];
-                cell.onclick = () => {
-                    var rowcol = cell.id.split(",");
-                    if (cell.style.backgroundColor === "black") {
-                        cell.style.backgroundColor = platformColor.selectorBackground;
-                        this._setCellPitchDrum(rowcol[1], rowcol[0], false);
->>>>>>> 457231fc
                     } else {
-                        cell.style.backgroundColor = "black";
-                        this._setCellPitchDrum(rowcol[1], rowcol[0], true);
+                        this.style.backgroundColor = "black";
+                        that._setCellPitchDrum(rowcol[1], rowcol[0], true);
                     }
                 };
             }
@@ -495,15 +449,13 @@
 
         // Mark any cells found in the blockMap from previous
         // instances of the matrix.
-        let row;
-        let col;
-        for (let i = 0; i < this._blockMap.length; i++) {
-            let obj = this._blockMap[i];
+        for (var i = 0; i < this._blockMap.length; i++) {
+            var obj = this._blockMap[i];
             if (obj[0] !== -1) {
                 // Look for this note in the pitch and drum blocks.
-                row = this._rowBlocks.indexOf(obj[0]);
-                col = -1;
-                for (let j = 0; j < this._colBlocks.length; j++) {
+                var row = this._rowBlocks.indexOf(obj[0]);
+                var col = -1;
+                for (var j = 0; j < this._colBlocks.length; j++) {
                     if (this._colBlocks[j] === obj[1]) {
                         col = j;
                         break;
@@ -516,10 +468,10 @@
 
                 // If we found a match, mark this cell and add this
                 // note to the play list.
-                table = docById("pdmCellTable" + row);
-                cellRow = table.rows[0];
-
-                cell = cellRow.cells[col];
+                var table = docById("pdmCellTable" + row);
+                var cellRow = table.rows[0];
+
+                var cell = cellRow.cells[col];
 
                 if (cell != undefined) {
                     cell.style.backgroundColor = "black";
@@ -529,22 +481,19 @@
         }
     };
 
-    this._playAll = function () {
+    this._playAll = function() {
         // Play all of the pitch/drum combinations in the matrix.
         this._logo.synth.stop();
 
-        let pairs = [];
-        let table;
-        let row;
-        let cell;
+        var pairs = [];
 
         // For each row (pitch), look for a drum.
-        let pdmTable = docById("pdmTable");
-        for (let i = 0; i < pdmTable.rows.length - 1; i++) {
-            table = docById("pdmCellTable" + i);
-            row = table.rows[0];
-            for (let j = 0; j < row.cells.length; j++) {
-                cell = row.cells[j];
+        var pdmTable = docById("pdmTable");
+        for (var i = 0; i < pdmTable.rows.length - 1; i++) {
+            var table = docById("pdmCellTable" + i);
+            var row = table.rows[0];
+            for (var j = 0; j < row.cells.length; j++) {
+                var cell = row.cells[j];
                 if (cell.style.backgroundColor === "black") {
                     pairs.push([i, j]);
                     break;
@@ -556,29 +505,26 @@
             }
         }
 
-        let i = 0;
+        var i = 0;
         if (i < pairs.length) {
             this._playPitchDrum(i, pairs);
         }
     };
 
-    this._playPitchDrum = function (i, pairs) {
+    this._playPitchDrum = function(i, pairs) {
         // Find the drum cell
-        let drumTable = docById("pdmDrumTable");
-        let row = drumTable.rows[0];
-        let drumCell = row.cells[i];
-
-        let pdmTable = docById("pdmTable");
-        let table = docById("pdmCellTable" + i);
-        row = table.rows[0];
-        let cell = row.cells[i];
-
-        pdmTable = docById("pdmTable");
-        let pdmTableRow = pdmTable.rows[i];
-        let pitchCell = pdmTableRow.cells[0];
-
-        let that = this;
-
+        var drumTable = docById("pdmDrumTable");
+        var row = drumTable.rows[0];
+        var drumCell = row.cells[i];
+
+        var pdmTable = docById("pdmTable");
+        var table = docById("pdmCellTable" + i);
+        var row = table.rows[0];
+        var cell = row.cells[i];
+
+        var pdmTable = docById("pdmTable");
+        var pdmTableRow = pdmTable.rows[i];
+        var pitchCell = pdmTableRow.cells[0];
         pitchCell.style.backgroundColor = platformColor.selectorBackground;
 
         if (pairs[i][1] !== -1) {
@@ -586,85 +532,64 @@
         }
 
         if (i < pairs.length - 1) {
-<<<<<<< HEAD
+            var that = this;
             setTimeout(function() {
-                let ii = i + 1;
+                var ii = i + 1;
                 that._playPitchDrum(ii, pairs);
             }, 1000);
         } else {
             setTimeout(function() {
-                for (let j = 0; j < pdmTable.rows.length - 1; j++) {
-                    let pdmTableRow = pdmTable.rows[j];
-                    let pitchCell = pdmTableRow.cells[0];
-=======
-            setTimeout(() => {
-                var ii = i + 1;
-                this._playPitchDrum(ii, pairs);
-            }, 1000);
-        } else {
-            setTimeout(() => {
                 for (var i = 0; i < pdmTable.rows.length - 1; i++) {
                     var pdmTableRow = pdmTable.rows[i];
                     var pitchCell = pdmTableRow.cells[0];
->>>>>>> 457231fc
                     pitchCell.style.backgroundColor = platformColor.labelColor;
                 }
             }, 1000);
         }
     };
 
-    this._setCellPitchDrum = function (colIndex, rowIndex, playNote) {
+    this._setCellPitchDrum = function(colIndex, rowIndex, playNote) {
         // Sets corresponding pitch/drum when user clicks on any cell and
         // plays them.
-        let coli = Number(colIndex);
-        let rowi = Number(rowIndex);
+        var coli = Number(colIndex);
+        var rowi = Number(rowIndex);
 
         // Find the drum cell
-        let drumTable = docById("pdmDrumTable");
-        let row = drumTable.rows[0];
-        let drumCell = row.cells[coli];
-
-        let pdmTable = docById("pdmTable");
-        let table = docById("pdmCellTable" + rowi);
-        row = table.rows[0];
-
-        let pitchBlock;
-        let drumBlock;
-        let obj;
+        var drumTable = docById("pdmDrumTable");
+        var row = drumTable.rows[0];
+        var drumCell = row.cells[coli];
+
+        var pdmTable = docById("pdmTable");
+        var table = docById("pdmCellTable" + rowi);
+        var row = table.rows[0];
 
         // For the moment, we can only have one drum per pitch, so
         // clear the row.
         if (playNote) {
-            for (let i = 0; i < row.cells.length; i++) {
+            for (var i = 0; i < row.cells.length; i++) {
                 if (i === coli) {
                     continue;
                 }
 
                 cell = row.cells[i];
                 if (cell.style.backgroundColor === "black") {
-                    pitchBlock = this._rowBlocks[rowi];
-                    drumBlock = this._colBlocks[i];
+                    var pitchBlock = this._rowBlocks[rowi];
+                    var drumBlock = this._colBlocks[i];
                     this.removeNode(pitchBlock, drumBlock);
-<<<<<<< HEAD
                     cell.style.backgroundColor =
                         platformColor.selectorBackground;
-                    obj = cell.id.split(","); // row,column
+                    var obj = cell.id.split(","); // row,column
                     this._setCellPitchDrum(
                         Number(obj[0]),
                         Number(obj[1]),
                         false
                     );
-=======
-                    cell.style.backgroundColor = platformColor.selectorBackground;
-                    var obj = cell.id.split(","); // row,column
-                    this._setCellPitchDrum(Number(obj[0]), Number(obj[1]), false);
->>>>>>> 457231fc
-                }
-            }
-        }
-
-        pitchBlock = this._rowBlocks[rowi];
-        drumBlock = this._colBlocks[coli];
+                }
+            }
+        }
+
+        var pitchBlock = this._rowBlocks[rowi];
+        var drumBlock = this._colBlocks[coli];
 
         if (playNote) {
             this.addNode(pitchBlock, drumBlock);
@@ -673,9 +598,9 @@
         }
 
         // if (table !== null) {
-        table = docById("pdmCellTable" + rowi);
-        row = table.rows[0];
-        for (let i = 0; i < row.cells.length; i++) {
+        var table = docById("pdmCellTable" + rowi);
+        var row = table.rows[0];
+        for (var i = 0; i < row.cells.length; i++) {
             cell = row.cells[i];
             if (cell.style.backgroundColor === "black") {
                 this._setPairCell(rowi, i, cell, playNote);
@@ -684,25 +609,18 @@
         // }
     };
 
-<<<<<<< HEAD
     this._setPairCell = function(rowIndex, colIndex, cell, playNote) {
-        let pdmTable = docById("pdmTable");
-        let row = pdmTable.rows[rowIndex];
-        let solfegeHTML = row.cells[0].innerHTML;
-=======
-    this._setPairCell = function (rowIndex, colIndex, cell, playNote) {
         var pdmTable = docById("pdmTable");
         var row = pdmTable.rows[rowIndex];
         var solfegeHTML = row.cells[0].innerHTML;
->>>>>>> 457231fc
-
-        let drumTable = docById("pdmDrumTable");
-        row = drumTable.rows[0];
-        let drumHTML = row.cells[colIndex].innerHTML.split('"');
-        let drumName = getDrumSynthName(drumHTML[3]);
+
+        var drumTable = docById("pdmDrumTable");
+        var row = drumTable.rows[0];
+        var drumHTML = row.cells[colIndex].innerHTML.split('"');
+        var drumName = getDrumSynthName(drumHTML[3]);
 
         // Both solfege and octave are extracted from HTML by getNote.
-        let noteObj = getNote(
+        var noteObj = getNote(
             solfegeHTML,
             -1,
             0,
@@ -711,77 +629,60 @@
             null,
             this._logo.errorMsg
         );
-
-        let note = noteObj[0] + noteObj[1];
-        let that = this;
+        var note = noteObj[0] + noteObj[1];
 
         if (playNote) {
-            let waitTime = Singer.defaultBPMFactor * 1000 * 0.25;
+            var waitTime = Singer.defaultBPMFactor * 1000 * 0.25;
             this._logo.synth.trigger(
-                0,
-                note.replace(/♭/g, "b").replace(/♯/g, "#"),
-                0.125,
-                "default",
-                null,
-                null
+                0, note.replace(/♭/g, "b").replace(/♯/g, "#"), 0.125, "default", null, null
             );
 
-<<<<<<< HEAD
+            var that = this;
             setTimeout(function() {
                 that._logo.synth.trigger(0, "C2", 0.125, drumName, null, null);
-=======
-            setTimeout(() => {
-                this._logo.synth.trigger(0, "C2", 0.125, drumName, null, null);
->>>>>>> 457231fc
             }, waitTime);
         }
     };
 
-    this._clear = function () {
+    this._clear = function() {
         // "Unclick" every entry in the matrix.
-        let pdmTable = docById("pdmTable");
-        let table;
-        let row;
-        let cell;
-
-        for (let i = 0; i < pdmTable.rows.length - 1; i++) {
-            table = docById("pdmCellTable" + i);
-            row = table.rows[0];
-            for (let j = 0; j < row.cells.length; j++) {
-                cell = row.cells[j];
+        var pdmTable = docById("pdmTable");
+
+        for (var i = 0; i < pdmTable.rows.length - 1; i++) {
+            var table = docById("pdmCellTable" + i);
+            var row = table.rows[0];
+            for (var j = 0; j < row.cells.length; j++) {
+                var cell = row.cells[j];
                 if (cell.style.backgroundColor === "black") {
-                    cell.style.backgroundColor = platformColor.selectorBackground;
+                    cell.style.backgroundColor =
+                        platformColor.selectorBackground;
                     this._setCellPitchDrum(j, i, false);
                 }
             }
         }
     };
 
-    this._save = function () {
+    this._save = function() {
         // Saves the current matrix as an action stack consisting of a
         // set drum and pitch blocks.
 
         // First, hide the palettes as they will need updating.
-        for (let name in this._logo.blocks.palettes.dict) {
+        for (var name in this._logo.blocks.palettes.dict) {
             this._logo.blocks.palettes.dict[name].hideMenu(true);
         }
         this._logo.refreshCanvas();
 
-        let pairs = [];
-
-        let pdmTable = docById("pdmTable");
-        let drumTable = docById("pdmDrumTable");
-        let table;
-        let row;
-        let col;
-        let cell;
+        var pairs = [];
+
+        var pdmTable = docById("pdmTable");
+        var drumTable = docById("pdmDrumTable");
 
         // For each row (pitch), look for a drum.
-        for (let i = 0; i < pdmTable.rows.length - 1; i++) {
-            table = docById("pdmCellTable" + i);
-            row = table.rows[0];
-            for (let j = 0; j < row.cells.length; j++) {
-                cell = row.cells[j];
+        for (var i = 0; i < pdmTable.rows.length - 1; i++) {
+            var table = docById("pdmCellTable" + i);
+            var row = table.rows[0];
+            for (var j = 0; j < row.cells.length; j++) {
+                var cell = row.cells[j];
                 if (cell.style.backgroundColor === "black") {
                     pairs.push([i, j]);
                     continue;
@@ -793,32 +694,25 @@
             return;
         }
 
-        let newStack = [
+        var newStack = [
             [0, ["action", { collapsed: true }], 100, 100, [null, 1, 2, null]],
             [1, ["text", { value: "drums" }], 0, 0, [0]]
         ];
-        let endOfStackIdx = 0;
-        let previousBlock = 0;
-
-        let cellRow;
-        let solfegeHTML;
-        let drumRow;
-        let drumHTML;
-        let drumName;
-        let noteObj;
-
-        for (let i = 0; i < pairs.length; i++) {
-            row = pairs[i][0];
-            col = pairs[i][1];
-
-            cellRow = pdmTable.rows[row];
-            solfegeHTML = cellRow.cells[0].innerHTML;
-
-            drumRow = drumTable.rows[0];
-            drumHTML = drumRow.cells[col].innerHTML.split('"');
-            drumName = getDrumSynthName(drumHTML[3]);
+        var endOfStackIdx = 0;
+        var previousBlock = 0;
+
+        for (var i = 0; i < pairs.length; i++) {
+            var row = pairs[i][0];
+            var col = pairs[i][1];
+
+            var cellRow = pdmTable.rows[row];
+            var solfegeHTML = cellRow.cells[0].innerHTML;
+
+            var drumRow = drumTable.rows[0];
+            var drumHTML = drumRow.cells[col].innerHTML.split('"');
+            var drumName = getDrumSynthName(drumHTML[3]);
             // Both solfege and octave are extracted from HTML by getNote.
-            noteObj = getNote(
+            var noteObj = getNote(
                 solfegeHTML,
                 -1,
                 0,
@@ -827,16 +721,16 @@
                 null,
                 this._logo.errorMsg
             );
-            let pitch = noteObj[0];
-            let octave = noteObj[1];
+            var pitch = noteObj[0];
+            var octave = noteObj[1];
 
             // Add the set drum block and its value
-            let mapdrumidx = newStack.length;
-            let drumnameidx = mapdrumidx + 1;
-            let pitchidx = mapdrumidx + 2;
-            let notenameidx = mapdrumidx + 3;
-            let octaveidx = mapdrumidx + 4;
-            let hiddenidx = mapdrumidx + 5;
+            var mapdrumidx = newStack.length;
+            var drumnameidx = mapdrumidx + 1;
+            var pitchidx = mapdrumidx + 2;
+            var notenameidx = mapdrumidx + 3;
+            var octaveidx = mapdrumidx + 4;
+            var hiddenidx = mapdrumidx + 5;
 
             newStack.push([
                 mapdrumidx,
@@ -845,8 +739,20 @@
                 0,
                 [previousBlock, drumnameidx, pitchidx, hiddenidx]
             ]);
-            newStack.push([drumnameidx, ["drumname", { value: drumName }], 0, 0, [mapdrumidx]]);
-            newStack.push([pitchidx, "pitch", 0, 0, [mapdrumidx, notenameidx, octaveidx, null]]);
+            newStack.push([
+                drumnameidx,
+                ["drumname", { value: drumName }],
+                0,
+                0,
+                [mapdrumidx]
+            ]);
+            newStack.push([
+                pitchidx,
+                "pitch",
+                0,
+                0,
+                [mapdrumidx, notenameidx, octaveidx, null]
+            ]);
             newStack.push([
                 notenameidx,
                 ["solfege", { value: SOLFEGECONVERSIONTABLE[pitch] }],
@@ -854,15 +760,27 @@
                 0,
                 [pitchidx]
             ]);
-            newStack.push([octaveidx, ["number", { value: octave }], 0, 0, [pitchidx]]);
+            newStack.push([
+                octaveidx,
+                ["number", { value: octave }],
+                0,
+                0,
+                [pitchidx]
+            ]);
 
             if (i === pairs.length - 1) {
                 newStack.push([hiddenidx, "hidden", 0, 0, [mapdrumidx, null]]);
             } else {
-                newStack.push([hiddenidx, "hidden", 0, 0, [mapdrumidx, hiddenidx + 1]]);
-            }
-
-            previousBlock = hiddenidx;
+                newStack.push([
+                    hiddenidx,
+                    "hidden",
+                    0,
+                    0,
+                    [mapdrumidx, hiddenidx + 1]
+                ]);
+            }
+
+            var previousBlock = hiddenidx;
         }
 
         // Create a new stack for the chunk.
