<!DOCTYPE html>
<html>

<head>
    <meta http-equiv="Content-Type" content="text/html; charset=UTF-8" />
    <title>Music Blocks</title>
    <meta name="viewport" content="user-scalable=no, initial-scale=1, maximum-scale=1, minimum-scale=1, width=device-width, height=device-height" />
    <link rel="stylesheet" href="css/activity.css">

    <script src="lib/mespeak.js"></script>
    <script src="lib/reqwest.js"></script>
    <script src="lib/jquery-2.1.4.js"></script>
    <script src="lib/jquery-ui.js"></script>
    <script src="lib/webL10n.js"></script>
    <script src="lib/tone.min.js"></script>
    <script src="lib/jquery.ruler.js"></script>
    <script src="lib/modernizr-2.6.2.min.js"></script>

    <script type="text/javascript"></script>

    <script src="//code.jquery.com/jquery-2.1.4.js"></script>
    <script src="//code.jquery.com/ui/1.11.4/jquery-ui.js"></script>


    <link rel="prefetch" type="application/l10n" href="./localization.ini" />
    <script data-main="js/loader" src="lib/require.js">
    </script>

    <link rel="manifest" href="android_chrome_manifest.json">
    <meta name="mobile-web-app-capable" content="yes">
    <link rel="icon" sizes="192x192" href="activity/activity-icon-color-4-00.png">
    <meta id="theme-color" name="theme-color" content="#2196F3">
</head>

<body data-title="index" id="body" style="background: #96D3F3;">

    <script>
        window.fbAsyncInit = function() {
            FB.init({
                appId: '1496189893985945',
                xfbml: true,
                version: 'v2.1'
            });
        };

        <!--
        try {
            (function(d, s, id) {
                var js, fjs = d.getElementsByTagName(s)[0];
                if (d.getElementById(id)) {
                    return;
                }
                js = d.createElement(s);
                js.id = id;
                js.src = "//connect.facebook.net/en_US/sdk.js";
                fjs.parentNode.insertBefore(js, fjs);
            }(document, 'script', 'facebook-jssdk'));
        } catch (e) {}
          -->
    
       $(function() {
            $("#pitchtimematrix").draggable();
        });

	    $(function() {
            $("#pitchdrummatrix").draggable();
        });
        
        $(function() {
            $('#drumDiv').draggable({
                drag: function() {
                    jQuery('#rulerbody').css('top',jQuery(this).position().top);
                    jQuery('#rulerbody').css('left',jQuery(this).position().left + $(window).innerWidth/30);

                },
                stop: function(){
                    jQuery('#rulerbody').css('top',jQuery(this).position().top);                     
                    jQuery('#rulerbody').css('left',jQuery(this).position().left + $(window).innerWidth/30);                                        
                }
            });
        });
        
        $(function() {
            $('#rulerbody').draggable({
                drag: function() {
                    jQuery('#drumDiv').css('top',jQuery(this).position().top);
                    jQuery('#drumDiv').css('left',jQuery(this).position().left - $(window).innerWidth/30);

                },
                stop: function(){
                    jQuery('#drumDiv').css('top',jQuery(this).position().top);                     
                    jQuery('#drumDiv').css('left',jQuery(this).position().left - $(window).innerWidth/30);                                        
                }
            });
        });

        $(function() {
            $('#pitchstaircase').draggable({
                drag: function() {
                    jQuery('#playPitch').css('top',jQuery(this).position().top);
                    jQuery('#playPitch').css('left',jQuery(this).position().left - $(window).innerWidth/30);

                },
                stop: function(){
                    jQuery('#playPitch').css('top',jQuery(this).position().top);                     
                    jQuery('#playPitch').css('left',jQuery(this).position().left - $(window).innerWidth/30);                                        
                }
            });
        });
        
        $(function() {
            $('#playPitch').draggable({
                drag: function() {
                    jQuery('#pitchstaircase').css('top',jQuery(this).position().top);
                    jQuery('#pitchstaircase').css('left',jQuery(this).position().left + $(window).innerWidth/30);

                },
                stop: function(){
                    jQuery('#pitchstaircase').css('top',jQuery(this).position().top);                     
                    jQuery('#pitchstaircase').css('left',jQuery(this).position().left + $(window).innerWidth/30);                                        
                }
            });
        });

        $(function() {
            $('#TempoCanvas').draggable({
                drag: function() {
                    jQuery('#TempoDiv').css('left',jQuery(this).position().left);
                    jQuery('#TempoDiv').css('top',jQuery(this).position().top - $(window).innerWidth/30);

                },
                stop: function(){
                    jQuery('#TempoDiv').css('left',jQuery(this).position().left);                     
                    jQuery('#TempoDiv').css('top',jQuery(this).position().top - $(window).innerWidth/30);                                        
                }
            });
        });
        
        $(function() {
            $('#TempoDiv').draggable({
                drag: function() {
                    jQuery('#TempoCanvas').css('left',jQuery(this).position().left);
                    jQuery('#TempoCanvas').css('top',jQuery(this).position().top + $(window).innerWidth/30);

                },
                stop: function(){
                    jQuery('#TempoCanvas').css('left',jQuery(this).position().left);                     
                    jQuery('#TempoCanvas').css('top',jQuery(this).position().top + $(window).innerWidth/30);                                        
                }
            });
        });
    

	$(function() {
            $("#statusmatrix").draggable();
        });

	$(function() {
            $("#modewidget").draggable();
        });

        (function($) {
            $.fn.fixMe = function() {
                return this.each(function() {
                    var $this = $(this),
                        $t_fixed;

                    function init() {
                        $this.wrap('<div class="container" />');
                        $t_fixed = $this.clone();
                        $t_fixed.find("tbody").remove().end().addClass("fixed").insertBefore($this);
                        resizeFixed();
                    }

                    function resizeFixed() {
                        $t_fixed.find("th").each(function(index) {
                            $(this).css("width", $this.find("th").eq(index).outerWidth() + "px");
                        });
                    }

                    function scrollFixed() {
                        var offset = $(this).scrollTop(),
                            tableOffsetTop = $this.offset().top,
                            tableOffsetBottom = tableOffsetTop + $this.height() - $this.find("thead").height();
                        if (offset < tableOffsetTop || offset > tableOffsetBottom)
                            $t_fixed.hide();
                        else if (offset >= tableOffsetTop && offset <= tableOffsetBottom && $t_fixed.is(":hidden"))
                            $t_fixed.show();
                    }
                    $(window).resize(resizeFixed);
                    $(window).scroll(scrollFixed);
                    init();
                });
            };
        })(jQuery);

        $(document).ready(function() {
            $("solfa").fixMe();
            $(".up").click(function() {
                $('html, body').animate({
                    scrollTop: 0
                }, 2000);
            });
        });
      
        function moveMatrix(event) {
            var myDiv = document.getElementById('pitchtimematrix');
            var myDivPosition = myDiv.getBoundingClientRect();

            var table = document.getElementById('pitchTimeTable');
            var row = table.rows.item(0);
<<<<<<< HEAD
            row.style.left = matrixDivPosition.left + 'px';
            row.style.top = matrixDivPosition.top + 'px';
=======
            row.style.left = myDivPosition.left + 'px';
            row.style.top = myDivPosition.top + 'px';
>>>>>>> 641cbd7b

            // What does this do?
            var marginFromTop = Math.floor(myDivPosition.top + this.cellScale * 2 + parseInt(myDiv.style.paddingTop));
            for (var i = 1, row; row = table.rows[i]; i++) {
                cell = row.cells[0];
                cell.style.left = myDivPosition.left + 2 + 'px';
                cell.style.top = marginFromTop + 'px';
                marginFromTop += parseInt(cell.style.height);
            }
        }

        function movePitchDrumMatrix(event) {
            var myDiv = document.getElementById('pitchdrummatrix');
            var myDivPosition = myDiv.getBoundingClientRect();

            var table = document.getElementById('drumTable');
            var row = table.rows.item(0);
            row.style.left = myDivPosition.left + 'px';
            row.style.top = myDivPosition.top + 'px';
        }

        function moveStatusMatrix(event) {
            var myDiv = document.getElementById('statusmatrix');
            var myDivPosition = myDiv.getBoundingClientRect();

            var table = document.getElementById('statusTable');
            var row = table.rows.item(0);
            row.style.left = myDivPosition.left + 'px';
            row.style.top = myDivPosition.top + 'px';
        }

        function moveModeWidget(event) {
            var modeDiv = document.getElementById('modewidget');
            var modeDivPosition = modeDiv.getBoundingClientRect();

            var table = document.getElementById('modeTable');
            var row = table.rows.item(0);
            row.style.left = modeDivPosition.left + 'px';
            row.style.top = modeDivPosition.top + 'px';
        }
    </script>

    <!-- see activity/activity-icon-color-loading.svg for info -->
    <div class="canvasHolder">
        <canvas id="myCanvas" width="1200" height="900"></canvas>
        <canvas id="myChart" width="600" height="600"></canvas>
        <canvas id="TempoCanvas" width="700" height="800" style="border: 1px solid black"></canvas>
        <video id="camVideo" style="visibility:hidden;"></video>
        <canvas hidden id="TempoCanvas" width="700" height="800" style="border: 1px solid black"></canvas>
        <canvas id="camCanvas" style="visibility:hidden;"></canvas>
        <div id="labelDiv"></div>
        <div id="dissectNumberDiv"></div>
        <div id="ioDiv">
            <input tabindex="-1" class="file" type="file" id="myMedia" accept="image/*" />
            <input tabindex="-1" class="file" type="file" id="myOpenFile" accept=".ta, .tb" />
            <input tabindex="-1" class="file" type="file" id="myOpenPlugin" accept=".json" />
            <input tabindex="-1" class="file" type="file" id="myOpenAll" />
        </div>
        <div id="audio"></div>
        <div id="tourData"></div>
    </div>
    <div id="loading-image-container" style="position: absolute; width: 100%; height: 100%;">
        <img src="./activity/mouse.svg" style="max-width:50%; width: 512px; margin: auto; display: block;" />
    </div>

    <div id="popdown-palette"></div>

    <div id="main-toolbar" class="toolbar"></div>

    <div id="loader"></div>

    <div id="header" class="EaselJS"></div>

    <div class="planet" style="display: none;">
        <nav>
            <div class="nav-container">
                <img src="header-icons/planet-button.svg" class="logo" />
                <h1 id="planetTitle"></h1>
                <ul>
                    <li class="back"><img src="header-icons/cancel-button.svg" /></li>
                    <li class="new"><img src="header-icons/add.svg" /></li>
                    <li class="open"><img src="header-icons/folder-open.svg" /></li>
                </ul>
            </div>
        </nav>

        <div class="nav-spacer"></div>
        <div class="planet-content">
            <h2 id="planetMyDevice"></h2>
            <ul class="content l"></ul>

            <h2 id="planetWorldwide"></h2>
            <ul class="content w"></ul>
        </div>
    </div>

    <div id="pitchtimematrix" overflow-x="auto" ondrag="moveMatrix(event)" onmouseup="moveMatrix(event)"></div>
    <div id="pitchdrummatrix" overflow-x="auto" ondrag="movePitchDrumMatrix(event)" onmouseup="movePitchDrumMatrix(event)"></div>
    <div id="rulerbody" overflow-x="auto"></div>
    <div id="drumDiv"></div>
<<<<<<< HEAD
    <div id="pitchstaircase"></div>
    <div id="playPitch"></div>
    <div id="statusmatrix" overflow-x="auto" ondrag="moveStatusMatrix(event)" onmouseup="moveStatusMatrix(event)"></div>   
    <div id="TempoDiv"></div>
    <div id="BPMNUMBER"></div>
    <audio id="TempoAudio">
    <source src="sounds/tick.mp3" type="audio/mpeg">
    </audio>
=======
    <div id="statusmatrix" overflow-x="auto" ondrag="moveStatusMatrix(event)" onmouseup="moveStatusMatrix(event)"></div>    
    <div id="modewidget" overflow-x="auto" ondrag="moveModeWidget(event)" onmouseup="moveModeWidget(event)"></div>    
>>>>>>> 641cbd7b
    <div id="helpElem"></div>

</body>

</html><|MERGE_RESOLUTION|>--- conflicted
+++ resolved
@@ -209,13 +209,8 @@
 
             var table = document.getElementById('pitchTimeTable');
             var row = table.rows.item(0);
-<<<<<<< HEAD
-            row.style.left = matrixDivPosition.left + 'px';
-            row.style.top = matrixDivPosition.top + 'px';
-=======
             row.style.left = myDivPosition.left + 'px';
             row.style.top = myDivPosition.top + 'px';
->>>>>>> 641cbd7b
 
             // What does this do?
             var marginFromTop = Math.floor(myDivPosition.top + this.cellScale * 2 + parseInt(myDiv.style.paddingTop));
@@ -315,20 +310,15 @@
     <div id="pitchtimematrix" overflow-x="auto" ondrag="moveMatrix(event)" onmouseup="moveMatrix(event)"></div>
     <div id="pitchdrummatrix" overflow-x="auto" ondrag="movePitchDrumMatrix(event)" onmouseup="movePitchDrumMatrix(event)"></div>
     <div id="rulerbody" overflow-x="auto"></div>
+    <div id="dissectNumber"></div>
     <div id="drumDiv"></div>
-<<<<<<< HEAD
     <div id="pitchstaircase"></div>
     <div id="playPitch"></div>
     <div id="statusmatrix" overflow-x="auto" ondrag="moveStatusMatrix(event)" onmouseup="moveStatusMatrix(event)"></div>   
     <div id="TempoDiv"></div>
     <div id="BPMNUMBER"></div>
-    <audio id="TempoAudio">
-    <source src="sounds/tick.mp3" type="audio/mpeg">
-    </audio>
-=======
     <div id="statusmatrix" overflow-x="auto" ondrag="moveStatusMatrix(event)" onmouseup="moveStatusMatrix(event)"></div>    
     <div id="modewidget" overflow-x="auto" ondrag="moveModeWidget(event)" onmouseup="moveModeWidget(event)"></div>    
->>>>>>> 641cbd7b
     <div id="helpElem"></div>
 
 </body>
