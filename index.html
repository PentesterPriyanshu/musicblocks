--- conflicted
+++ resolved
@@ -325,18 +325,13 @@
     <div id="pitchstaircase"></div>
     <div id="playPitch"></div>
     <div id="statusmatrix" overflow-x="auto" ondrag="moveStatusMatrix(event)" onmouseup="moveStatusMatrix(event)"></div>   
-<<<<<<< HEAD
-    <div id="TempoDiv"></div>
-    <div id="BPMNUMBER"></div>
     <div id="pitchSliderDiv"></div>
     <div id="moveSliderDiv"></div>
     <div id="sliderInCell"></div>
-=======
     <div id="tempoDiv"></div>
     <div id="BPMInput"></div>
     <div id="musicratio1"></div>
     <div id="musicratio2"></div>
->>>>>>> 7db302e1
     <div id="statusmatrix" overflow-x="auto" ondrag="moveStatusMatrix(event)" onmouseup="moveStatusMatrix(event)"></div>    
     <div id="modewidget" overflow-x="auto" ondrag="moveModeWidget(event)" onmouseup="moveModeWidget(event)"></div>    
     <div id="helpElem"></div>
